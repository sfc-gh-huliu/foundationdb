--- conflicted
+++ resolved
@@ -2044,72 +2044,6 @@
 	return s;
 }
 
-<<<<<<< HEAD
-=======
-ACTOR Future<Void> popOldTags( Transaction* tr, Reference<ILogSystem> logSystem, Version recoveryCommitVersion, int8_t tagLocality, std::vector<Tag> tags ) {
-	Optional<Standalone<StringRef>> val = wait( tr->get( tagLocality == tagLocalityUpgraded ? serverTagMaxOldKey : serverMaxTagKeyFor(tagLocality) ) );
-	if(!val.present())
-		return Void();
-
-	state Tag maxTag = tagLocality == tagLocalityUpgraded ? decodeServerTagMaxValueOld(val.get()) : decodeServerTagMaxValue( val.get() );
-
-	TraceEvent("PopOldTags").detail("maxTag", maxTag.toString());
-
-	std::set<Tag> unusedTags;
-	for(uint16_t i = 0; i <= maxTag.id; i++)
-		unusedTags.insert(Tag(tagLocality, i));
-
-	for(Tag& t : tags) {
-		if(t.locality == tagLocality) {
-			unusedTags.erase(t);
-		}
-	}
-
-	for(auto tag : unusedTags)
-		logSystem->pop(recoveryCommitVersion, tag);
-
-	return Void();
-}
-
-ACTOR Future<Void> popOldTags( Database cx, Reference<ILogSystem> logSystem, Version recoveryCommitVersion ) {
-	state Transaction tr(cx);
-
-	if( recoveryCommitVersion == 1 )
-		return Void();
-
-	loop {
-		try {
-			state Future<Standalone<RangeResultRef>> fTagLocalities = tr.getRange( tagLocalityListKeys, CLIENT_KNOBS->TOO_MANY );
-			state Future<Standalone<RangeResultRef>> fTags = tr.getRange( serverTagKeys, CLIENT_KNOBS->TOO_MANY );
-			state Future<Standalone<RangeResultRef>> fHistoryTags = tr.getRange( serverTagHistoryKeys, CLIENT_KNOBS->TOO_MANY );
-
-			Void _ = wait( success(fTagLocalities) && success(fTags) && success(fHistoryTags) );
-
-			state std::vector<Future<Void>> popActors;
-			state std::vector<Tag> tags;
-
-			for(auto& kv : fTags.get()) {
-				tags.push_back(decodeServerTagValue( kv.value ));
-			}
-
-			for(auto& kv : fHistoryTags.get()) {
-				tags.push_back(decodeServerTagValue( kv.value ));
-			}
-
-			//FIXME: we have to check the old locality indefinitely, because we can never be sure when pops have succeeded, we can remove this code when we no longer need to support upgrades from 5.X to 6.0
-			popActors.push_back(popOldTags(&tr, logSystem, recoveryCommitVersion, tagLocalityUpgraded, tags));
-			for(auto& kv : fTagLocalities.get()) {
-				popActors.push_back(popOldTags(&tr, logSystem, recoveryCommitVersion, decodeTagLocalityListValue(kv.value), tags));
-			}
-			Void _ = wait( waitForAll(popActors) );
-			return Void();
-		} catch( Error &e ) {
-			Void _ = wait( tr.onError(e) );
-		}
-	}
-}
-
->>>>>>> b359e57e
 ACTOR Future<Void> pollMoveKeysLock( Database cx, MoveKeysLock lock ) {
 	loop {
 		Void _ = wait(delay(SERVER_KNOBS->MOVEKEYS_LOCK_POLLING_DELAY));
