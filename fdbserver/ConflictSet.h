--- conflicted
+++ resolved
@@ -33,11 +33,7 @@
 void destroyConflictSet(ConflictSet*);
 
 struct ConflictBatch {
-<<<<<<< HEAD
 	explicit ConflictBatch( ConflictSet*,  std::map< int, VectorRef< int > >* conflictingKeyRangeMap = nullptr, Arena* resolveBatchReplyArena = nullptr);
-=======
-	explicit ConflictBatch(ConflictSet*);
->>>>>>> 72aafaa0
 	~ConflictBatch();
 
 	enum TransactionCommitResult {
