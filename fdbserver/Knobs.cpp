--- conflicted
+++ resolved
@@ -105,12 +105,8 @@
 	init( INFLIGHT_PENALTY_HEALTHY,                              1.0 );
 	init( INFLIGHT_PENALTY_UNHEALTHY,                          500.0 );
 	init( INFLIGHT_PENALTY_ONE_LEFT,                          1000.0 );
-<<<<<<< HEAD
-
-=======
 	init( USE_OLD_NEEDED_SERVERS,                              false );
-	
->>>>>>> 53d4798c
+
 	init( PRIORITY_RECOVER_MOVE,                                 110 );
 	init( PRIORITY_REBALANCE_UNDERUTILIZED_TEAM,                 120 );
 	init( PRIORITY_REBALANCE_OVERUTILIZED_TEAM,                  121 );
