/*
 * fdbserver.actor.cpp
 *
 * This source file is part of the FoundationDB open source project
 *
 * Copyright 2013-2018 Apple Inc. and the FoundationDB project authors
 *
 * Licensed under the Apache License, Version 2.0 (the "License");
 * you may not use this file except in compliance with the License.
 * You may obtain a copy of the License at
 *
 *     http://www.apache.org/licenses/LICENSE-2.0
 *
 * Unless required by applicable law or agreed to in writing, software
 * distributed under the License is distributed on an "AS IS" BASIS,
 * WITHOUT WARRANTIES OR CONDITIONS OF ANY KIND, either express or implied.
 * See the License for the specific language governing permissions and
 * limitations under the License.
 */

// There's something in one of the files below that defines a macros
// a macro that makes boost interprocess break on Windows.
#define BOOST_DATE_TIME_NO_LIB
#include <boost/interprocess/managed_shared_memory.hpp>
#include <boost/algorithm/string.hpp>

#include "fdbrpc/simulator.h"
#include "flow/DeterministicRandom.h"
#include "fdbrpc/PerfMetric.h"
#include "flow/Platform.h"
#include "flow/SystemMonitor.h"
#include "fdbclient/NativeAPI.actor.h"
#include "fdbclient/SystemData.h"
#include "fdbclient/FailureMonitorClient.h"
#include "fdbserver/CoordinationInterface.h"
#include "fdbserver/WorkerInterface.actor.h"
#include "fdbclient/RestoreWorkerInterface.actor.h"
#include "fdbserver/ClusterRecruitmentInterface.h"
#include "fdbserver/ServerDBInfo.h"
#include "fdbserver/MoveKeys.actor.h"
#include "fdbserver/ConflictSet.h"
#include "fdbserver/DataDistribution.actor.h"
#include "fdbserver/NetworkTest.h"
#include "fdbserver/IKeyValueStore.h"
#include <algorithm>
#include <stdarg.h>
#include <stdio.h>
#include <fstream>
#include "fdbserver/pubsub.h"
#include "fdbserver/SimulatedCluster.h"
#include "fdbserver/TesterInterface.actor.h"
#include "fdbserver/workloads/workloads.actor.h"
#include <time.h>
#include "fdbserver/Status.h"
#include "fdbrpc/TLSConnection.h"
#include "fdbrpc/Net2FileSystem.h"
#include "fdbrpc/Platform.h"
#include "fdbrpc/AsyncFileCached.actor.h"
#include "fdbserver/CoroFlow.h"
#if defined(CMAKE_BUILD) || !defined(WIN32)
#include "versions.h"
#endif

#include "fdbmonitor/SimpleIni.h"

#ifdef  __linux__
#include <execinfo.h>
#include <signal.h>
#ifdef ALLOC_INSTRUMENTATION
#include <cxxabi.h>
#endif
#endif

#ifdef WIN32
#define NOMINMAX
#define WIN32_LEAN_AND_MEAN
#include <Windows.h>
#endif

#include "flow/SimpleOpt.h"
#include "flow/actorcompiler.h"  // This must be the last #include.

enum {
	OPT_CONNFILE, OPT_SEEDCONNFILE, OPT_SEEDCONNSTRING, OPT_ROLE, OPT_LISTEN, OPT_PUBLICADDR, OPT_DATAFOLDER, OPT_LOGFOLDER, OPT_PARENTPID, OPT_NEWCONSOLE, 
	OPT_NOBOX, OPT_TESTFILE, OPT_RESTARTING, OPT_RESTORING, OPT_RANDOMSEED, OPT_KEY, OPT_MEMLIMIT, OPT_STORAGEMEMLIMIT, OPT_CACHEMEMLIMIT, OPT_MACHINEID, 
	OPT_DCID, OPT_MACHINE_CLASS, OPT_BUGGIFY, OPT_VERSION, OPT_CRASHONERROR, OPT_HELP, OPT_NETWORKIMPL, OPT_NOBUFSTDOUT, OPT_BUFSTDOUTERR, OPT_TRACECLOCK, 
	OPT_NUMTESTERS, OPT_DEVHELP, OPT_ROLLSIZE, OPT_MAXLOGS, OPT_MAXLOGSSIZE, OPT_KNOB, OPT_TESTSERVERS, OPT_TEST_ON_SERVERS, OPT_METRICSCONNFILE, 
	OPT_METRICSPREFIX, OPT_LOGGROUP, OPT_LOCALITY, OPT_IO_TRUST_SECONDS, OPT_IO_TRUST_WARN_ONLY, OPT_FILESYSTEM, OPT_PROFILER_RSS_SIZE, OPT_KVFILE, 
	OPT_TRACE_FORMAT, OPT_WHITELIST_BINPATH
};

CSimpleOpt::SOption g_rgOptions[] = {
	{ OPT_CONNFILE,              "-C",                          SO_REQ_SEP },
	{ OPT_CONNFILE,              "--cluster_file",              SO_REQ_SEP },
	{ OPT_SEEDCONNFILE,          "--seed_cluster_file",         SO_REQ_SEP },
	{ OPT_SEEDCONNSTRING,        "--seed_connection_string",    SO_REQ_SEP },
	{ OPT_ROLE,                  "-r",                          SO_REQ_SEP },
	{ OPT_ROLE,                  "--role",                      SO_REQ_SEP },
	{ OPT_PUBLICADDR,            "-p",                          SO_REQ_SEP },
	{ OPT_PUBLICADDR,            "--public_address",            SO_REQ_SEP },
	{ OPT_LISTEN,                "-l",                          SO_REQ_SEP },
	{ OPT_LISTEN,                "--listen_address",            SO_REQ_SEP },
#ifdef __linux__
	{ OPT_FILESYSTEM,           "--data_filesystem",           SO_REQ_SEP },
	{ OPT_PROFILER_RSS_SIZE,    "--rsssize",                   SO_REQ_SEP },
#endif
	{ OPT_DATAFOLDER,            "-d",                          SO_REQ_SEP },
	{ OPT_DATAFOLDER,            "--datadir",                   SO_REQ_SEP },
	{ OPT_LOGFOLDER,             "-L",                          SO_REQ_SEP },
	{ OPT_LOGFOLDER,             "--logdir",                    SO_REQ_SEP },
	{ OPT_ROLLSIZE,              "-Rs",                         SO_REQ_SEP },
	{ OPT_ROLLSIZE,              "--logsize",                   SO_REQ_SEP },
	{ OPT_MAXLOGS,               "--maxlogs",                   SO_REQ_SEP },
	{ OPT_MAXLOGSSIZE,           "--maxlogssize",               SO_REQ_SEP },
	{ OPT_LOGGROUP,              "--loggroup",                  SO_REQ_SEP },
	{ OPT_PARENTPID,             "--parentpid",                 SO_REQ_SEP },
#ifdef _WIN32
	{ OPT_NEWCONSOLE,            "-n",                          SO_NONE },
	{ OPT_NEWCONSOLE,            "--newconsole",                SO_NONE },
	{ OPT_NOBOX,                 "-q",                          SO_NONE },
	{ OPT_NOBOX,                 "--no_dialog",                 SO_NONE },
#endif
	{ OPT_KVFILE,                "--kvfile",                    SO_REQ_SEP },
	{ OPT_TESTFILE,              "-f",                          SO_REQ_SEP },
	{ OPT_TESTFILE,              "--testfile",                  SO_REQ_SEP },
	{ OPT_RESTARTING,            "-R",                          SO_NONE },
	{ OPT_RESTARTING,            "--restarting",                SO_NONE },
	{ OPT_RANDOMSEED,            "-s",                          SO_REQ_SEP },
	{ OPT_RANDOMSEED,            "--seed",                      SO_REQ_SEP },
	{ OPT_KEY,                   "-k",                          SO_REQ_SEP },
	{ OPT_KEY,                   "--key",                       SO_REQ_SEP },
	{ OPT_MEMLIMIT,              "-m",                          SO_REQ_SEP },
	{ OPT_MEMLIMIT,              "--memory",                    SO_REQ_SEP },
	{ OPT_STORAGEMEMLIMIT,       "-M",                          SO_REQ_SEP },
	{ OPT_STORAGEMEMLIMIT,       "--storage_memory",            SO_REQ_SEP },
	{ OPT_CACHEMEMLIMIT,         "--cache_memory",              SO_REQ_SEP },
	{ OPT_MACHINEID,             "-i",                          SO_REQ_SEP },
	{ OPT_MACHINEID,             "--machine_id",                SO_REQ_SEP },
	{ OPT_DCID,                  "-a",                          SO_REQ_SEP },
	{ OPT_DCID,                  "--datacenter_id",             SO_REQ_SEP },
	{ OPT_MACHINE_CLASS,         "-c",                          SO_REQ_SEP },
	{ OPT_MACHINE_CLASS,         "--class",                     SO_REQ_SEP },
	{ OPT_BUGGIFY,               "-b",                          SO_REQ_SEP },
	{ OPT_BUGGIFY,               "--buggify",                   SO_REQ_SEP },
	{ OPT_VERSION,               "-v",                          SO_NONE },
	{ OPT_VERSION,               "--version",                   SO_NONE },
	{ OPT_CRASHONERROR,          "--crash",                     SO_NONE },
	{ OPT_NETWORKIMPL,           "-N",                          SO_REQ_SEP },
	{ OPT_NETWORKIMPL,           "--network",                   SO_REQ_SEP },
	{ OPT_NOBUFSTDOUT,           "--unbufferedout",             SO_NONE },
	{ OPT_BUFSTDOUTERR,          "--bufferedout",               SO_NONE },
	{ OPT_TRACECLOCK,            "--traceclock",                SO_REQ_SEP },
	{ OPT_NUMTESTERS,            "--num_testers",               SO_REQ_SEP },
	{ OPT_HELP,                  "-?",                          SO_NONE },
	{ OPT_HELP,                  "-h",                          SO_NONE },
	{ OPT_HELP,                  "--help",                      SO_NONE },
	{ OPT_DEVHELP,               "--dev-help",                  SO_NONE },
	{ OPT_KNOB,                  "--knob_",                     SO_REQ_SEP },
	{ OPT_LOCALITY,              "--locality_",                 SO_REQ_SEP },
	{ OPT_TESTSERVERS,           "--testservers",               SO_REQ_SEP },
	{ OPT_TEST_ON_SERVERS,       "--testonservers",             SO_NONE },
	{ OPT_METRICSCONNFILE,       "--metrics_cluster",           SO_REQ_SEP },
	{ OPT_METRICSPREFIX,         "--metrics_prefix",            SO_REQ_SEP },
	{ OPT_IO_TRUST_SECONDS,      "--io_trust_seconds",          SO_REQ_SEP },
	{ OPT_IO_TRUST_WARN_ONLY,    "--io_trust_warn_only",        SO_NONE },
	{ OPT_TRACE_FORMAT      ,    "--trace_format",              SO_REQ_SEP },
	{ OPT_WHITELIST_BINPATH,     "--whitelist_binpath",         SO_REQ_SEP },

#ifndef TLS_DISABLED
	TLS_OPTION_FLAGS
#endif

	SO_END_OF_OPTIONS
};

GlobalCounters g_counters;

extern void dsltest();
extern void pingtest();
extern void copyTest();
extern void versionedMapTest();
extern void createTemplateDatabase();
// FIXME: this really belongs in a header somewhere since it is actually used.
extern IPAddress determinePublicIPAutomatically(ClusterConnectionString const& ccs);

extern const char* getSourceVersion();

extern void flushTraceFileVoid();

extern bool noUnseed;
extern const int MAX_CLUSTER_FILE_BYTES;

#ifdef ALLOC_INSTRUMENTATION
extern uint8_t *g_extra_memory;
#endif

bool enableFailures = true;

#define test_assert(x) if (!(x)) { cout << "Test failed: " #x << endl; return false; }

vector< Standalone<VectorRef<DebugEntryRef>> > debugEntries;
int64_t totalDebugEntriesSize = 0;

#if CENABLED(0, NOT_IN_CLEAN)
StringRef debugKey = LiteralStringRef( "" );
StringRef debugKey2 = LiteralStringRef( "\xff\xff\xff\xff" );

bool debugMutation( const char* context, Version version, MutationRef const& mutation ) {
	if ((mutation.type == mutation.SetValue || mutation.type == mutation.AddValue || mutation.type==mutation.DebugKey) && (mutation.param1 == debugKey || mutation.param1 == debugKey2))
		;//TraceEvent("MutationTracking").detail("At", context).detail("Version", version).detail("MutationType", "SetValue").detail("Key", mutation.param1).detail("Value", mutation.param2);
	else if ((mutation.type == mutation.ClearRange || mutation.type == mutation.DebugKeyRange) && ((mutation.param1<=debugKey && mutation.param2>debugKey) || (mutation.param1<=debugKey2 && mutation.param2>debugKey2)))
		;//TraceEvent("MutationTracking").detail("At", context).detail("Version", version).detail("MutationType", "ClearRange").detail("KeyBegin", mutation.param1).detail("KeyEnd", mutation.param2);
	else
		return false;
	const char* type =
		mutation.type == MutationRef::SetValue ? "SetValue" :
		mutation.type == MutationRef::ClearRange ? "ClearRange" :
		mutation.type == MutationRef::AddValue ? "AddValue" :
		mutation.type == MutationRef::DebugKeyRange ? "DebugKeyRange" :
		mutation.type == MutationRef::DebugKey ? "DebugKey" :
		"UnknownMutation";
	printf("DEBUGMUTATION:\t%.6f\t%s\t%s\t%lld\t%s\t%s\t%s\n", now(), g_network->getLocalAddress().toString().c_str(), context, version, type, printable(mutation.param1).c_str(), printable(mutation.param2).c_str());

	return true;
}

bool debugKeyRange( const char* context, Version version, KeyRangeRef const& keys ) {
	if (keys.contains(debugKey) || keys.contains(debugKey2)) {
		debugMutation(context, version, MutationRef(MutationRef::DebugKeyRange, keys.begin, keys.end) );
		//TraceEvent("MutationTracking").detail("At", context).detail("Version", version).detail("KeyBegin", keys.begin).detail("KeyEnd", keys.end);
		return true;
	} else
		return false;
}

#elif CENABLED(0, NOT_IN_CLEAN)
bool debugMutation( const char* context, Version version, MutationRef const& mutation ) {
	if (!debugEntries.size() || debugEntries.back().size() >= 1000) {
		if (debugEntries.size()) totalDebugEntriesSize += debugEntries.back().arena().getSize() + sizeof(debugEntries.back());
		debugEntries.push_back(Standalone<VectorRef<DebugEntryRef>>());
		TraceEvent("DebugMutationBuffer").detail("Bytes", totalDebugEntriesSize);
	}
	auto& v = debugEntries.back();
	v.push_back_deep( v.arena(), DebugEntryRef(context, version, mutation) );

	return false;	// No auxiliary logging
}

bool debugKeyRange( const char* context, Version version, KeyRangeRef const& keys ) {
	return debugMutation( context, version, MutationRef(MutationRef::DebugKeyRange, keys.begin, keys.end) );
}

#else // Default implementation.
bool debugMutation( const char* context, Version version, MutationRef const& mutation ) { return false; }
bool debugKeyRange( const char* context, Version version, KeyRangeRef const& keys ) { return false; }
#endif

#ifdef _WIN32
#include <sddl.h>

// It is your
//    responsibility to properly initialize the
//    structure and to free the structure's
//    lpSecurityDescriptor member when you have
//    finished using it. To free the structure's
//    lpSecurityDescriptor member, call the
//    LocalFree function.
BOOL CreatePermissiveReadWriteDACL(SECURITY_ATTRIBUTES * pSA)
{
	UNSTOPPABLE_ASSERT( pSA != NULL );

	TCHAR * szSD = TEXT("D:")        // Discretionary ACL
		TEXT("(A;OICI;GR;;;AU)")     // Allow read/write/execute to authenticated users
		TEXT("(A;OICI;GA;;;BA)");    // Allow full control to administrators

	return ConvertStringSecurityDescriptorToSecurityDescriptor(
			szSD,
			SDDL_REVISION_1,
			&(pSA->lpSecurityDescriptor),
			NULL);
}
#endif

class WorldReadablePermissions {
public:
	WorldReadablePermissions() {
#ifdef _WIN32
		sa.nLength = sizeof(SECURITY_ATTRIBUTES);
		sa.bInheritHandle = FALSE;
		if( !CreatePermissiveReadWriteDACL(&sa) ) {
			TraceEvent("Win32DACLCreationFail").GetLastError();
			throw platform_error();
		}
		permission.set_permissions( &sa );
#elif (defined(__linux__) || defined(__APPLE__))
		// There is nothing to do here, since the default permissions are fine
#else
		#error Port me!
#endif
	}

	virtual ~WorldReadablePermissions() {
#ifdef _WIN32
		LocalFree( sa.lpSecurityDescriptor );
#elif (defined(__linux__) || defined(__APPLE__))
		// There is nothing to do here, since the default permissions are fine
#else
		#error Port me!
#endif
	}

	boost::interprocess::permissions permission;

private:
	WorldReadablePermissions(const WorldReadablePermissions &rhs) {}
#ifdef _WIN32
	SECURITY_ATTRIBUTES sa;
#endif
};

UID getSharedMemoryMachineId() {
	UID *machineId = NULL;
	int numTries = 0;

	// Permissions object defaults to 0644 on *nix, but on windows defaults to allowing access to only the creator.
	// On windows, this means that we have to create an elaborate workaround for DACLs
	WorldReadablePermissions p;
	std::string sharedMemoryIdentifier = "fdbserver_shared_memory_id";
	loop {
		try {
			// "0" is the default parameter "addr"
			boost::interprocess::managed_shared_memory segment(boost::interprocess::open_or_create, sharedMemoryIdentifier.c_str(), 1000, 0, p.permission);
			machineId = segment.find_or_construct<UID>("machineId")(deterministicRandom()->randomUniqueID());
			if (!machineId)
				criticalError(FDB_EXIT_ERROR, "SharedMemoryError", "Could not locate or create shared memory - 'machineId'");
			return *machineId;
		}
		catch (boost::interprocess::interprocess_exception& ) {
			try {
				//If the shared memory already exists, open it read-only in case it was created by another user
				boost::interprocess::managed_shared_memory segment(boost::interprocess::open_read_only, sharedMemoryIdentifier.c_str());
				machineId = segment.find<UID>("machineId").first;
				if (!machineId)
					criticalError(FDB_EXIT_ERROR, "SharedMemoryError", "Could not locate shared memory - 'machineId'");
				return *machineId;
			}
			catch (boost::interprocess::interprocess_exception &ex) {
				//Retry in case the shared memory was deleted in between the call to open_or_create and open_read_only
				//Don't keep trying forever in case this is caused by some other problem
				if (++numTries == 10)
					criticalError(FDB_EXIT_ERROR, "SharedMemoryError", format("Could not open shared memory - %s", ex.what()).c_str());
			}
		}
	}
}


ACTOR void failAfter( Future<Void> trigger, ISimulator::ProcessInfo* m = g_simulator.getCurrentProcess() ) {
	wait( trigger );
	if (enableFailures) {
		printf("Killing machine: %s at %f\n", m->address.toString().c_str(), now());
		g_simulator.killProcess( m, ISimulator::KillInstantly );
	}
}

void failAfter( Future<Void> trigger, Endpoint e ) {
	if (g_network == &g_simulator)
		failAfter( trigger, g_simulator.getProcess( e ) );
}

void testSerializationSpeed() {
	double tstart;
	double build = 0, serialize = 0, deserialize = 0, copy = 0, deallocate = 0;
	double bytes = 0;
	double testBegin = timer();
	for(int a=0; a<10000; a++) {
		{
			tstart = timer();

			Arena batchArena;
			VectorRef< CommitTransactionRef > batch;
			batch.resize( batchArena, 1000 );
			for(int t=0; t<batch.size(); t++) {
				CommitTransactionRef &tr = batch[t];
				tr.read_snapshot = 0;
				for(int i=0; i<2; i++)
					tr.mutations.push_back_deep( batchArena,
						MutationRef( MutationRef::SetValue, LiteralStringRef("KeyABCDE"), LiteralStringRef("SomeValu") ) );
				tr.mutations.push_back_deep( batchArena,
						MutationRef( MutationRef::ClearRange, LiteralStringRef("BeginKey"), LiteralStringRef("EndKeyAB") ));
			}

			build += timer()-tstart;

			tstart = timer();

			BinaryWriter wr( IncludeVersion() );
			wr << batch;

			bytes += wr.getLength();

			serialize += timer() - tstart;

			for(int i=0; i<1; i++) {
				tstart = timer();
				Arena arena;
				StringRef data( arena, StringRef( (const uint8_t*)wr.getData(), wr.getLength() ) );
				copy += timer() - tstart;

				tstart = timer();
				ArenaReader rd( arena, data, IncludeVersion() );
				VectorRef<CommitTransactionRef> batch2;
				rd >> arena >> batch2;

				deserialize += timer() - tstart;
			}

			tstart = timer();
		}
		deallocate += timer() - tstart;
	}
	double elapsed = (timer()-testBegin);
	printf("Test speed: %0.1f MB/sec (%0.0f/sec)\n", bytes/1e6/elapsed, 1000000/elapsed);
	printf("  Build: %0.1f MB/sec\n", bytes/1e6/build);
	printf("  Serialize: %0.1f MB/sec\n", bytes/1e6/serialize);
	printf("  Copy: %0.1f MB/sec\n", bytes/1e6/copy);
	printf("  Deserialize: %0.1f MB/sec\n", bytes/1e6/deserialize);
	printf("  Deallocate: %0.1f MB/sec\n", bytes/1e6/deallocate);
	printf("  Bytes: %0.1f MB\n", bytes/1e6);
	printf("\n");
}

std::string toHTML( const StringRef& binaryString ) {
	std::string s;

	for(int i=0; i<binaryString.size(); i++) {
		uint8_t c = binaryString[i];
		if (c == '<') s += "&lt;";
		else if (c == '>') s += "&gt;";
		else if (c == '&') s += "&amp;";
		else if (c == '"') s += "&quot;";
		else if (c == ' ') s += "&nbsp;";
		else if (c > 32 && c < 127) s += c;
		else s += format("<span class=\"binary\">[%02x]</span>", c);
	}

	return s;
}

ACTOR Future<Void> dumpDatabase( Database cx, std::string outputFilename, KeyRange range = allKeys ) {
	try {
		state Transaction tr( cx );
		loop {
			state FILE* output = fopen(outputFilename.c_str(), "wt");
			try {
				state KeySelectorRef iter = firstGreaterOrEqual( range.begin );
				state Arena arena;
				fprintf(output, "<html><head><style type=\"text/css\">.binary {color:red}</style></head><body>\n");
				Version ver = wait( tr.getReadVersion() );
				fprintf(output, "<h3>Database version: %" PRId64 "</h3>", ver);

				loop {
					Standalone<RangeResultRef> results = wait(
						tr.getRange( iter, firstGreaterOrEqual( range.end ), 1000 ) );
					for(int r=0; r<results.size(); r++) {
						std::string key = toHTML( results[r].key ), value = toHTML( results[r].value );
						fprintf( output, "<p>%s <b>:=</b> %s</p>\n", key.c_str(), value.c_str() );
					}
					if (results.size() < 1000) break;
					iter = firstGreaterThan( KeyRef(arena, results[ results.size()-1 ].key) );
				}
				fprintf(output, "</body></html>");
				fclose(output);
				TraceEvent("DatabaseDumped").detail("Filename", outputFilename);
				return Void();
			} catch (Error& e) {
				fclose(output);
				wait( tr.onError(e) );
			}
		}
	} catch (Error& e) {
		TraceEvent(SevError,"DumpDatabaseError").error(e).detail("Filename", outputFilename);
		throw;
	}
}

void memoryTest();
void skipListTest();

Future<Void> startSystemMonitor(std::string dataFolder, Optional<Standalone<StringRef>> zoneId, Optional<Standalone<StringRef>> machineId) {
	initializeSystemMonitorMachineState(SystemMonitorMachineState(dataFolder, zoneId, machineId, g_network->getLocalAddress().ip));

	systemMonitor();
	return recurring( &systemMonitor, 5.0, TaskPriority::FlushTrace );
}

void testIndexedSet();

#ifdef _WIN32
void parentWatcher(void *parentHandle) {
	HANDLE parent = (HANDLE)parentHandle;
	int signal = WaitForSingleObject( parent, INFINITE );
	CloseHandle( parentHandle );
	if( signal == WAIT_OBJECT_0 )
		criticalError( FDB_EXIT_SUCCESS, "ParentProcessExited", "Parent process exited" );
	TraceEvent(SevError, "ParentProcessWaitFailed").detail("RetCode", signal).GetLastError();
}
#else
void* parentWatcher(void *arg) {
	int *parent_pid = (int*) arg;
	while(1) {
		sleep(1);
		if(getppid() != *parent_pid)
			criticalError( FDB_EXIT_SUCCESS, "ParentProcessExited", "Parent process exited" );
	}
}
#endif

static void printVersion() {
	printf("FoundationDB " FDB_VT_PACKAGE_NAME " (v" FDB_VT_VERSION ")\n");
	printf("source version %s\n", getSourceVersion());
	printf("protocol %" PRIx64 "\n", currentProtocolVersion.version());
}

static void printHelpTeaser( const char *name ) {
	fprintf(stderr, "Try `%s --help' for more information.\n", name);
}

static void printUsage( const char *name, bool devhelp ) {
	printf("FoundationDB " FDB_VT_PACKAGE_NAME " (v" FDB_VT_VERSION ")\n");
	printf("Usage: %s -p ADDRESS [OPTIONS]\n\n", name);
	printf("  -p ADDRESS, --public_address ADDRESS\n"
		   "                 Public address, specified as `IP_ADDRESS:PORT' or `auto:PORT'.\n");
	printf("  -l ADDRESS, --listen_address ADDRESS\n"
		   "                 Listen address, specified as `IP_ADDRESS:PORT' (defaults to\n");
	printf("                 public address).\n");
	printf("  -C CONNFILE, --cluster_file CONNFILE\n"
		   "                 The path of a file containing the connection string for the\n"
		   "                 FoundationDB cluster. The default is first the value of the\n"
		   "                 FDB_CLUSTER_FILE environment variable, then `./fdb.cluster',\n"
		   "                 then `%s'.\n", platform::getDefaultClusterFilePath().c_str());
	printf("  --seed_cluster_file SEEDCONNFILE\n"
		   "                 The path of a seed cluster file which will be used to connect\n"
		   "                 if the -C cluster file does not exist. If the server connects\n"
		   "                 successfully using the seed file, then it copies the file to\n"
		   "                 the -C file location.\n");
	printf("  --seed_connection_string SEEDCONNSTRING\n"
		   "                 The path of a seed connection string which will be used to connect\n"
		   "                 if the -C cluster file does not exist. If the server connects\n"
		   "                 successfully using the seed string, then it copies the string to\n"
		   "                 the -C file location.\n");
#ifdef __linux__
	printf("  --data_filesystem PATH\n"
		   "                 Turns on validation that all data files are written to a drive\n"
		   "                 mounted at the specified PATH. This checks that the device at PATH\n"
		   "                 is currently mounted and that any data files get written to the\n"
		   "                 same device.\n");
#endif
	printf("  -d PATH, --datadir PATH\n"
		   "                 Store data files in the given folder (must be unique for each\n");
	printf("                 fdbserver instance on a given machine).\n");
	printf("  -L PATH, --logdir PATH\n"
		   "                 Store log files in the given folder (default is `.').\n");
	printf("  --logsize SIZE Roll over to a new log file after the current log file\n"
		   "                 exceeds SIZE bytes. The default value is 10MiB.\n");
	printf("  --maxlogs SIZE, --maxlogssize SIZE\n"
		   "                 Delete the oldest log file when the total size of all log\n"
		   "                 files exceeds SIZE bytes. If set to 0, old log files will not\n"
		   "                 be deleted. The default value is 100MiB.\n");
	printf("  --loggroup LOG_GROUP\n"
	       "                 Sets the LogGroup field with the specified value for all\n"
	       "                 events in the trace output (defaults to `default').\n");
	printf("  --trace_format FORMAT\n"
	       "                 Select the format of the log files. xml (the default) and json\n"
	       "                 are supported.\n");
	printf("  -i ID, --machine_id ID\n"
	       "                 Machine and zone identifier key (up to 16 hex characters).\n"
	       "                 Defaults to a random value shared by all fdbserver processes\n"
	       "                 on this machine.\n");
	printf("  -a ID, --datacenter_id ID\n"
		   "                 Data center identifier key (up to 16 hex characters).\n");
	printf("  --locality_LOCALITYKEY LOCALITYVALUE\n"
	       "                 Define a locality key. LOCALITYKEY is case-insensitive though\n"
	       "                 LOCALITYVALUE is not.\n");
	printf("  -m SIZE, --memory SIZE\n"
	       "                 Memory limit. The default value is 8GiB. When specified\n"
	       "                 without a unit, MiB is assumed.\n");
	printf("  -M SIZE, --storage_memory SIZE\n"
	       "                 Maximum amount of memory used for storage. The default\n"
	       "                 value is 1GiB. When specified without a unit, MB is\n"
	       "                 assumed.\n");
	printf("  --cache_memory SIZE\n"
	       "                 The amount of memory to use for caching disk pages.\n"
	       "                 The default value is 2GiB. When specified without a unit,\n"
	       "                 MiB is assumed.\n");
	printf("  -c CLASS, --class CLASS\n"
		   "                 Machine class (valid options are storage, transaction,\n"
		   "                 resolution, proxy, master, test, unset, stateless, log, router,\n"
		   "                 and cluster_controller).\n");
#ifndef TLS_DISABLED
	printf(TLS_HELP);
#endif
	printf("  -v, --version  Print version information and exit.\n");
	printf("  -h, -?, --help Display this help and exit.\n");
	if( devhelp ) {
		printf("  -r ROLE, --role ROLE\n"
			   "                 Server role (valid options are fdbd, test, multitest,\n");
		printf("                 simulation, networktestclient, networktestserver, restore\n");
		printf("                 consistencycheck, kvfileintegritycheck, kvfilegeneratesums). The default is `fdbd'.\n");
#ifdef _WIN32
		printf("  -n, --newconsole\n"
			   "                 Create a new console.\n");
		printf("  -q, --no_dialog\n"
			   "                 Disable error dialog on crash.\n");
		printf("  --parentpid PID\n");
		printf("                 Specify a process after whose termination to exit.\n");
#endif
		printf("  -f TESTFILE, --testfile\n"
			   "                 Testfile to run, defaults to `tests/default.txt'.\n");
		printf("  -R, --restarting\n");
		printf("                 Restart a previous simulation that was cleanly shut down.\n");
		printf("  -s SEED, --seed SEED\n"
			   "                 Random seed.\n");
		printf("  -k KEY, --key KEY  Target key for search role.\n");
		printf("  --kvfile FILE  Input file (SQLite database file) for use by the 'kvfilegeneratesums' and 'kvfileintegritycheck' roles.\n");
		printf("  -b [on,off], --buggify [on,off]\n"
			   "                 Sets Buggify system state, defaults to `off'.\n");
		printf("  --crash        Crash on serious errors instead of continuing.\n");
		printf("  -N NETWORKIMPL, --network NETWORKIMPL\n"
			   "                 Select network implementation, `net2' (default),\n");
		printf("                 `net2-threadpool'.\n");
		printf("  --unbufferedout\n");
		printf("                 Do not buffer stdout and stderr.\n");
		printf("  --bufferedout\n");
		printf("                 Buffer stdout and stderr.\n");
		printf("  --traceclock CLOCKIMPL\n");
		printf("                 Select clock source for trace files, `now' (default) or\n");
		printf("                 `realtime'.\n");
		printf("  --num_testers NUM\n");
		printf("                 A multitester will wait for NUM testers before starting\n");
		printf("                 (defaults to 1).\n");
#ifdef __linux__
		printf("  --rsssize SIZE\n"
			   "                 Turns on automatic heap profiling when RSS memory size exceeds\n"
			   "                 the given threshold. fdbserver needs to be compiled with\n"
			   "                 USE_GPERFTOOLS flag in order to use this feature.\n");
#endif
		printf("  --testservers ADDRESSES\n");
		printf("                 The addresses of networktestservers\n");
		printf("                 specified as ADDRESS:PORT,ADDRESS:PORT...\n");
		printf("  --testonservers\n");
		printf("                 Testers are recruited on servers.\n");
		printf("  --metrics_cluster CONNFILE\n");
		printf("                 The cluster file designating where this process will\n");
		printf("                 store its metric data. By default metrics will be stored\n");
		printf("                 in the same database the process is participating in.\n");
		printf("  --metrics_prefix PREFIX\n");
		printf("                 The prefix where this process will store its metric data.\n");
		printf("                 Must be specified if using a different database for metrics.\n");
		printf("  --knob_KNOBNAME KNOBVALUE\n");
		printf("                 Changes a database knob. KNOBNAME should be lowercase.\n");
		printf("  --io_trust_seconds SECONDS\n");
		printf("                 Sets the time in seconds that a read or write operation is allowed to take\n"
		       "                 before timing out with an error. If an operation times out, all future\n"
		       "                 operations on that file will fail with an error as well. Only has an effect\n"
		       "                 when using AsyncFileKAIO in Linux.\n");
		printf("  --io_trust_warn_only\n");
		printf("                 Instead of failing when an I/O operation exceeds io_trust_seconds, just\n"
		       "                 log a warning to the trace log. Has no effect if io_trust_seconds is unspecified.\n");
	} else {
		printf("  --dev-help     Display developer-specific help and exit.\n");
	}

	printf("\n"
		   "SIZE parameters may use one of the multiplicative suffixes B=1, KB=10^3,\n"
		   "KiB=2^10, MB=10^6, MiB=2^20, GB=10^9, GiB=2^30, TB=10^12, or TiB=2^40.\n");
}

extern bool g_crashOnError;

#if defined(ALLOC_INSTRUMENTATION) || defined(ALLOC_INSTRUMENTATION_STDOUT)
	void* operator new (std::size_t size)  {
		void* p = malloc(size);
		if(!p)
			throw std::bad_alloc();
		recordAllocation( p, size );
		return p;
	}
	void operator delete (void* ptr) throw() {
		recordDeallocation( ptr );
		free( ptr );
	}

	//scalar, nothrow new and it matching delete
	void* operator new (std::size_t size,const std::nothrow_t&) throw() {
		void* p = malloc(size);
		recordAllocation( p, size );
		return p;
	}
	void operator delete (void* ptr, const std::nothrow_t&) throw() {
		recordDeallocation( ptr );
		free( ptr );
	}

	//array throwing new and matching delete[]
	void* operator new  [](std::size_t size) {
		void* p = malloc(size);
		if(!p)
			throw std::bad_alloc();
		recordAllocation( p, size );
		return p;
	}
	void operator delete[](void* ptr) throw() {
		recordDeallocation( ptr );
		free( ptr );
	}

	//array, nothrow new and matching delete[]
	void* operator new [](std::size_t size, const std::nothrow_t&) throw() {
		void* p = malloc(size);
		recordAllocation( p, size );
		return p;
	}
	void operator delete[](void* ptr, const std::nothrow_t&) throw() {
		recordDeallocation( ptr );
		free( ptr );
	}
#endif

Optional<bool> checkBuggifyOverride(const char *testFile) {
	std::ifstream ifs;
	ifs.open(testFile, std::ifstream::in);
	if (!ifs.good())
		return 0;

	std::string cline;

	while (ifs.good()) {
		getline(ifs, cline);
		std::string line = removeWhitespace(std::string(cline));
		if (!line.size() || line.find(';') == 0)
			continue;

		size_t found = line.find('=');
		if (found == std::string::npos)
			// hmmm, not good
			continue;
		std::string attrib = removeWhitespace(line.substr(0, found));
		std::string value = removeWhitespace(line.substr(found + 1));

		if (attrib == "buggify") {
			if( !strcmp( value.c_str(), "on" ) ) {
				ifs.close();
				return true;
			} else if( !strcmp( value.c_str(), "off" ) ) {
				ifs.close();
				return false;
			} else {
				fprintf(stderr, "ERROR: Unknown buggify override state `%s'\n", value.c_str());
				flushAndExit(FDB_EXIT_ERROR);
			}
		}
	}

	ifs.close();
	return Optional<bool>();
}

// Takes a vector of public and listen address strings given via command line, and returns vector of NetworkAddress objects.
std::pair<NetworkAddressList, NetworkAddressList> buildNetworkAddresses(const ClusterConnectionFile& connectionFile,
                                                                        const vector<std::string>& publicAddressStrs,
                                                                        vector<std::string>& listenAddressStrs) {
	if (listenAddressStrs.size() > 0 && publicAddressStrs.size() != listenAddressStrs.size()) {
		fprintf(stderr,
		        "ERROR: Listen addresses (if provided) should be equal to the number of public addresses in order.\n");
		flushAndExit(FDB_EXIT_ERROR);
	}
	listenAddressStrs.resize(publicAddressStrs.size(), "public");

	if (publicAddressStrs.size() > 2) {
		fprintf(stderr, "ERROR: maximum 2 public/listen addresses are allowed\n");
		flushAndExit(FDB_EXIT_ERROR);
	}

	NetworkAddressList publicNetworkAddresses;
	NetworkAddressList listenNetworkAddresses;

	auto& coordinators = connectionFile.getConnectionString().coordinators();
	ASSERT(coordinators.size() > 0);

	for (int ii = 0; ii < publicAddressStrs.size(); ++ii) {
		const std::string& publicAddressStr = publicAddressStrs[ii];
		bool autoPublicAddress = StringRef(publicAddressStr).startsWith(LiteralStringRef("auto:"));
		NetworkAddress currentPublicAddress;
		if (autoPublicAddress) {
			try {
				const NetworkAddress& parsedAddress = NetworkAddress::parse("0.0.0.0:" + publicAddressStr.substr(5));
				const IPAddress publicIP = determinePublicIPAutomatically(connectionFile.getConnectionString());
				currentPublicAddress = NetworkAddress(publicIP, parsedAddress.port, true,  parsedAddress.isTLS());
			} catch (Error& e) {
				fprintf(stderr, "ERROR: could not determine public address automatically from `%s': %s\n", publicAddressStr.c_str(), e.what());
				throw;
			}
		} else {
			try {
				currentPublicAddress = NetworkAddress::parse(publicAddressStr);
			} catch (Error&) {
				fprintf(stderr, "ERROR: Could not parse network address `%s' (specify as IP_ADDRESS:PORT)\n", publicAddressStr.c_str());
				throw;
			}
		}

		if(ii == 0) {
			publicNetworkAddresses.address = currentPublicAddress;
		} else {
			publicNetworkAddresses.secondaryAddress = currentPublicAddress;
		}

		if (!currentPublicAddress.isValid()) {
			fprintf(stderr, "ERROR: %s is not a valid IP address\n", currentPublicAddress.toString().c_str());
			flushAndExit(FDB_EXIT_ERROR);
		}

		const std::string& listenAddressStr = listenAddressStrs[ii];
		NetworkAddress currentListenAddress;
		if (listenAddressStr == "public") {
			currentListenAddress = currentPublicAddress;
		} else {
			try {
				currentListenAddress = NetworkAddress::parse(listenAddressStr);
			} catch (Error&) {
				fprintf(stderr, "ERROR: Could not parse network address `%s' (specify as IP_ADDRESS:PORT)\n", listenAddressStr.c_str());
				throw;
			}

			if (currentListenAddress.isTLS() != currentPublicAddress.isTLS()) {
				fprintf(stderr,
				        "ERROR: TLS state of listen address: %s is not equal to the TLS state of public address: %s.\n",
				        listenAddressStr.c_str(), publicAddressStr.c_str());
				flushAndExit(FDB_EXIT_ERROR);
			}
		}

		if(ii == 0) {
			listenNetworkAddresses.address = currentListenAddress;
		} else {
			listenNetworkAddresses.secondaryAddress = currentListenAddress;
		}

		bool hasSameCoord =
		    std::all_of(coordinators.begin(), coordinators.end(), [&](const NetworkAddress& address) {
			    if (address.ip == currentPublicAddress.ip && address.port == currentPublicAddress.port) {
				    return address.isTLS() == currentPublicAddress.isTLS();
			    }
			    return true;
		    });
		if (!hasSameCoord) {
			fprintf(stderr, "ERROR: TLS state of public address %s does not match in coordinator list.\n",
			        publicAddressStr.c_str());
			flushAndExit(FDB_EXIT_ERROR);
		}
	}

	if (publicNetworkAddresses.secondaryAddress.present() && publicNetworkAddresses.address.isTLS() == publicNetworkAddresses.secondaryAddress.get().isTLS()) {
		fprintf(stderr, "ERROR: only one public address of each TLS state is allowed.\n");
		flushAndExit(FDB_EXIT_ERROR);
	}

	return std::make_pair(publicNetworkAddresses, listenNetworkAddresses);
}

// moves files from 'dirSrc' to 'dirToMove' if their name contains 'role'
void restoreRoleFilesHelper(std::string dirSrc, std::string dirToMove, std::string role) {
	std::vector<std::string> returnFiles = platform::listFiles(dirSrc, "");
	for (const auto & fileEntry: returnFiles) {
		if (fileEntry != "fdb.cluster" && fileEntry.find(role) != std::string::npos) {
			//rename files
			TraceEvent("RenamingSnapFile")
				.detail("Oldname", dirSrc + "/" + fileEntry)
				.detail("Newname", dirToMove + "/" + fileEntry);
			renameFile(dirSrc + "/" + fileEntry, dirToMove + "/" + fileEntry);
		}
	}
}

namespace {
enum Role {
	ConsistencyCheck,
	CreateTemplateDatabase,
	DSLTest,
	FDBD,
	KVFileGenerateIOLogChecksums,
	KVFileIntegrityCheck,
	MultiTester,
	NetworkTestClient,
	NetworkTestServer,
	Restore,
	SearchMutations,
	Simulation,
	SkipListTest,
	Test,
	VersionedMapTest,
};
struct CLIOptions {
	std::string commandLine;
	std::string fileSystemPath, dataFolder, connFile, seedConnFile, seedConnString, logFolder = ".", metricsConnFile,
	                                                                                metricsPrefix;
	std::string logGroup = "default";
	uint64_t rollsize = TRACE_DEFAULT_ROLL_SIZE;
	uint64_t maxLogsSize = TRACE_DEFAULT_MAX_LOGS_SIZE;
	bool maxLogsSizeSet = false;
	int maxLogs = 0;
	bool maxLogsSet = false;

	Role role = FDBD;
	uint32_t randomSeed = platform::getRandomSeed();

	const char* testFile = "tests/default.txt";
	std::string kvFile;
	std::string testServersStr;
	std::string whitelistBinPaths;

	std::vector<std::string> publicAddressStrs, listenAddressStrs;
	NetworkAddressList publicAddresses, listenAddresses;

	const char* targetKey = NULL;
	uint64_t memLimit =
	    8LL << 30; // Nice to maintain the same default value for memLimit and SERVER_KNOBS->SERVER_MEM_LIMIT and
	               // SERVER_KNOBS->COMMIT_BATCHES_MEM_BYTES_HARD_LIMIT
	uint64_t storageMemLimit = 1LL << 30;
	bool buggifyEnabled = false, restarting = false;
	Optional<Standalone<StringRef>> zoneId;
	Optional<Standalone<StringRef>> dcId;
	ProcessClass processClass = ProcessClass(ProcessClass::UnsetClass, ProcessClass::CommandLineSource);
	bool useNet2 = true;
	bool useThreadPool = false;
	std::vector<std::pair<std::string, std::string>> knobs;
	LocalityData localities;
	int minTesterCount = 1;
	bool testOnServers = false;

	Reference<TLSOptions> tlsOptions = Reference<TLSOptions>(new TLSOptions);
	std::string tlsCertPath, tlsKeyPath, tlsCAPath, tlsPassword;
	std::vector<std::string> tlsVerifyPeers;
	double fileIoTimeout = 0.0;
	bool fileIoWarnOnly = false;
	uint64_t rsssize = -1;

	Reference<ClusterConnectionFile> connectionFile;
	Standalone<StringRef> machineId;

	static CLIOptions parseArgs(int argc, char* argv[]) {
		CLIOptions opts;
		opts.parseArgsInternal(argc, argv);
		return opts;
	}

private:
	CLIOptions() = default;

	void parseArgsInternal(int argc, char* argv[]) {
		for (int a = 0; a < argc; a++) {
			if (a) commandLine += ' ';
			commandLine += argv[a];
		}

		CSimpleOpt args(argc, argv, g_rgOptions, SO_O_EXACT);

		if (argc == 1) {
			printUsage(argv[0], false);
			flushAndExit(FDB_EXIT_ERROR);
		}

		while (args.Next()) {
			if (args.LastError() == SO_ARG_INVALID_DATA) {
				fprintf(stderr, "ERROR: invalid argument to option `%s'\n", args.OptionText());
				printHelpTeaser(argv[0]);
				flushAndExit(FDB_EXIT_ERROR);
			}
			if (args.LastError() == SO_ARG_INVALID) {
				fprintf(stderr, "ERROR: argument given for option `%s'\n", args.OptionText());
				printHelpTeaser(argv[0]);
				flushAndExit(FDB_EXIT_ERROR);
			}
			if (args.LastError() == SO_ARG_MISSING) {
				fprintf(stderr, "ERROR: missing argument for option `%s'\n", args.OptionText());
				printHelpTeaser(argv[0]);
				flushAndExit(FDB_EXIT_ERROR);
			}
			if (args.LastError() == SO_OPT_INVALID) {
				fprintf(stderr, "ERROR: unknown option: `%s'\n", args.OptionText());
				printHelpTeaser(argv[0]);
				flushAndExit(FDB_EXIT_ERROR);
			}
			if (args.LastError() != SO_SUCCESS) {
				fprintf(stderr, "ERROR: error parsing options\n");
				printHelpTeaser(argv[0]);
				flushAndExit(FDB_EXIT_ERROR);
			}
			const char* sRole;
			Optional<uint64_t> ti;
			std::string argStr;
			std::vector<std::string> tmpStrings;

			switch (args.OptionId()) {
			case OPT_HELP:
				printUsage(argv[0], false);
				flushAndExit(FDB_EXIT_SUCCESS);
				break;
			case OPT_DEVHELP:
				printUsage(argv[0], true);
				flushAndExit(FDB_EXIT_SUCCESS);
				break;
			case OPT_KNOB: {
				std::string syn = args.OptionSyntax();
				if (!StringRef(syn).startsWith(LiteralStringRef("--knob_"))) {
					fprintf(stderr, "ERROR: unable to parse knob option '%s'\n", syn.c_str());
					flushAndExit(FDB_EXIT_ERROR);
				}
				syn = syn.substr(7);
				knobs.push_back(std::make_pair(syn, args.OptionArg()));
				break;
			}
			case OPT_LOCALITY: {
				std::string syn = args.OptionSyntax();
				if (!StringRef(syn).startsWith(LiteralStringRef("--locality_"))) {
					fprintf(stderr, "ERROR: unable to parse locality key '%s'\n", syn.c_str());
					flushAndExit(FDB_EXIT_ERROR);
				}
				syn = syn.substr(11);
				std::transform(syn.begin(), syn.end(), syn.begin(), ::tolower);
				localities.set(Standalone<StringRef>(syn), Standalone<StringRef>(std::string(args.OptionArg())));
				break;
			}
			case OPT_VERSION:
				printVersion();
				flushAndExit(FDB_EXIT_SUCCESS);
				break;
			case OPT_NOBUFSTDOUT:
				setvbuf(stdout, NULL, _IONBF, 0);
				setvbuf(stderr, NULL, _IONBF, 0);
				break;
			case OPT_BUFSTDOUTERR:
				setvbuf(stdout, NULL, _IOFBF, BUFSIZ);
				setvbuf(stderr, NULL, _IOFBF, BUFSIZ);
				break;
			case OPT_ROLE:
				sRole = args.OptionArg();
				if (!strcmp(sRole, "fdbd"))
					role = FDBD;
				else if (!strcmp(sRole, "simulation"))
					role = Simulation;
				else if (!strcmp(sRole, "test"))
					role = Test;
				else if (!strcmp(sRole, "multitest"))
					role = MultiTester;
				else if (!strcmp(sRole, "skiplisttest"))
					role = SkipListTest;
				else if (!strcmp(sRole, "search"))
					role = SearchMutations;
				else if (!strcmp(sRole, "dsltest"))
					role = DSLTest;
				else if (!strcmp(sRole, "versionedmaptest"))
					role = VersionedMapTest;
				else if (!strcmp(sRole, "createtemplatedb"))
					role = CreateTemplateDatabase;
				else if (!strcmp(sRole, "networktestclient"))
					role = NetworkTestClient;
				else if (!strcmp(sRole, "networktestserver"))
					role = NetworkTestServer;
				else if (!strcmp(sRole, "restore"))
					role = Restore;
				else if (!strcmp(sRole, "kvfileintegritycheck"))
					role = KVFileIntegrityCheck;
				else if (!strcmp(sRole, "kvfilegeneratesums"))
					role = KVFileGenerateIOLogChecksums;
				else if (!strcmp(sRole, "consistencycheck"))
					role = ConsistencyCheck;
				else {
					fprintf(stderr, "ERROR: Unknown role `%s'\n", sRole);
					printHelpTeaser(argv[0]);
					flushAndExit(FDB_EXIT_ERROR);
				}
<<<<<<< HEAD
				break;
			case OPT_PUBLICADDR:
				argStr = args.OptionArg();
				boost::split(tmpStrings, argStr, [](char c) { return c == ','; });
				publicAddressStrs.insert(publicAddressStrs.end(), tmpStrings.begin(), tmpStrings.end());
				break;
			case OPT_LISTEN:
				argStr = args.OptionArg();
				boost::split(tmpStrings, argStr, [](char c) { return c == ','; });
				listenAddressStrs.insert(listenAddressStrs.end(), tmpStrings.begin(), tmpStrings.end());
				break;
			case OPT_CONNFILE:
				connFile = args.OptionArg();
				break;
			case OPT_LOGGROUP:
				logGroup = args.OptionArg();
				break;
			case OPT_SEEDCONNFILE:
				seedConnFile = args.OptionArg();
				break;
			case OPT_SEEDCONNSTRING:
				seedConnString = args.OptionArg();
				break;
#ifdef __linux__
			case OPT_FILESYSTEM: {
				fileSystemPath = args.OptionArg();
				break;
			}
			case OPT_PROFILER_RSS_SIZE: {
				const char* a = args.OptionArg();
				char* end;
				rsssize = strtoull(a, &end, 10);
				if (*end) {
					fprintf(stderr, "ERROR: Unrecognized memory size `%s'\n", a);
					printHelpTeaser(argv[0]);
					flushAndExit(FDB_EXIT_ERROR);
=======
				case OPT_TRACECLOCK: {
					const char* a = args.OptionArg();
					if (!strcmp(a, "realtime")) g_trace_clock.store(TRACE_CLOCK_REALTIME);
					else if (!strcmp(a, "now")) g_trace_clock.store(TRACE_CLOCK_NOW);
					else {
						fprintf(stderr, "ERROR: Unknown clock source `%s'\n", a);
						printHelpTeaser(argv[0]);
						flushAndExit(FDB_EXIT_ERROR);
					}
					break;
>>>>>>> c7f604a0
				}
				break;
			}
#endif
			case OPT_DATAFOLDER:
				dataFolder = args.OptionArg();
				break;
			case OPT_LOGFOLDER:
				logFolder = args.OptionArg();
				break;
			case OPT_NETWORKIMPL: {
				const char* a = args.OptionArg();
				if (!strcmp(a, "net2"))
					useNet2 = true;
				else if (!strcmp(a, "net2-threadpool")) {
					useNet2 = true;
					useThreadPool = true;
				} else {
					fprintf(stderr, "ERROR: Unknown network implementation `%s'\n", a);
					printHelpTeaser(argv[0]);
					flushAndExit(FDB_EXIT_ERROR);
				}
				break;
			}
			case OPT_TRACECLOCK: {
				const char* a = args.OptionArg();
				if (!strcmp(a, "realtime"))
					g_trace_clock = TRACE_CLOCK_REALTIME;
				else if (!strcmp(a, "now"))
					g_trace_clock = TRACE_CLOCK_NOW;
				else {
					fprintf(stderr, "ERROR: Unknown clock source `%s'\n", a);
					printHelpTeaser(argv[0]);
					flushAndExit(FDB_EXIT_ERROR);
				}
				break;
			}
			case OPT_NUMTESTERS: {
				const char* a = args.OptionArg();
				if (!sscanf(a, "%d", &minTesterCount)) {
					fprintf(stderr, "ERROR: Could not parse numtesters `%s'\n", a);
					printHelpTeaser(argv[0]);
					flushAndExit(FDB_EXIT_ERROR);
				}
				break;
			}
			case OPT_ROLLSIZE: {
				const char* a = args.OptionArg();
				ti = parse_with_suffix(a);
				if (!ti.present()) {
					fprintf(stderr, "ERROR: Could not parse logsize `%s'\n", a);
					printHelpTeaser(argv[0]);
					flushAndExit(FDB_EXIT_ERROR);
				}
				rollsize = ti.get();
				break;
			}
			case OPT_MAXLOGSSIZE: {
				const char* a = args.OptionArg();
				ti = parse_with_suffix(a);
				if (!ti.present()) {
					fprintf(stderr, "ERROR: Could not parse maxlogssize `%s'\n", a);
					printHelpTeaser(argv[0]);
					flushAndExit(FDB_EXIT_ERROR);
				}
				maxLogsSize = ti.get();
				maxLogsSizeSet = true;
				break;
			}
			case OPT_MAXLOGS: {
				const char* a = args.OptionArg();
				char* end;
				maxLogs = strtoull(a, &end, 10);
				if (*end) {
					fprintf(stderr, "ERROR: Unrecognized maximum number of logs `%s'\n", a);
					printHelpTeaser(argv[0]);
					flushAndExit(FDB_EXIT_ERROR);
				}
				maxLogsSet = true;
				break;
			}
#ifdef _WIN32
			case OPT_PARENTPID: {
				auto pid_str = args.OptionArg();
				int parent_pid = atoi(pid_str);
				auto pHandle = OpenProcess(SYNCHRONIZE, FALSE, parent_pid);
				if (!pHandle) {
					TraceEvent("ParentProcessOpenError").GetLastError();
					fprintf(stderr, "Could not open parent process at pid %d (error %d)", parent_pid, GetLastError());
					throw platform_error();
				}
				startThread(&parentWatcher, pHandle);
				break;
			}
			case OPT_NEWCONSOLE:
				FreeConsole();
				AllocConsole();
				freopen("CONIN$", "rb", stdin);
				freopen("CONOUT$", "wb", stdout);
				freopen("CONOUT$", "wb", stderr);
				break;
			case OPT_NOBOX:
				SetErrorMode(SetErrorMode(0) | SEM_NOGPFAULTERRORBOX);
				break;
#else
			case OPT_PARENTPID: {
				auto pid_str = args.OptionArg();
				int* parent_pid = new (int);
				*parent_pid = atoi(pid_str);
				startThread(&parentWatcher, parent_pid);
				break;
			}
#endif
			case OPT_TESTFILE:
				testFile = args.OptionArg();
				break;
			case OPT_KVFILE:
				kvFile = args.OptionArg();
				break;
			case OPT_RESTARTING:
				restarting = true;
				break;
			case OPT_RANDOMSEED: {
				char* end;
				randomSeed = (uint32_t)strtoul(args.OptionArg(), &end, 0);
				if (*end) {
					fprintf(stderr, "ERROR: Could not parse random seed `%s'\n", args.OptionArg());
					printHelpTeaser(argv[0]);
					flushAndExit(FDB_EXIT_ERROR);
				}
				break;
			}
			case OPT_MACHINEID: {
				zoneId = std::string(args.OptionArg());
				break;
			}
			case OPT_DCID: {
				dcId = std::string(args.OptionArg());
				break;
			}
			case OPT_MACHINE_CLASS:
				sRole = args.OptionArg();
				processClass = ProcessClass(sRole, ProcessClass::CommandLineSource);
				if (processClass == ProcessClass::InvalidClass) {
					fprintf(stderr, "ERROR: Unknown machine class `%s'\n", sRole);
					printHelpTeaser(argv[0]);
					flushAndExit(FDB_EXIT_ERROR);
				}
				break;
			case OPT_KEY:
				targetKey = args.OptionArg();
				break;
			case OPT_MEMLIMIT:
				ti = parse_with_suffix(args.OptionArg(), "MiB");
				if (!ti.present()) {
					fprintf(stderr, "ERROR: Could not parse memory limit from `%s'\n", args.OptionArg());
					printHelpTeaser(argv[0]);
					flushAndExit(FDB_EXIT_ERROR);
				}
				memLimit = ti.get();
				break;
			case OPT_STORAGEMEMLIMIT:
				ti = parse_with_suffix(args.OptionArg(), "MB");
				if (!ti.present()) {
					fprintf(stderr, "ERROR: Could not parse storage memory limit from `%s'\n", args.OptionArg());
					printHelpTeaser(argv[0]);
					flushAndExit(FDB_EXIT_ERROR);
				}
				storageMemLimit = ti.get();
				break;
			case OPT_CACHEMEMLIMIT:
				ti = parse_with_suffix(args.OptionArg(), "MiB");
				if (!ti.present()) {
					fprintf(stderr, "ERROR: Could not parse cache memory limit from `%s'\n", args.OptionArg());
					printHelpTeaser(argv[0]);
					flushAndExit(FDB_EXIT_ERROR);
				}
				// SOMEDAY: ideally we'd have some better way to express that a knob should be elevated to formal
				// parameter
				knobs.push_back(std::make_pair(
				    "page_cache_4k",
				    format("%ld", ti.get() / 4096 * 4096))); // The cache holds 4K pages, so we can truncate this to the
				                                             // next smaller multiple of 4K.
				break;
			case OPT_BUGGIFY:
				if (!strcmp(args.OptionArg(), "on"))
					buggifyEnabled = true;
				else if (!strcmp(args.OptionArg(), "off"))
					buggifyEnabled = false;
				else {
					fprintf(stderr, "ERROR: Unknown buggify state `%s'\n", args.OptionArg());
					printHelpTeaser(argv[0]);
					flushAndExit(FDB_EXIT_ERROR);
				}
				break;
			case OPT_CRASHONERROR:
				g_crashOnError = true;
				break;
			case OPT_TESTSERVERS:
				testServersStr = args.OptionArg();
				break;
			case OPT_TEST_ON_SERVERS:
				testOnServers = true;
				break;
			case OPT_METRICSCONNFILE:
				metricsConnFile = args.OptionArg();
				break;
			case OPT_METRICSPREFIX:
				metricsPrefix = args.OptionArg();
				break;
			case OPT_IO_TRUST_SECONDS: {
				const char* a = args.OptionArg();
				if (!sscanf(a, "%lf", &fileIoTimeout)) {
					fprintf(stderr, "ERROR: Could not parse io_trust_seconds `%s'\n", a);
					printHelpTeaser(argv[0]);
					flushAndExit(FDB_EXIT_ERROR);
				}
				break;
			}
			case OPT_IO_TRUST_WARN_ONLY:
				fileIoWarnOnly = true;
				break;
			case OPT_TRACE_FORMAT:
				if (!selectTraceFormatter(args.OptionArg())) {
					fprintf(stderr, "WARNING: Unrecognized trace format `%s'\n", args.OptionArg());
				}
				break;
			case OPT_WHITELIST_BINPATH:
				whitelistBinPaths = args.OptionArg();
				break;
#ifndef TLS_DISABLED
			case TLSOptions::OPT_TLS_PLUGIN:
				args.OptionArg();
				break;
			case TLSOptions::OPT_TLS_CERTIFICATES:
				tlsCertPath = args.OptionArg();
				break;
			case TLSOptions::OPT_TLS_PASSWORD:
				tlsPassword = args.OptionArg();
				break;
			case TLSOptions::OPT_TLS_CA_FILE:
				tlsCAPath = args.OptionArg();
				break;
			case TLSOptions::OPT_TLS_KEY:
				tlsKeyPath = args.OptionArg();
				break;
			case TLSOptions::OPT_TLS_VERIFY_PEERS:
				tlsVerifyPeers.push_back(args.OptionArg());
				break;
#endif
			}
		}

		if (seedConnString.length() && seedConnFile.length()) {
			fprintf(stderr, "%s\n",
			        "--seed_cluster_file and --seed_connection_string may not both be specified at once.");
			flushAndExit(FDB_EXIT_ERROR);
		}

		bool seedSpecified = seedConnFile.length() || seedConnString.length();

		if (seedSpecified && !connFile.length()) {
			fprintf(stderr, "%s\n",
			        "If -seed_cluster_file or --seed_connection_string is specified, -C must be specified as well.");
			flushAndExit(FDB_EXIT_ERROR);
		}

		if (metricsConnFile == connFile) metricsConnFile = "";

		if (metricsConnFile != "" && metricsPrefix == "") {
			fprintf(stderr, "If a metrics cluster file is specified, a metrics prefix is required.\n");
			flushAndExit(FDB_EXIT_ERROR);
		}

		bool autoPublicAddress =
		    std::any_of(publicAddressStrs.begin(), publicAddressStrs.end(),
		                [](const std::string& addr) { return StringRef(addr).startsWith(LiteralStringRef("auto:")); });
		if ((role != Simulation && role != CreateTemplateDatabase && role != KVFileIntegrityCheck &&
		     role != KVFileGenerateIOLogChecksums) ||
		    autoPublicAddress) {

			if (seedSpecified && !fileExists(connFile)) {
				std::string connectionString = seedConnString.length() ? seedConnString : "";
				ClusterConnectionString ccs;
				if (seedConnFile.length()) {
					try {
						connectionString = readFileBytes(seedConnFile, MAX_CLUSTER_FILE_BYTES);
					} catch (Error& e) {
						fprintf(stderr, "%s\n",
						        ClusterConnectionFile::getErrorString(std::make_pair(seedConnFile, false), e).c_str());
						throw;
					}
				}

				try {
					ccs = ClusterConnectionString(connectionString);
				} catch (Error& e) {
					fprintf(stderr, "%s\n", ClusterConnectionString::getErrorString(connectionString, e).c_str());
					throw;
				}
				connectionFile = Reference<ClusterConnectionFile>(new ClusterConnectionFile(connFile, ccs));
			} else {
				std::pair<std::string, bool> resolvedClusterFile;
				try {
					resolvedClusterFile = ClusterConnectionFile::lookupClusterFileName(connFile);
					connectionFile =
					    Reference<ClusterConnectionFile>(new ClusterConnectionFile(resolvedClusterFile.first));
				} catch (Error& e) {
					fprintf(stderr, "%s\n", ClusterConnectionFile::getErrorString(resolvedClusterFile, e).c_str());
					throw;
				}
			}

			// failmon?
		}

		try {
			if (!publicAddressStrs.empty()) {
				std::tie(publicAddresses, listenAddresses) =
				    buildNetworkAddresses(*connectionFile, publicAddressStrs, listenAddressStrs);
			}
		} catch (Error&) {
			printHelpTeaser(argv[0]);
			flushAndExit(FDB_EXIT_ERROR);
		}

		if (role == ConsistencyCheck) {
			if (!publicAddressStrs.empty()) {
				fprintf(stderr, "ERROR: Public address cannot be specified for consistency check processes\n");
				printHelpTeaser(argv[0]);
				flushAndExit(FDB_EXIT_ERROR);
			}
			auto publicIP = determinePublicIPAutomatically(connectionFile->getConnectionString());
			publicAddresses.address = NetworkAddress(publicIP, ::getpid());
		}

		if (role == Simulation) {
			Optional<bool> buggifyOverride = checkBuggifyOverride(testFile);
			if (buggifyOverride.present()) buggifyEnabled = buggifyOverride.get();
		}

		if (role == SearchMutations && !targetKey) {
			fprintf(stderr, "ERROR: please specify a target key\n");
			printHelpTeaser(argv[0]);
			flushAndExit(FDB_EXIT_ERROR);
		}

		if (role == NetworkTestClient && !testServersStr.size()) {
			fprintf(stderr, "ERROR: please specify --testservers\n");
			printHelpTeaser(argv[0]);
			flushAndExit(FDB_EXIT_ERROR);
		}

		// Interpret legacy "maxLogs" option in the most sensible and unsurprising way we can while eliminating its code
		// path
		if (maxLogsSet) {
			if (maxLogsSizeSet) {
				// This is the case where both options are set and we must deconflict.
				auto maxLogsAsSize = maxLogs * rollsize;

				// If either was unlimited, then the safe option here is to take the larger one.
				//  This means that is one of the two options specified a limited amount of logging
				//  then the option that specified "unlimited" will be ignored.
				if (maxLogsSize == 0 || maxLogs == 0)
					maxLogsSize = std::max(maxLogsSize, maxLogsAsSize);
				else
					maxLogsSize = std::min(maxLogsSize, maxLogs * rollsize);
			} else {
				maxLogsSize = maxLogs * rollsize;
			}
		}
		machineId = getSharedMemoryMachineId().toString();
		if (!localities.isPresent(LocalityData::keyZoneId))
			localities.set(LocalityData::keyZoneId, zoneId.present() ? zoneId : machineId);

		if (!localities.isPresent(LocalityData::keyMachineId))
			localities.set(LocalityData::keyMachineId, zoneId.present() ? zoneId : machineId);

		if (!localities.isPresent(LocalityData::keyDcId) && dcId.present()) localities.set(LocalityData::keyDcId, dcId);
	}
};
} // namespace

int main(int argc, char* argv[]) {
	try {
		platformInit();

#ifdef ALLOC_INSTRUMENTATION
		g_extra_memory = new uint8_t[1000000];
#endif
		registerCrashHandler();

		// Set default of line buffering standard out and error
		setvbuf(stdout, NULL, _IOLBF, BUFSIZ);
		setvbuf(stderr, NULL, _IOLBF, BUFSIZ);

		// Enables profiling on this thread (but does not start it)
		registerThreadForProfiling();

#ifdef _WIN32
		// Windows needs a gentle nudge to format floats correctly
		//_set_output_format(_TWO_DIGIT_EXPONENT);
#endif

		const auto opts = CLIOptions::parseArgs(argc, argv);
		const auto role = opts.role;

		if (role == Simulation) printf("Random seed is %u...\n", opts.randomSeed);

		if (opts.zoneId.present())
			printf("ZoneId set to %s, dcId to %s\n", printable(opts.zoneId).c_str(), printable(opts.dcId).c_str());

		setThreadLocalDeterministicRandomSeed(opts.randomSeed);

		enableBuggify(opts.buggifyEnabled, BuggifyType::General);

		delete FLOW_KNOBS;
		delete SERVER_KNOBS;
		delete CLIENT_KNOBS;
		FlowKnobs* flowKnobs = new FlowKnobs(true, role == Simulation);
		ClientKnobs* clientKnobs = new ClientKnobs(true);
		ServerKnobs* serverKnobs = new ServerKnobs(true, clientKnobs, role == Simulation);
		FLOW_KNOBS = flowKnobs;
		SERVER_KNOBS = serverKnobs;
		CLIENT_KNOBS = clientKnobs;

		if (!serverKnobs->setKnob("log_directory", opts.logFolder)) ASSERT(false);
		if (role != Simulation) {
			if (!serverKnobs->setKnob("commit_batches_mem_bytes_hard_limit", std::to_string(opts.memLimit)))
				ASSERT(false);
		}
		for (auto k = opts.knobs.begin(); k != opts.knobs.end(); ++k) {
			try {
				if (!flowKnobs->setKnob( k->first, k->second ) &&
					!clientKnobs->setKnob( k->first, k->second ) &&
					!serverKnobs->setKnob( k->first, k->second ))
				{
					fprintf(stderr, "WARNING: Unrecognized knob option '%s'\n", k->first.c_str());
					TraceEvent(SevWarnAlways, "UnrecognizedKnobOption").detail("Knob", printable(k->first));
				}
			} catch (Error& e) {
				if (e.code() == error_code_invalid_option_value) {
					fprintf(stderr, "WARNING: Invalid value '%s' for option '%s'\n", k->second.c_str(), k->first.c_str());
					TraceEvent(SevWarnAlways, "InvalidKnobValue").detail("Knob", printable(k->first)).detail("Value", printable(k->second));
				} else {
					throw;
				}
			}
		}
		if (!serverKnobs->setKnob("server_mem_limit", std::to_string(opts.memLimit))) ASSERT(false);

		// evictionPolicyStringToEnum will throw an exception if the string is not recognized as a valid
		EvictablePageCache::evictionPolicyStringToEnum(flowKnobs->CACHE_EVICTION_POLICY);

		if (opts.memLimit <= FLOW_KNOBS->PAGE_CACHE_4K) {
			fprintf(stderr, "ERROR: --memory has to be larger than --cache_memory\n");
			flushAndExit(FDB_EXIT_ERROR);
		}

		if (role == SkipListTest) {
			skipListTest();
			flushAndExit(FDB_EXIT_SUCCESS);
		}

		if (role == DSLTest) {
			dsltest();
			flushAndExit(FDB_EXIT_SUCCESS);
		}

		if (role == VersionedMapTest) {
			versionedMapTest();
			flushAndExit(FDB_EXIT_SUCCESS);
		}

		// Initialize the thread pool
		CoroThreadPool::init();
		// Ordinarily, this is done when the network is run. However, network thread should be set before TraceEvents are logged. This thread will eventually run the network, so call it now.
		TraceEvent::setNetworkThread();

		std::vector<Future<Void>> listenErrors;

		if (role == Simulation || role == CreateTemplateDatabase) {
			//startOldSimulator();
			startNewSimulator();
			openTraceFile(NetworkAddress(), opts.rollsize, opts.maxLogsSize, opts.logFolder, "trace", opts.logGroup);
		} else {
			g_network = newNet2(opts.useThreadPool, true);
			FlowTransport::createInstance(false, 1);

			const bool expectsPublicAddress = (role == FDBD || role == NetworkTestServer || role == Restore);
			if (opts.publicAddressStrs.empty()) {
				if (expectsPublicAddress) {
					fprintf(stderr, "ERROR: The -p or --public_address option is required\n");
					printHelpTeaser(argv[0]);
					flushAndExit(FDB_EXIT_ERROR);
				}
			}

			openTraceFile(opts.publicAddresses.address, opts.rollsize, opts.maxLogsSize, opts.logFolder, "trace",
			              opts.logGroup);

#ifndef TLS_DISABLED
			if (opts.tlsCertPath.size()) opts.tlsOptions->set_cert_file(opts.tlsCertPath);
			if (opts.tlsCAPath.size()) opts.tlsOptions->set_ca_file(opts.tlsCAPath);
			if (opts.tlsKeyPath.size()) {
				if (opts.tlsPassword.size()) opts.tlsOptions->set_key_password(opts.tlsPassword);

				opts.tlsOptions->set_key_file(opts.tlsKeyPath);
			}
			if (opts.tlsVerifyPeers.size()) opts.tlsOptions->set_verify_peers(opts.tlsVerifyPeers);

			opts.tlsOptions->register_network();
#endif
			if (expectsPublicAddress) {
				for (int ii = 0; ii < (opts.publicAddresses.secondaryAddress.present() ? 2 : 1); ++ii) {
					const NetworkAddress& publicAddress =
					    ii == 0 ? opts.publicAddresses.address : opts.publicAddresses.secondaryAddress.get();
					const NetworkAddress& listenAddress =
					    ii == 0 ? opts.listenAddresses.address : opts.listenAddresses.secondaryAddress.get();
					try {
						const Future<Void>& errorF = FlowTransport::transport().bind(publicAddress, listenAddress);
						listenErrors.push_back(errorF);
						if (errorF.isReady()) errorF.get();
					} catch (Error& e) {
						TraceEvent("BindError").error(e);
						fprintf(stderr, "Error initializing networking with public address %s and listen address %s (%s)\n",
								publicAddress.toString().c_str(), listenAddress.toString().c_str(), e.what());
						printHelpTeaser(argv[0]);
						flushAndExit(FDB_EXIT_ERROR);
					}
				}
			}

			// Use a negative ioTimeout to indicate warn-only
			Net2FileSystem::newFileSystem(opts.fileIoWarnOnly ? -opts.fileIoTimeout : opts.fileIoTimeout,
			                              opts.fileSystemPath);
			g_network->initMetrics();
			FlowTransport::transport().initMetrics();
			initTraceEventMetrics();
		}

		double start = timer(), startNow = now();

		std::string cwd = "<unknown>";
		try {
			cwd = platform::getWorkingDirectory();
		} catch(Error &e) {
			// Allow for platform error by rethrowing all _other_ errors
			if( e.code() != error_code_platform_error )
				throw;
		}

		TraceEvent("ProgramStart")
		    .setMaxEventLength(12000)
		    .detail("RandomSeed", opts.randomSeed)
		    .detail("SourceVersion", getSourceVersion())
		    .detail("Version", FDB_VT_VERSION)
		    .detail("PackageName", FDB_VT_PACKAGE_NAME)
		    .detail("FileSystem", opts.fileSystemPath)
		    .detail("DataFolder", opts.dataFolder)
		    .detail("WorkingDirectory", cwd)
		    .detail("ClusterFile", opts.connectionFile ? opts.connectionFile->getFilename().c_str() : "")
		    .detail("ConnectionString",
		            opts.connectionFile ? opts.connectionFile->getConnectionString().toString() : "")
		    .detailf("ActualTime", "%lld", DEBUG_DETERMINISM ? 0 : time(NULL))
		    .setMaxFieldLength(10000)
		    .detail("CommandLine", opts.commandLine)
		    .setMaxFieldLength(0)
		    .detail("BuggifyEnabled", opts.buggifyEnabled)
		    .detail("MemoryLimit", opts.memLimit)
		    .trackLatest("ProgramStart");

		// Test for TraceEvent length limits
		/*std::string foo(4096, 'x');
		TraceEvent("TooLongDetail").detail("Contents", foo);

		TraceEvent("TooLongEvent")
			.detail("Contents1", foo)
			.detail("Contents2", foo)
			.detail("Contents3", foo)
			.detail("Contents4", foo)
			.detail("Contents5", foo)
			.detail("Contents6", foo)
			.detail("Contents7", foo)
			.detail("Contents8", foo)
			.detail("ExtraTest", 1776);*/

		Error::init();
		std::set_new_handler( &platform::outOfMemory );
		setMemoryQuota(opts.memLimit);

		Future<Optional<Void>> f;

		if (role == Simulation) {
			TraceEvent("Simulation").detail("TestFile", opts.testFile);

			clientKnobs->trace();
			flowKnobs->trace();
			serverKnobs->trace();

			auto dataFolder = opts.dataFolder.size() ? opts.dataFolder : "simfdb";
			std::vector<std::string> directories = platform::listDirectories( dataFolder );
			for(int i = 0; i < directories.size(); i++)
				if (directories[i].size() != 32 && directories[i] != "." && directories[i] != ".." &&
				    directories[i] != "backups" && directories[i].find("snap") == std::string::npos) {
					TraceEvent(SevError, "IncompatibleDirectoryFound").detail("DataFolder", dataFolder).detail("SuspiciousFile", directories[i]);
					fprintf(stderr, "ERROR: Data folder `%s' had non fdb file `%s'; please use clean, fdb-only folder\n", dataFolder.c_str(), directories[i].c_str());
					flushAndExit(FDB_EXIT_ERROR);
				}
			std::vector<std::string> files = platform::listFiles( dataFolder );
			if ((files.size() > 1 || (files.size() == 1 && files[0] != "restartInfo.ini")) && !opts.restarting) {
				TraceEvent(SevError, "IncompatibleFileFound").detail("DataFolder", dataFolder);
				fprintf(stderr, "ERROR: Data folder `%s' is non-empty; please use clean, fdb-only folder\n", dataFolder.c_str());
				flushAndExit(FDB_EXIT_ERROR);
			} else if (files.empty() && opts.restarting) {
				TraceEvent(SevWarnAlways, "FileNotFound").detail("DataFolder", dataFolder);
				printf("ERROR: Data folder `%s' is empty, but restarting option selected. Run Phase 1 test first\n", dataFolder.c_str());
				flushAndExit(FDB_EXIT_ERROR);
			}

			int isRestoring = 0;
			if (!opts.restarting) {
				platform::eraseDirectoryRecursive( dataFolder );
				platform::createDirectory( dataFolder );
			} else {
				CSimpleIni ini;
				ini.SetUnicode();
				std::string absDataFolder = abspath(dataFolder);
				ini.LoadFile(joinPath(absDataFolder, "restartInfo.ini").c_str());
				int backupFailed = true;
				const char* isRestoringStr = ini.GetValue("RESTORE", "isRestoring", NULL);
				if (isRestoringStr) {
					isRestoring = atoi(isRestoringStr);
					const char* backupFailedStr = ini.GetValue("RESTORE", "BackupFailed", NULL);
					if (isRestoring && backupFailedStr) {
						backupFailed = atoi(backupFailedStr);
					}
				}
				if (isRestoring && !backupFailed) {
					std::vector<std::string> returnList;
					std::string ext = "";
					returnList = platform::listDirectories(absDataFolder);
					std::string snapStr = ini.GetValue("RESTORE", "RestoreSnapUID");

					TraceEvent("RestoringDataFolder").detail("DataFolder", absDataFolder);
					TraceEvent("RestoreSnapUID").detail("UID", snapStr);

					// delete all files (except fdb.cluster) in non-snap directories
					for (const auto & dirEntry : returnList) {
						if (dirEntry == "." || dirEntry == "..") {
							continue;
						}
						if (dirEntry.find(snapStr) != std::string::npos) {
							continue;
						}

						std::string childf = absDataFolder + "/" + dirEntry;
						std::vector<std::string> returnFiles = platform::listFiles(childf, ext);
						for (const auto & fileEntry : returnFiles) {
							if (fileEntry != "fdb.cluster" && fileEntry != "fitness") {
								TraceEvent("DeletingNonSnapfiles")
									.detail("FileBeingDeleted", childf + "/" + fileEntry);
								deleteFile(childf + "/" + fileEntry);
							}
						}
					}
					// cleanup unwanted and partial directories
					for (const auto & dirEntry : returnList) {
						if (dirEntry == "." || dirEntry == "..") {
							continue;
						}
						std::string dirSrc = absDataFolder + "/" + dirEntry;
						// delete snap directories which are not part of restoreSnapUID
						if (dirEntry.find(snapStr) == std::string::npos) {
							if (dirEntry.find("snap") != std::string::npos) {
								platform::eraseDirectoryRecursive(dirSrc);
							}
							continue;
						}
						// remove empty/partial snap directories
						std::vector<std::string> childrenList = platform::listFiles(dirSrc);
						if (childrenList.size() == 0) {
							TraceEvent("RemovingEmptySnapDirectory").detail("DirBeingDeleted", dirSrc);
							platform::eraseDirectoryRecursive(dirSrc);
							continue;
						}
					}
					// move snapshotted files to appropriate locations
					for (const auto & dirEntry : returnList) {
						if (dirEntry == "." || dirEntry == "..") {
							continue;
						}
						std::string dirSrc = absDataFolder + "/" + dirEntry;
						std::string origDir = dirEntry.substr(0, 32);
						std::string dirToMove = absDataFolder + "/" + origDir;
						if ((dirEntry.find("snap") != std::string::npos) &&
							(dirEntry.find("tlog") != std::string::npos)) {
							// restore tlog files
							restoreRoleFilesHelper(dirSrc, dirToMove, "log");
						} else if ((dirEntry.find("snap") != std::string::npos) &&
									(dirEntry.find("storage") != std::string::npos)) {
							// restore storage files
							restoreRoleFilesHelper(dirSrc, dirToMove, "storage");
						} else if ((dirEntry.find("snap") != std::string::npos) &&
									(dirEntry.find("coord") != std::string::npos)) {
							// restore coordinator files
							restoreRoleFilesHelper(dirSrc, dirToMove, "coordination");
						}
					}
				}
			}
			setupAndRun(dataFolder, opts.testFile, opts.restarting, (isRestoring >= 1), opts.whitelistBinPaths,
			            opts.tlsOptions);
			g_simulator.run();
		} else if (role == FDBD) {
			ASSERT(opts.connectionFile);

			setupSlowTaskProfiler();

			auto dataFolder = opts.dataFolder;
			if (!dataFolder.size())
				dataFolder = format("fdb/%d/", opts.publicAddresses.address.port); // SOMEDAY: Better default

			vector<Future<Void>> actors(listenErrors.begin(), listenErrors.end());
			actors.push_back(fdbd(opts.connectionFile, opts.localities, opts.processClass, dataFolder, dataFolder,
			                      opts.storageMemLimit, opts.metricsConnFile, opts.metricsPrefix, opts.rsssize,
			                      opts.whitelistBinPaths));
			//actors.push_back( recurring( []{}, .001 ) );  // for ASIO latency measurement

			f = stopAfter( waitForAll(actors) );
			g_network->run();
		} else if (role == MultiTester) {
			f = stopAfter(runTests(opts.connectionFile, TEST_TYPE_FROM_FILE,
			                       opts.testOnServers ? TEST_ON_SERVERS : TEST_ON_TESTERS, opts.minTesterCount,
			                       opts.testFile, StringRef(), opts.localities));
			g_network->run();
		} else if (role == Test) {
			auto m = startSystemMonitor(opts.dataFolder, opts.zoneId, opts.zoneId);
			f = stopAfter(runTests(opts.connectionFile, TEST_TYPE_FROM_FILE, TEST_HERE, 1, opts.testFile, StringRef(),
			                       opts.localities));
			g_network->run();
		} else if (role == ConsistencyCheck) {
			setupSlowTaskProfiler();

			auto m = startSystemMonitor(opts.dataFolder, opts.zoneId, opts.zoneId);
			f = stopAfter(runTests(opts.connectionFile, TEST_TYPE_CONSISTENCY_CHECK, TEST_HERE, 1, opts.testFile,
			                       StringRef(), opts.localities));
			g_network->run();
		} else if (role == CreateTemplateDatabase) {
			createTemplateDatabase();
		} else if (role == NetworkTestClient) {
			f = stopAfter(networkTestClient(opts.testServersStr));
			g_network->run();
		} else if (role == NetworkTestServer) {
			f = stopAfter( networkTestServer() );
			g_network->run();
		} else if (role == Restore) {
			f = stopAfter(restoreWorker(opts.connectionFile, opts.localities));
			g_network->run();
		} else if (role == KVFileIntegrityCheck) {
			f = stopAfter(KVFileCheck(opts.kvFile, true));
			g_network->run();
		} else if (role == KVFileGenerateIOLogChecksums) {
			Optional<Void> result;
			try {
				GenerateIOLogChecksumFile(opts.kvFile);
				result = Void();
			}
			catch(Error &e) {
				fprintf(stderr, "Fatal Error: %s\n", e.what());
			}

			f = result;
		}

		int rc = FDB_EXIT_SUCCESS;
		if(f.isValid() && f.isReady() && !f.isError() && !f.get().present()) {
			rc = FDB_EXIT_ERROR;
		}

		int unseed = noUnseed ? 0 : deterministicRandom()->randomInt(0, 100001);
		TraceEvent("ElapsedTime").detail("SimTime", now()-startNow).detail("RealTime", timer()-start)
			.detail("RandomUnseed", unseed);

		if (role==Simulation){
			printf("Unseed: %d\n", unseed);
			printf("Elapsed: %f simsec, %f real seconds\n", now()-startNow, timer()-start);
			//cout << format("  %d endpoints left\n", transport().getEndpointCount());
		}

		//IFailureMonitor::failureMonitor().address_info.clear();

		// we should have shut down ALL actors associated with this machine; let's list all of the ones still live
		/*{
			auto living = Actor::all;
			printf("%d surviving actors:\n", living.size());
			for(auto a = living.begin(); a != living.end(); ++a)
				printf("  #%lld %s %p\n", (*a)->creationIndex, (*a)->getName(), (*a));
		}

		{
			auto living = DatabaseContext::all;
			printf("%d surviving DatabaseContexts:\n", living.size());
			for(auto a = living.begin(); a != living.end(); ++a)
				printf("  #%lld %p\n", (*a)->creationIndex, (*a));
		}

		{
			auto living = TransactionData::all;
			printf("%d surviving TransactionData(s):\n", living.size());
			for(auto a = living.begin(); a != living.end(); ++a)
				printf("  #%lld %p\n", (*a)->creationIndex, (*a));
		}*/

		/*cout << Actor::allActors.size() << " surviving actors:" << endl;
		std::map<std::string,int> actorCount;
		for(int i=0; i<Actor::allActors.size(); i++)
			++actorCount[Actor::allActors[i]->getName()];
		for(auto i = actorCount.rbegin(); !(i == actorCount.rend()); ++i)
			cout << "  " << i->second << " " << i->first << endl;*/
		//	cout << "  " << Actor::allActors[i]->getName() << endl;

		int total = 0;
		for(auto i = Error::errorCounts().begin(); i != Error::errorCounts().end(); ++i)
			total += i->second;
		if (total)
			printf("%d errors:\n", total);
		for(auto i = Error::errorCounts().begin(); i != Error::errorCounts().end(); ++i)
			if (i->second > 0)
				printf("  %d: %d %s\n", i->second, i->first, Error::fromCode(i->first).what());

		if (&g_simulator == g_network) {
			auto processes = g_simulator.getAllProcesses();
			for(auto i = processes.begin(); i != processes.end(); ++i)
				printf("%s %s: %0.3f Mclocks\n", (*i)->name, (*i)->address.toString().c_str(), (*i)->cpuTicks / 1e6);
		}
		if (role == Simulation) {
			unsigned long sevErrorEventsLogged = TraceEvent::CountEventsLoggedAt(SevError);
			if (sevErrorEventsLogged > 0) {
				printf("%lu SevError events logged\n", sevErrorEventsLogged);
				rc = FDB_EXIT_ERROR;
			}
		}

		//g_simulator.run();

		#ifdef ALLOC_INSTRUMENTATION
		{
			std::cout << "Page Counts: "
				<< FastAllocator<16>::pageCount << " "
				<< FastAllocator<32>::pageCount << " "
				<< FastAllocator<64>::pageCount << " "
				<< FastAllocator<128>::pageCount << " "
				<< FastAllocator<256>::pageCount << " "
				<< FastAllocator<512>::pageCount << " "
				<< FastAllocator<1024>::pageCount << " "
				<< FastAllocator<2048>::pageCount << " "
				<< FastAllocator<4096>::pageCount << " "
				<< FastAllocator<8192>::pageCount << std::endl;

			vector< std::pair<std::string, const char*> > typeNames;
			for( auto i = allocInstr.begin(); i != allocInstr.end(); ++i ) {
				std::string s;

#ifdef __linux__
				char *demangled = abi::__cxa_demangle(i->first, NULL, NULL, NULL);
				if (demangled) {
					s = demangled;
					if (StringRef(s).startsWith(LiteralStringRef("(anonymous namespace)::")))
						s = s.substr(LiteralStringRef("(anonymous namespace)::").size());
					free(demangled);
				} else
					s = i->first;
#else
				s = i->first;
				if (StringRef(s).startsWith(LiteralStringRef("class `anonymous namespace'::")))
					s = s.substr(LiteralStringRef("class `anonymous namespace'::").size());
				else if (StringRef(s).startsWith(LiteralStringRef("class ")))
					s = s.substr(LiteralStringRef("class ").size());
				else if (StringRef(s).startsWith(LiteralStringRef("struct ")))
					s = s.substr(LiteralStringRef("struct ").size());
#endif

				typeNames.push_back( std::make_pair(s, i->first) );
			}
			std::sort(typeNames.begin(), typeNames.end());
			for(int i=0; i<typeNames.size(); i++) {
				const char* n = typeNames[i].second;
				auto& f = allocInstr[n];
				printf("%+d\t%+d\t%d\t%d\t%s\n", f.allocCount, -f.deallocCount, f.allocCount-f.deallocCount, f.maxAllocated, typeNames[i].first.c_str());
			}

			// We're about to exit and clean up data structures, this will wreak havoc on allocation recording
			memSample_entered = true;
		}
		#endif
		//printf("\n%d tests passed; %d tests failed\n", passCount, failCount);
		flushAndExit(rc);
	} catch (Error& e) {
		fprintf(stderr, "Error: %s\n", e.what());
		TraceEvent(SevError, "MainError").error(e);
		//printf("\n%d tests passed; %d tests failed\n", passCount, failCount);
		flushAndExit(FDB_EXIT_MAIN_ERROR);
	} catch (std::exception& e) {
		fprintf(stderr, "std::exception: %s\n", e.what());
		TraceEvent(SevError, "MainError").error(unknown_error()).detail("RootException", e.what());
		//printf("\n%d tests passed; %d tests failed\n", passCount, failCount);
		flushAndExit(FDB_EXIT_MAIN_EXCEPTION);
	}

	static_assert( LBLocalityData<StorageServerInterface>::Present, "Storage server interface should be load balanced" );
	static_assert( LBLocalityData<MasterProxyInterface>::Present, "Master proxy interface should be load balanced" );
	static_assert( LBLocalityData<TLogInterface>::Present, "TLog interface should be load balanced" );
	static_assert( !LBLocalityData<MasterInterface>::Present, "Master interface should not be load balanced" );
}<|MERGE_RESOLUTION|>--- conflicted
+++ resolved
@@ -1081,7 +1081,6 @@
 					printHelpTeaser(argv[0]);
 					flushAndExit(FDB_EXIT_ERROR);
 				}
-<<<<<<< HEAD
 				break;
 			case OPT_PUBLICADDR:
 				argStr = args.OptionArg();
@@ -1118,18 +1117,6 @@
 					fprintf(stderr, "ERROR: Unrecognized memory size `%s'\n", a);
 					printHelpTeaser(argv[0]);
 					flushAndExit(FDB_EXIT_ERROR);
-=======
-				case OPT_TRACECLOCK: {
-					const char* a = args.OptionArg();
-					if (!strcmp(a, "realtime")) g_trace_clock.store(TRACE_CLOCK_REALTIME);
-					else if (!strcmp(a, "now")) g_trace_clock.store(TRACE_CLOCK_NOW);
-					else {
-						fprintf(stderr, "ERROR: Unknown clock source `%s'\n", a);
-						printHelpTeaser(argv[0]);
-						flushAndExit(FDB_EXIT_ERROR);
-					}
-					break;
->>>>>>> c7f604a0
 				}
 				break;
 			}
@@ -1156,10 +1143,8 @@
 			}
 			case OPT_TRACECLOCK: {
 				const char* a = args.OptionArg();
-				if (!strcmp(a, "realtime"))
-					g_trace_clock = TRACE_CLOCK_REALTIME;
-				else if (!strcmp(a, "now"))
-					g_trace_clock = TRACE_CLOCK_NOW;
+				if (!strcmp(a, "realtime")) g_trace_clock.store(TRACE_CLOCK_REALTIME);
+				else if (!strcmp(a, "now")) g_trace_clock.store(TRACE_CLOCK_NOW);
 				else {
 					fprintf(stderr, "ERROR: Unknown clock source `%s'\n", a);
 					printHelpTeaser(argv[0]);
