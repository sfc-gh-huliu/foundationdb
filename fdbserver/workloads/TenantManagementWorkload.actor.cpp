/*
 * TenantManagementWorkload.actor.cpp
 *
 * This source file is part of the FoundationDB open source project
 *
 * Copyright 2013-2022 Apple Inc. and the FoundationDB project authors
 *
 * Licensed under the Apache License, Version 2.0 (the "License");
 * you may not use this file except in compliance with the License.
 * You may obtain a copy of the License at
 *
 *     http://www.apache.org/licenses/LICENSE-2.0
 *
 * Unless required by applicable law or agreed to in writing, software
 * distributed under the License is distributed on an "AS IS" BASIS,
 * WITHOUT WARRANTIES OR CONDITIONS OF ANY KIND, either express or implied.
 * See the License for the specific language governing permissions and
 * limitations under the License.
 */

#include <cstdint>
#include <limits>
#include "fdbclient/FDBOptions.g.h"
#include "fdbclient/TenantManagement.actor.h"
#include "fdbclient/TenantSpecialKeys.actor.h"
#include "libb64/decode.h"
#include "fdbrpc/simulator.h"
#include "fdbserver/workloads/workloads.actor.h"
#include "fdbserver/Knobs.h"
#include "flow/Error.h"
#include "flow/IRandom.h"
#include "flow/flow.h"
#include "flow/actorcompiler.h" // This must be the last #include.

struct TenantManagementWorkload : TestWorkload {
	struct TenantData {
		int64_t id;
		bool empty;

		TenantData() : id(-1), empty(true) {}
		TenantData(int64_t id, bool empty) : id(id), empty(empty) {}
	};

	std::map<TenantName, TenantData> createdTenants;
	int64_t maxId = -1;

	const Key keyName = "key"_sr;
	const Value noTenantValue = "no_tenant"_sr;
	const TenantName tenantNamePrefix = "tenant_management_workload_"_sr;
	TenantName localTenantNamePrefix;

	const Key specialKeysTenantMapPrefix = SpecialKeySpace::getModuleRange(SpecialKeySpace::MODULE::MANAGEMENT)
	                                           .begin.withSuffix(TenantRangeImpl<true>::submoduleRange.begin)
	                                           .withSuffix(TenantRangeImpl<true>::mapSubRange.begin);

	int maxTenants;
	double testDuration;

	enum class OperationType { SPECIAL_KEYS, MANAGEMENT_DATABASE, MANAGEMENT_TRANSACTION };

	static OperationType randomOperationType() {
		int randomNum = deterministicRandom()->randomInt(0, 3);
		if (randomNum == 0) {
			return OperationType::SPECIAL_KEYS;
		} else if (randomNum == 1) {
			return OperationType::MANAGEMENT_DATABASE;
		} else {
			return OperationType::MANAGEMENT_TRANSACTION;
		}
	}

	TenantManagementWorkload(WorkloadContext const& wcx) : TestWorkload(wcx) {
		maxTenants = std::min<int>(1e8 - 1, getOption(options, "maxTenants"_sr, 1000));
		testDuration = getOption(options, "testDuration"_sr, 60.0);

		localTenantNamePrefix = format("%stenant_%d_", tenantNamePrefix.toString().c_str(), clientId);
	}

	std::string description() const override { return "TenantManagement"; }

	Future<Void> setup(Database const& cx) override { return _setup(cx, this); }
	ACTOR Future<Void> _setup(Database cx, TenantManagementWorkload* self) {
		state Transaction tr(cx);
		if (self->clientId == 0) {
<<<<<<< HEAD
			self->tenantSubspace = makeString(deterministicRandom()->randomInt(0, 10));
			loop {
				deterministicRandom()->randomBytes(mutateString(self->tenantSubspace), self->tenantSubspace.size());
				if (!self->tenantSubspace.startsWith(systemKeys.begin)) {
					break;
				}
			}
=======
>>>>>>> 8b5b7a9b
			loop {
				try {
					tr.setOption(FDBTransactionOptions::RAW_ACCESS);
					tr.set(self->keyName, self->noTenantValue);
					wait(tr.commit());
					break;
				} catch (Error& e) {
					wait(tr.onError(e));
				}
			}
		}

		return Void();
	}

	TenantName chooseTenantName(bool allowSystemTenant) {
		TenantName tenant(format(
		    "%s%08d", localTenantNamePrefix.toString().c_str(), deterministicRandom()->randomInt(0, maxTenants)));
		if (allowSystemTenant && deterministicRandom()->random01() < 0.02) {
			tenant = tenant.withPrefix("\xff"_sr);
		}

		return tenant;
	}

	ACTOR Future<Void> createTenant(Database cx, TenantManagementWorkload* self) {
		state OperationType operationType = TenantManagementWorkload::randomOperationType();
		int numTenants = 1;

		// For transaction-based operations, test creating multiple tenants in the same transaction
		if (operationType == OperationType::SPECIAL_KEYS || operationType == OperationType::MANAGEMENT_TRANSACTION) {
			numTenants = deterministicRandom()->randomInt(1, 5);
		}

		state bool alreadyExists = false;
		state bool hasSystemTenant = false;

		state std::set<TenantName> tenantsToCreate;
		for (int i = 0; i < numTenants; ++i) {
			TenantName tenant = self->chooseTenantName(true);
			tenantsToCreate.insert(tenant);

			alreadyExists = alreadyExists || self->createdTenants.count(tenant);
			hasSystemTenant = hasSystemTenant || tenant.startsWith("\xff"_sr);
		}

		state Reference<ReadYourWritesTransaction> tr = makeReference<ReadYourWritesTransaction>(cx);

		loop {
			try {
				if (operationType == OperationType::SPECIAL_KEYS) {
					tr->setOption(FDBTransactionOptions::SPECIAL_KEY_SPACE_ENABLE_WRITES);
					for (auto tenant : tenantsToCreate) {
						tr->set(self->specialKeysTenantMapPrefix.withSuffix(tenant), ""_sr);
					}
					wait(tr->commit());
				} else if (operationType == OperationType::MANAGEMENT_DATABASE) {
					ASSERT(tenantsToCreate.size() == 1);
					wait(success(TenantAPI::createTenant(cx.getReference(), *tenantsToCreate.begin())));
				} else {
					tr->setOption(FDBTransactionOptions::ACCESS_SYSTEM_KEYS);

					int64_t _nextId = wait(TenantAPI::getNextTenantId(tr));
					int64_t nextId = _nextId;

					std::vector<Future<Void>> createFutures;
					for (auto tenant : tenantsToCreate) {
						TenantMapEntry tenantEntry(nextId++, TenantState::READY);
						createFutures.push_back(success(TenantAPI::createTenantTransaction(tr, tenant, tenantEntry)));
					}
					TenantMetadata::lastTenantId.set(tr, nextId - 1);
					wait(waitForAll(createFutures));
					wait(tr->commit());
				}

				if (operationType == OperationType::MANAGEMENT_DATABASE) {
					ASSERT(!alreadyExists);
				}

				ASSERT(!hasSystemTenant);

				state std::set<TenantName>::iterator tenantItr;
				for (tenantItr = tenantsToCreate.begin(); tenantItr != tenantsToCreate.end(); ++tenantItr) {
					if (self->createdTenants.count(*tenantItr)) {
						continue;
					}

					state Optional<TenantMapEntry> entry = wait(TenantAPI::tryGetTenant(cx.getReference(), *tenantItr));
					ASSERT(entry.present());
					ASSERT(entry.get().id > self->maxId);

					self->maxId = entry.get().id;
					self->createdTenants[*tenantItr] = TenantData(entry.get().id, true);

					state bool insertData = deterministicRandom()->random01() < 0.5;
					if (insertData) {
						state Transaction insertTr(cx, *tenantItr);
						loop {
							try {
								insertTr.set(self->keyName, *tenantItr);
								wait(insertTr.commit());
								break;
							} catch (Error& e) {
								wait(insertTr.onError(e));
							}
						}

						self->createdTenants[*tenantItr].empty = false;

						state Transaction checkTr(cx);
						loop {
							try {
								checkTr.setOption(FDBTransactionOptions::RAW_ACCESS);
								Optional<Value> val = wait(checkTr.get(self->keyName.withPrefix(entry.get().prefix)));
								ASSERT(val.present());
								ASSERT(val.get() == *tenantItr);
								break;
							} catch (Error& e) {
								wait(checkTr.onError(e));
							}
						}
					}

					wait(self->checkTenant(cx, self, *tenantItr, self->createdTenants[*tenantItr]));
				}
				return Void();
			} catch (Error& e) {
				if (e.code() == error_code_invalid_tenant_name) {
					ASSERT(hasSystemTenant);
					return Void();
				} else if (operationType == OperationType::MANAGEMENT_DATABASE) {
					if (e.code() == error_code_tenant_already_exists) {
						ASSERT(alreadyExists && operationType == OperationType::MANAGEMENT_DATABASE);
					} else {
						ASSERT(tenantsToCreate.size() == 1);
						TraceEvent(SevError, "CreateTenantFailure")
						    .error(e)
						    .detail("TenantName", *tenantsToCreate.begin());
					}
					return Void();
				} else {
					try {
						wait(tr->onError(e));
					} catch (Error& e) {
						for (auto tenant : tenantsToCreate) {
							TraceEvent(SevError, "CreateTenantFailure").error(e).detail("TenantName", tenant);
						}
						return Void();
					}
				}
			}
		}
	}

	ACTOR Future<Void> deleteTenant(Database cx, TenantManagementWorkload* self) {
		state TenantName beginTenant = self->chooseTenantName(true);
		state OperationType operationType = TenantManagementWorkload::randomOperationType();
		state Reference<ReadYourWritesTransaction> tr = makeReference<ReadYourWritesTransaction>(cx);

		state Optional<TenantName> endTenant = operationType != OperationType::MANAGEMENT_DATABASE &&
		                                               !beginTenant.startsWith("\xff"_sr) &&
		                                               deterministicRandom()->random01() < 0.2
		                                           ? Optional<TenantName>(self->chooseTenantName(false))
		                                           : Optional<TenantName>();

		if (endTenant.present() && endTenant < beginTenant) {
			TenantName temp = beginTenant;
			beginTenant = endTenant.get();
			endTenant = temp;
		}

		auto itr = self->createdTenants.find(beginTenant);
		state bool alreadyExists = itr != self->createdTenants.end();
		state bool isEmpty = true;

		state std::vector<TenantName> tenants;
		if (!endTenant.present()) {
			tenants.push_back(beginTenant);
		} else if (endTenant.present()) {
			for (auto itr = self->createdTenants.lower_bound(beginTenant);
			     itr != self->createdTenants.end() && itr->first < endTenant.get();
			     ++itr) {
				tenants.push_back(itr->first);
			}
		}

		state int tenantIndex;
		try {
			if (alreadyExists || endTenant.present()) {
				for (tenantIndex = 0; tenantIndex < tenants.size(); ++tenantIndex) {
					if (deterministicRandom()->random01() < 0.9) {
						state Transaction clearTr(cx, tenants[tenantIndex]);
						loop {
							try {
								clearTr.clear(self->keyName);
								wait(clearTr.commit());
								auto itr = self->createdTenants.find(tenants[tenantIndex]);
								ASSERT(itr != self->createdTenants.end());
								itr->second.empty = true;
								break;
							} catch (Error& e) {
								wait(clearTr.onError(e));
							}
						}
					} else {
						auto itr = self->createdTenants.find(tenants[tenantIndex]);
						ASSERT(itr != self->createdTenants.end());
						isEmpty = isEmpty && itr->second.empty;
					}
				}
			}
		} catch (Error& e) {
			TraceEvent(SevError, "DeleteTenantFailure")
			    .error(e)
			    .detail("TenantName", beginTenant)
			    .detail("EndTenant", endTenant);
			return Void();
		}

		loop {
			try {
				if (operationType == OperationType::SPECIAL_KEYS) {
					tr->setOption(FDBTransactionOptions::SPECIAL_KEY_SPACE_ENABLE_WRITES);
					Key key = self->specialKeysTenantMapPrefix.withSuffix(beginTenant);
					if (endTenant.present()) {
						tr->clear(KeyRangeRef(key, self->specialKeysTenantMapPrefix.withSuffix(endTenant.get())));
					} else {
						tr->clear(key);
					}
					wait(tr->commit());
				} else if (operationType == OperationType::MANAGEMENT_DATABASE) {
					ASSERT(tenants.size() == 1);
					for (tenantIndex = 0; tenantIndex != tenants.size(); ++tenantIndex) {
						wait(TenantAPI::deleteTenant(cx.getReference(), tenants[tenantIndex]));
					}
				} else {
					tr->setOption(FDBTransactionOptions::ACCESS_SYSTEM_KEYS);
					std::vector<Future<Void>> deleteFutures;
					for (tenantIndex = 0; tenantIndex != tenants.size(); ++tenantIndex) {
						deleteFutures.push_back(TenantAPI::deleteTenantTransaction(tr, tenants[tenantIndex]));
					}

					wait(waitForAll(deleteFutures));
					wait(tr->commit());
				}

				if (!alreadyExists && !endTenant.present() && operationType != OperationType::MANAGEMENT_DATABASE) {
					return Void();
				}

				ASSERT(alreadyExists || endTenant.present());
				ASSERT(isEmpty);
				for (auto tenant : tenants) {
					self->createdTenants.erase(tenant);
				}
				return Void();
			} catch (Error& e) {
				if (e.code() == error_code_tenant_not_empty) {
					ASSERT(!isEmpty);
					return Void();
				} else if (operationType == OperationType::MANAGEMENT_DATABASE) {
					if (e.code() == error_code_tenant_not_found) {
						ASSERT(!alreadyExists && !endTenant.present());
					} else {
						TraceEvent(SevError, "DeleteTenantFailure")
						    .error(e)
						    .detail("TenantName", beginTenant)
						    .detail("EndTenant", endTenant);
					}
					return Void();
				} else {
					try {
						wait(tr->onError(e));
					} catch (Error& e) {
						TraceEvent(SevError, "DeleteTenantFailure")
						    .error(e)
						    .detail("TenantName", beginTenant)
						    .detail("EndTenant", endTenant);
						return Void();
					}
				}
			}
		}
	}

	ACTOR Future<Void> checkTenant(Database cx,
	                               TenantManagementWorkload* self,
	                               TenantName tenant,
	                               TenantData tenantData) {
		state Transaction tr(cx, tenant);
		loop {
			try {
				state RangeResult result = wait(tr.getRange(KeyRangeRef(""_sr, "\xff"_sr), 2));
				if (tenantData.empty) {
					ASSERT(result.size() == 0);
				} else {
					ASSERT(result.size() == 1);
					ASSERT(result[0].key == self->keyName);
					ASSERT(result[0].value == tenant);
				}
				break;
			} catch (Error& e) {
				wait(tr.onError(e));
			}
		}

		return Void();
	}

	static TenantMapEntry jsonToTenantMapEntry(ValueRef tenantJson) {
		json_spirit::mValue jsonObject;
		json_spirit::read_string(tenantJson.toString(), jsonObject);
		JSONDoc jsonDoc(jsonObject);

		int64_t id;
		std::string prefix;
		std::string base64Prefix;
		std::string printablePrefix;
		jsonDoc.get("id", id);
		jsonDoc.get("prefix.base64", base64Prefix);
		jsonDoc.get("prefix.printable", printablePrefix);

		prefix = base64::decoder::from_string(base64Prefix);
		ASSERT(prefix == unprintable(printablePrefix));

		Key prefixKey = KeyRef(prefix);
		TenantMapEntry entry(id, TenantState::READY);

		ASSERT(entry.prefix == prefixKey);
		return entry;
	}

	ACTOR Future<Void> getTenant(Database cx, TenantManagementWorkload* self) {
		state TenantName tenant = self->chooseTenantName(true);
		auto itr = self->createdTenants.find(tenant);
		state bool alreadyExists = itr != self->createdTenants.end();
		state TenantData tenantData = itr->second;
		state OperationType operationType = TenantManagementWorkload::randomOperationType();
		state Reference<ReadYourWritesTransaction> tr = makeReference<ReadYourWritesTransaction>(cx);

		loop {
			try {
				state TenantMapEntry entry;
				if (operationType == OperationType::SPECIAL_KEYS) {
					Key key = self->specialKeysTenantMapPrefix.withSuffix(tenant);
					Optional<Value> value = wait(tr->get(key));
					if (!value.present()) {
						throw tenant_not_found();
					}
					entry = TenantManagementWorkload::jsonToTenantMapEntry(value.get());
				} else if (operationType == OperationType::MANAGEMENT_DATABASE) {
					TenantMapEntry _entry = wait(TenantAPI::getTenant(cx.getReference(), tenant));
					entry = _entry;
				} else {
					tr->setOption(FDBTransactionOptions::READ_SYSTEM_KEYS);
					TenantMapEntry _entry = wait(TenantAPI::getTenantTransaction(tr, tenant));
					entry = _entry;
				}
				ASSERT(alreadyExists);
				ASSERT(entry.id == tenantData.id);
				wait(self->checkTenant(cx, self, tenant, tenantData));
				return Void();
			} catch (Error& e) {
				state bool retry = true;
				state Error error = e;

				if (e.code() == error_code_tenant_not_found) {
					ASSERT(!alreadyExists);
					return Void();
				} else if (operationType != OperationType::MANAGEMENT_DATABASE) {
					try {
						wait(tr->onError(e));
					} catch (Error& e) {
						error = e;
						retry = false;
					}
				}

				if (!retry) {
					TraceEvent(SevError, "GetTenantFailure").error(error).detail("TenantName", tenant);
					return Void();
				}
			}
		}
	}

	ACTOR Future<Void> listTenants(Database cx, TenantManagementWorkload* self) {
		state TenantName beginTenant = self->chooseTenantName(false);
		state TenantName endTenant = self->chooseTenantName(false);
		state int limit = std::min(CLIENT_KNOBS->TOO_MANY, deterministicRandom()->randomInt(1, self->maxTenants * 2));
		state OperationType operationType = TenantManagementWorkload::randomOperationType();
		state Reference<ReadYourWritesTransaction> tr = makeReference<ReadYourWritesTransaction>(cx);

		if (beginTenant > endTenant) {
			std::swap(beginTenant, endTenant);
		}

		loop {
			try {
				state std::vector<std::pair<TenantName, TenantMapEntry>> tenants;
				if (operationType == OperationType::SPECIAL_KEYS) {
					KeyRange range = KeyRangeRef(beginTenant, endTenant).withPrefix(self->specialKeysTenantMapPrefix);
					RangeResult results = wait(tr->getRange(range, limit));
					for (auto result : results) {
						tenants.push_back(std::make_pair(result.key.removePrefix(self->specialKeysTenantMapPrefix),
						                                 TenantManagementWorkload::jsonToTenantMapEntry(result.value)));
					}
				} else if (operationType == OperationType::MANAGEMENT_DATABASE) {
					std::vector<std::pair<TenantName, TenantMapEntry>> _tenants =
					    wait(TenantAPI::listTenants(cx.getReference(), beginTenant, endTenant, limit));
					tenants = _tenants;
				} else {
					tr->setOption(FDBTransactionOptions::READ_SYSTEM_KEYS);
					std::vector<std::pair<TenantName, TenantMapEntry>> _tenants =
					    wait(TenantAPI::listTenantsTransaction(tr, beginTenant, endTenant, limit));
					tenants = _tenants;
				}

				ASSERT(tenants.size() <= limit);

				auto localItr = self->createdTenants.lower_bound(beginTenant);
				auto tenantMapItr = tenants.begin();
				for (; tenantMapItr != tenants.end(); ++tenantMapItr, ++localItr) {
					ASSERT(localItr != self->createdTenants.end());
					ASSERT(localItr->first == tenantMapItr->first);
				}

				if (!(tenants.size() == limit || localItr == self->createdTenants.end())) {
					for (auto tenant : self->createdTenants) {
						TraceEvent("ExistingTenant").detail("Tenant", tenant.first);
					}
				}
				ASSERT(tenants.size() == limit || localItr == self->createdTenants.end() ||
				       localItr->first >= endTenant);
				return Void();
			} catch (Error& e) {
				state bool retry = true;
				state Error error = e;
				if (operationType != OperationType::MANAGEMENT_DATABASE) {
					try {
						wait(tr->onError(e));
					} catch (Error& e) {
						error = e;
						retry = false;
					}
				}

				if (!retry) {
					TraceEvent(SevError, "ListTenantFailure")
					    .error(error)
					    .detail("BeginTenant", beginTenant)
					    .detail("EndTenant", endTenant);

					return Void();
				}
			}
		}
	}

	ACTOR Future<Void> renameTenant(Database cx, TenantManagementWorkload* self) {
		// Currently only supporting MANAGEMENT_DATABASE op, so numTenants should always be 1
		// state OperationType operationType = TenantManagementWorkload::randomOperationType();
		int numTenants = 1;

		state std::vector<TenantName> oldTenantNames;
		state std::vector<TenantName> newTenantNames;
		state bool tenantExists = false;
		state bool tenantNotFound = false;
		for (int i = 0; i < numTenants; ++i) {
			TenantName oldTenant = self->chooseTenantName(false);
			TenantName newTenant = self->chooseTenantName(false);
			newTenantNames.push_back(newTenant);
			oldTenantNames.push_back(oldTenant);
			if (!self->createdTenants.count(oldTenant)) {
				tenantNotFound = true;
			}
			if (self->createdTenants.count(newTenant)) {
				tenantExists = true;
			}
		}

		loop {
			try {
				ASSERT(oldTenantNames.size() == 1);
				state int tenantIndex = 0;
				for (; tenantIndex != oldTenantNames.size(); ++tenantIndex) {
					state TenantName oldTenantName = oldTenantNames[tenantIndex];
					state TenantName newTenantName = newTenantNames[tenantIndex];
					// Perform rename, then check against the DB for the new results
					wait(TenantAPI::renameTenant(cx.getReference(), oldTenantName, newTenantName));
					ASSERT(!tenantNotFound && !tenantExists);
					state Optional<TenantMapEntry> oldTenantEntry =
					    wait(TenantAPI::tryGetTenant(cx.getReference(), oldTenantName));
					state Optional<TenantMapEntry> newTenantEntry =
					    wait(TenantAPI::tryGetTenant(cx.getReference(), newTenantName));
					ASSERT(!oldTenantEntry.present());
					ASSERT(newTenantEntry.present());

					// Update Internal Tenant Map and check for correctness
					TenantData tData = self->createdTenants[oldTenantName];
					self->createdTenants[newTenantName] = tData;
					self->createdTenants.erase(oldTenantName);
					if (!tData.empty) {
						state Transaction insertTr(cx, newTenantName);
						loop {
							try {
								insertTr.set(self->keyName, newTenantName);
								wait(insertTr.commit());
								break;
							} catch (Error& e) {
								wait(insertTr.onError(e));
							}
						}
					}
					wait(self->checkTenant(cx, self, newTenantName, self->createdTenants[newTenantName]));
				}
				return Void();
			} catch (Error& e) {
				ASSERT(oldTenantNames.size() == 1);
				if (e.code() == error_code_tenant_not_found) {
					TraceEvent("RenameTenantOldTenantNotFound")
					    .detail("OldTenantName", oldTenantNames[0])
					    .detail("NewTenantName", newTenantNames[0]);
					ASSERT(tenantNotFound);
				} else if (e.code() == error_code_tenant_already_exists) {
					TraceEvent("RenameTenantNewTenantAlreadyExists")
					    .detail("OldTenantName", oldTenantNames[0])
					    .detail("NewTenantName", newTenantNames[0]);
					ASSERT(tenantExists);
				} else {
					TraceEvent(SevError, "RenameTenantFailure")
					    .error(e)
					    .detail("OldTenantName", oldTenantNames[0])
					    .detail("NewTenantName", newTenantNames[0]);
				}
				return Void();
			}
		}
	}

	Future<Void> start(Database const& cx) override { return _start(cx, this); }
	ACTOR Future<Void> _start(Database cx, TenantManagementWorkload* self) {
		state double start = now();
		while (now() < start + self->testDuration) {
			state int operation = deterministicRandom()->randomInt(0, 5);
			if (operation == 0) {
				wait(self->createTenant(cx, self));
			} else if (operation == 1) {
				wait(self->deleteTenant(cx, self));
			} else if (operation == 2) {
				wait(self->getTenant(cx, self));
			} else if (operation == 3) {
				wait(self->listTenants(cx, self));
			} else {
				wait(self->renameTenant(cx, self));
			}
		}

		return Void();
	}

	Future<bool> check(Database const& cx) override { return _check(cx, this); }
	ACTOR Future<bool> _check(Database cx, TenantManagementWorkload* self) {
		state Transaction tr(cx);

		loop {
			try {
				tr.setOption(FDBTransactionOptions::RAW_ACCESS);
				Optional<Value> val = wait(tr.get(self->keyName));
				ASSERT(val.present() && val.get() == self->noTenantValue);
				break;
			} catch (Error& e) {
				wait(tr.onError(e));
			}
		}

		state std::map<TenantName, TenantData>::iterator itr = self->createdTenants.begin();
		state std::vector<Future<Void>> checkTenants;
		state TenantName beginTenant = ""_sr.withPrefix(self->localTenantNamePrefix);
		state TenantName endTenant = "\xff\xff"_sr.withPrefix(self->localTenantNamePrefix);

		loop {
			std::vector<std::pair<TenantName, TenantMapEntry>> tenants =
			    wait(TenantAPI::listTenants(cx.getReference(), beginTenant, endTenant, 1000));

			TenantNameRef lastTenant;
			for (auto tenant : tenants) {
				ASSERT(itr != self->createdTenants.end());
				ASSERT(tenant.first == itr->first);
				checkTenants.push_back(self->checkTenant(cx, self, tenant.first, itr->second));
				lastTenant = tenant.first;
				++itr;
			}

			if (tenants.size() < 1000) {
				break;
			} else {
				beginTenant = keyAfter(lastTenant);
			}
		}

		ASSERT(itr == self->createdTenants.end());
		wait(waitForAll(checkTenants));

		return true;
	}

	void getMetrics(std::vector<PerfMetric>& m) override {}
};

WorkloadFactory<TenantManagementWorkload> TenantManagementWorkload("TenantManagement");<|MERGE_RESOLUTION|>--- conflicted
+++ resolved
@@ -82,16 +82,6 @@
 	ACTOR Future<Void> _setup(Database cx, TenantManagementWorkload* self) {
 		state Transaction tr(cx);
 		if (self->clientId == 0) {
-<<<<<<< HEAD
-			self->tenantSubspace = makeString(deterministicRandom()->randomInt(0, 10));
-			loop {
-				deterministicRandom()->randomBytes(mutateString(self->tenantSubspace), self->tenantSubspace.size());
-				if (!self->tenantSubspace.startsWith(systemKeys.begin)) {
-					break;
-				}
-			}
-=======
->>>>>>> 8b5b7a9b
 			loop {
 				try {
 					tr.setOption(FDBTransactionOptions::RAW_ACCESS);
