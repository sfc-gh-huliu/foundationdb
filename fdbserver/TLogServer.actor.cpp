--- conflicted
+++ resolved
@@ -179,36 +179,6 @@
 	}
 };
 
-<<<<<<< HEAD
-KeyRange prefixRange( KeyRef prefix ) {
-	Key end = strinc(prefix);
-	return KeyRangeRef( prefix, end );
-}
-=======
-struct LengthPrefixedStringRef {
-	// Represents a pointer to a string which is prefixed by a 4-byte length
-	// A LengthPrefixedStringRef is only pointer-sized (8 bytes vs 12 bytes for StringRef), but the corresponding string is 4 bytes bigger, and
-	// substring operations aren't efficient as they are with StringRef.  It's a good choice when there might be lots of references to the same
-	// exact string.
-
-	uint32_t* length;
-
-	StringRef toStringRef() const { ASSERT(length); return StringRef( (uint8_t*)(length+1), *length ); }
-	int expectedSize() const { ASSERT(length); return *length; }
-	uint32_t* getLengthPtr() const { return length; }
-
-	LengthPrefixedStringRef() : length(NULL) {}
-	LengthPrefixedStringRef(uint32_t* length) : length(length) {}
-};
-
-template<class T>
-struct CompareFirst {
-	bool operator() (T const& lhs, T const& rhs) const {
-		return lhs.first < rhs.first;
-	}
-};
->>>>>>> e11f461c
-
 ////// Persistence format (for self->persistentData)
 
 // Immutable keys
@@ -1530,9 +1500,6 @@
 	}
 }
 
-<<<<<<< HEAD
-ACTOR Future<Void> restorePersistentState( TLogData* self, LocalityData locality, Promise<Void> recovered, PromiseStream<InitializeTLogRequest> tlogRequests ) {
-=======
 ACTOR Future<Void> checkRecovered(TLogData* self) {
 	TraceEvent("TLogCheckRecoveredBegin", self->dbgid);
 	Optional<Value> v = wait( self->persistentData->readValue(StringRef()) );
@@ -1540,8 +1507,7 @@
 	return Void();
 }
 
-ACTOR Future<Void> restorePersistentState( TLogData* self, LocalityData locality, Promise<Void> oldLog, Promise<Void> recovered, PromiseStream<InitializeTLogRequest> tlogRequests ) {
->>>>>>> e11f461c
+ACTOR Future<Void> restorePersistentState( TLogData* self, LocalityData locality, Promise<Void> recovered, PromiseStream<InitializeTLogRequest> tlogRequests ) {
 	state double startt = now();
 	state Reference<LogData> logData;
 	state KeyRange tagKeys;
