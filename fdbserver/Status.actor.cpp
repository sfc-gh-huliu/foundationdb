/*
 * Status.actor.cpp
 *
 * This source file is part of the FoundationDB open source project
 *
 * Copyright 2013-2018 Apple Inc. and the FoundationDB project authors
 *
 * Licensed under the Apache License, Version 2.0 (the "License");
 * you may not use this file except in compliance with the License.
 * You may obtain a copy of the License at
 *
 *     http://www.apache.org/licenses/LICENSE-2.0
 *
 * Unless required by applicable law or agreed to in writing, software
 * distributed under the License is distributed on an "AS IS" BASIS,
 * WITHOUT WARRANTIES OR CONDITIONS OF ANY KIND, either express or implied.
 * See the License for the specific language governing permissions and
 * limitations under the License.
 */

#include <cinttypes>
#include "fdbserver/Status.h"
#include "flow/Trace.h"
#include "fdbclient/NativeAPI.actor.h"
#include "fdbclient/SystemData.h"
#include "fdbclient/ReadYourWrites.h"
#include "fdbserver/WorkerInterface.actor.h"
#include <time.h>
#include "fdbserver/CoordinationInterface.h"
#include "fdbserver/DataDistribution.actor.h"
#include "flow/UnitTest.h"
#include "fdbserver/QuietDatabase.h"
#include "fdbserver/RecoveryState.h"
#include "fdbclient/JsonBuilder.h"
#include "flow/actorcompiler.h"  // This must be the last #include.

const char* RecoveryStatus::names[] = {
	"reading_coordinated_state", "locking_coordinated_state", "locking_old_transaction_servers", "reading_transaction_system_state",
	"configuration_missing", "configuration_never_created", "configuration_invalid",
	"recruiting_transaction_servers", "initializing_transaction_servers", "recovery_transaction",
	"writing_coordinated_state", "accepting_commits", "all_logs_recruited", "storage_recovered", "fully_recovered"
};
static_assert( sizeof(RecoveryStatus::names) == sizeof(RecoveryStatus::names[0])*RecoveryStatus::END, "RecoveryStatus::names[] size" );
const char* RecoveryStatus::descriptions[] = {
	// reading_coordinated_state
	"Requesting information from coordination servers. Verify that a majority of coordination server processes are active.",
	// locking_coordinated_state
	"Locking coordination state. Verify that a majority of coordination server processes are active.",
	// locking_old_transaction_servers
	"Locking old transaction servers. Verify that at least one transaction server from the previous generation is running.",
	// reading_transaction_system_state
	"Recovering transaction server state. Verify that the transaction server processes are active.",
	// configuration_missing
	"There appears to be a database, but its configuration does not appear to be initialized.",
	// configuration_never_created
	"The coordinator(s) have no record of this database. Either the coordinator addresses are incorrect, the coordination state on those machines is missing, or no database has been created.",
	// configuration_invalid
	"The database configuration is invalid. Set a new, valid configuration to recover the database.",
	// recruiting_transaction_servers
	"Recruiting new transaction servers.",
	// initializing_transaction_servers
	"Initializing new transaction servers and recovering transaction logs.",
	// recovery_transaction
	"Performing recovery transaction.",
	// writing_coordinated_state
	"Writing coordinated state. Verify that a majority of coordination server processes are active.",
	// accepting_commits
	"Accepting commits.",
	// all_logs_recruited
	"Accepting commits. All logs recruited.",
	// storage_recovered
	"Accepting commits. All storage servers are reading from the new logs.",
	// fully_recovered
	"Recovery complete."
};
static_assert( sizeof(RecoveryStatus::descriptions) == sizeof(RecoveryStatus::descriptions[0])*RecoveryStatus::END, "RecoveryStatus::descriptions[] size" );

// From Ratekeeper.actor.cpp
extern int limitReasonEnd;
extern const char* limitReasonName[];
extern const char* limitReasonDesc[];

struct WorkerEvents : std::map<NetworkAddress, TraceEventFields> {};
typedef std::map<std::string, TraceEventFields> EventMap;

ACTOR static Future< Optional<TraceEventFields> > latestEventOnWorker(WorkerInterface worker, std::string eventName) {
	try {
		EventLogRequest req = eventName.size() > 0 ? EventLogRequest(Standalone<StringRef>(eventName)) : EventLogRequest();
		ErrorOr<TraceEventFields> eventTrace  = wait( errorOr(timeoutError(worker.eventLogRequest.getReply(req), 2.0)));

		if (eventTrace.isError()){
			return Optional<TraceEventFields>();
		}
		return eventTrace.get();
	}
	catch (Error &e){
		if (e.code() == error_code_actor_cancelled)
			throw;
		return Optional<TraceEventFields>();
	}
}

ACTOR static Future< Optional< std::pair<WorkerEvents, std::set<std::string>> > > latestEventOnWorkers(std::vector<WorkerDetails> workers, std::string eventName) {
	try {
		state vector<Future<ErrorOr<TraceEventFields>>> eventTraces;
		for (int c = 0; c < workers.size(); c++) {
			EventLogRequest req = eventName.size() > 0 ? EventLogRequest(Standalone<StringRef>(eventName)) : EventLogRequest();
			eventTraces.push_back(errorOr(timeoutError(workers[c].interf.eventLogRequest.getReply(req), 2.0)));
		}

		wait(waitForAll(eventTraces));

		std::set<std::string> failed;
		WorkerEvents results;

		for (int i = 0; i < eventTraces.size(); i++) {
			const ErrorOr<TraceEventFields>& v = eventTraces[i].get();
			if (v.isError()){
				failed.insert(workers[i].interf.address().toString());
				results[workers[i].interf.address()] = TraceEventFields();
			}
			else {
				results[workers[i].interf.address()] = v.get();
			}
		}

		std::pair<WorkerEvents, std::set<std::string>> val;
		val.first = results;
		val.second = failed;

		return val;
	}
	catch (Error &e){
		ASSERT(e.code() == error_code_actor_cancelled); // All errors should be filtering through the errorOr actor above
		throw;
	}
}
static Future< Optional< std::pair<WorkerEvents, std::set<std::string>> > > latestErrorOnWorkers(std::vector<WorkerDetails> workers) {
	return latestEventOnWorkers( workers, "" );
}

static Optional<WorkerDetails> getWorker(std::vector<WorkerDetails> const& workers, NetworkAddress const& address) {
	try {
		for (int c = 0; c < workers.size(); c++)
			if (address == workers[c].interf.address())
				return workers[c];
		return Optional<WorkerDetails>();
	}
	catch (Error& ){
		return Optional<WorkerDetails>();
	}
}

static Optional<WorkerDetails> getWorker(std::map<NetworkAddress, WorkerDetails> const& workersMap, NetworkAddress const& address) {
	auto itr = workersMap.find(address);
	if(itr == workersMap.end()) {
		return Optional<WorkerDetails>();
	}

	return itr->second;
}

class StatusCounter {
public:
	StatusCounter() : hz(0), roughness(0), counter(0) {}
	StatusCounter(double hz, double roughness, int64_t counter) : hz(hz), roughness(roughness), counter(counter) {}
	StatusCounter(const std::string& parsableText) {
		parseText(parsableText);
	}

	StatusCounter& parseText(const std::string& parsableText) {
		sscanf(parsableText.c_str(), "%lf %lf %" SCNd64 "", &hz, &roughness, &counter);
		return *this;
	}

	StatusCounter& updateValues(const StatusCounter& statusCounter) {
		double hzNew = hz + statusCounter.hz;
		double roughnessNew = (hz + statusCounter.hz) ? (roughness*hz + statusCounter.roughness*statusCounter.hz) / (hz + statusCounter.hz) : 0.0;
		int64_t counterNew = counter + statusCounter.counter;
		hz = hzNew;
		roughness = roughnessNew;
		counter = counterNew;
		return *this;
	}

	JsonBuilderObject getStatus() const {
		JsonBuilderObject statusObject;
		statusObject["hz"] = hz;
		statusObject["roughness"] = roughness;
		statusObject["counter"] = counter;
		return statusObject;
	}

	double getHz() {
		return hz;
	}

	double getRoughness() {
		return roughness;
	}

	int64_t getCounter() {
		return counter;
	}

protected:
	double hz;
	double roughness;
	int64_t counter;
};

static JsonBuilderObject getLocalityInfo(const LocalityData& locality) {
	JsonBuilderObject localityObj;

	for(auto it = locality._data.begin(); it != locality._data.end(); it++) {
		if(it->second.present()) {
			localityObj[it->first] = it->second.get();
		}
		else {
			localityObj[it->first] = JsonBuilder();
		}
	}

	return localityObj;
}

static JsonBuilderObject getError(const TraceEventFields& errorFields) {
	JsonBuilderObject statusObj;
	try {
		if (errorFields.size()) {
			double time = atof(errorFields.getValue("Time").c_str());
			statusObj["time"] = time;

			statusObj["raw_log_message"] = errorFields.toString();

			std::string type = errorFields.getValue("Type");
			statusObj["type"] = type;

			std::string description = type;
			std::string errorName;
			if(errorFields.tryGetValue("Error", errorName)) {
				statusObj["name"] = errorName;
				description += ": " + errorName;
			}
			else
				statusObj["name"] = "process_error";

			struct tm* timeinfo;
			time_t t = (time_t)time;
			timeinfo = localtime(&t);
			char buffer[128];
			strftime(buffer, 128, "%c", timeinfo);
			description += " at " + std::string(buffer);

			statusObj["description"] = description;
		}
	}
	catch (Error &e){
		TraceEvent(SevError, "StatusGetErrorError").error(e).detail("RawError", errorFields.toString());
	}
	return statusObj;
}

static JsonBuilderObject machineStatusFetcher(WorkerEvents mMetrics, vector<WorkerDetails> workers, Optional<DatabaseConfiguration> configuration, std::set<std::string> *incomplete_reasons) {
	JsonBuilderObject machineMap;
	double metric;
	int failed = 0;

	// map from machine networkAddress to datacenter ID
	std::map<NetworkAddress, std::string> dcIds;
	std::map<NetworkAddress, LocalityData> locality;
	std::map<std::string, bool> notExcludedMap;
	std::map<std::string, int32_t> workerContribMap;
	std::map<std::string, JsonBuilderObject> machineJsonMap;

	for (auto const& worker : workers){
		locality[worker.interf.address()] = worker.interf.locality;
		if (worker.interf.locality.dcId().present())
			dcIds[worker.interf.address()] = worker.interf.locality.dcId().get().printable();
	}

	for(auto it = mMetrics.begin(); it != mMetrics.end(); it++) {

		if (!it->second.size()){
			continue;
		}

		JsonBuilderObject statusObj;  // Represents the status for a machine
		const TraceEventFields& event = it->second;

		try {
			std::string address = it->first.ip.toString();
			// We will use the "physical" caluculated machine ID here to limit exposure to machineID repurposing
			std::string machineId = event.getValue("MachineID");

			// If this machine ID does not already exist in the machineMap, add it
			if (machineJsonMap.count(machineId) == 0) {
				statusObj["machine_id"] = machineId;

				if (dcIds.count(it->first)){
					statusObj["datacenter_id"] = dcIds[it->first];
				}

				if(locality.count(it->first)) {
					statusObj["locality"] = getLocalityInfo(locality[it->first]);
				}

				statusObj["address"] = address;

				JsonBuilderObject memoryObj;
				memoryObj.setKeyRawNumber("total_bytes", event.getValue("TotalMemory"));
				memoryObj.setKeyRawNumber("committed_bytes", event.getValue("CommittedMemory"));
				memoryObj.setKeyRawNumber("free_bytes", event.getValue("AvailableMemory"));
				statusObj["memory"] = memoryObj;

				JsonBuilderObject cpuObj;
				double cpuSeconds = event.getDouble("CPUSeconds");
				double elapsed = event.getDouble("Elapsed");
				if (elapsed > 0){
					cpuObj["logical_core_utilization"] = std::max(0.0, std::min(cpuSeconds / elapsed, 1.0));
				}
				statusObj["cpu"] = cpuObj;

				JsonBuilderObject networkObj;
				networkObj["megabits_sent"] = JsonBuilderObject().setKeyRawNumber("hz", event.getValue("MbpsSent"));
				networkObj["megabits_received"] = JsonBuilderObject().setKeyRawNumber("hz", event.getValue("MbpsReceived"));

				metric = event.getDouble("RetransSegs");
				JsonBuilderObject retransSegsObj;
				if (elapsed > 0){
					retransSegsObj["hz"] = metric / elapsed;
				}
				networkObj["tcp_segments_retransmitted"] = retransSegsObj;
				statusObj["network"] = networkObj;

				if (configuration.present()){
					notExcludedMap[machineId] = true; // Will be set to false below if this or any later process is not excluded
				}

				workerContribMap[machineId] = 0;
				machineJsonMap[machineId] = statusObj;
			}

			//FIXME: this will not catch if the secondary address of the process was excluded
			NetworkAddressList tempList;
			tempList.address = it->first;
			if (configuration.present() && !configuration.get().isExcludedServer(tempList))
				notExcludedMap[machineId] = false;
			workerContribMap[machineId] ++;
		}
		catch (Error& ) {
			++failed;
		}
	}

	// Add the status json for each machine with tracked values
	for (auto& mapPair : machineJsonMap) {
		auto& machineId = mapPair.first;
		auto& jsonItem = machineJsonMap[machineId];
		jsonItem["excluded"] = notExcludedMap[machineId];
		jsonItem["contributing_workers"] = workerContribMap[machineId];
		machineMap[machineId] = jsonItem;
	}

	if(failed > 0)
		incomplete_reasons->insert("Cannot retrieve all machine status information.");

	return machineMap;
}

JsonBuilderObject getLagObject(int64_t versions) {
	JsonBuilderObject lag;
	lag["versions"] = versions;
	lag["seconds"] = versions / (double)SERVER_KNOBS->VERSIONS_PER_SECOND;
	return lag;
}

struct MachineMemoryInfo {
	double memoryUsage;
	double aggregateLimit;

	MachineMemoryInfo() : memoryUsage(0), aggregateLimit(0) {}

	bool valid() { return memoryUsage >= 0; }
	void invalidate() { memoryUsage = -1; }
};

struct RolesInfo {
	std::multimap<NetworkAddress, JsonBuilderObject> roles;

	JsonBuilderObject addLatencyStatistics(TraceEventFields const& metrics) {
		JsonBuilderObject latencyStats;
		latencyStats.setKeyRawNumber("count", metrics.getValue("Count"));
		latencyStats.setKeyRawNumber("min", metrics.getValue("Min"));
		latencyStats.setKeyRawNumber("max", metrics.getValue("Max"));
		latencyStats.setKeyRawNumber("median", metrics.getValue("Median"));
		latencyStats.setKeyRawNumber("mean", metrics.getValue("Mean"));
		latencyStats.setKeyRawNumber("p25", metrics.getValue("P25"));
		latencyStats.setKeyRawNumber("p90", metrics.getValue("P90"));
		latencyStats.setKeyRawNumber("p95", metrics.getValue("P95"));
		latencyStats.setKeyRawNumber("p99", metrics.getValue("P99"));
		latencyStats.setKeyRawNumber("p99.9", metrics.getValue("P99.9"));
		
		return latencyStats;
	}

	JsonBuilderObject addLatencyBandInfo(TraceEventFields const& metrics) {
		JsonBuilderObject latencyBands;
		std::map<std::string, JsonBuilderObject> bands;

		for(auto itr = metrics.begin(); itr != metrics.end(); ++itr) {
			std::string band;
			if(itr->first.substr(0, 4) == "Band") {
				band = itr->first.substr(4);
			}
			else if(itr->first == "Filtered") {
				band = "filtered";
			}
			else {
				continue;
			}

			latencyBands[band] = StatusCounter(itr->second).getCounter();
		}

		return latencyBands;
	}

	JsonBuilderObject& addRole( NetworkAddress address, std::string const& role, UID id) {
		JsonBuilderObject obj;
		obj["id"] = id.shortString();
		obj["role"] = role;
		return roles.insert( std::make_pair(address, obj ))->second;
	}
	JsonBuilderObject& addRole(std::string const& role, StorageServerInterface& iface, EventMap const& metrics, Version maxTLogVersion, double* pDataLagSeconds) {
		JsonBuilderObject obj;
		double dataLagSeconds = -1.0;
		obj["id"] = iface.id().shortString();
		obj["role"] = role;
		try {
			TraceEventFields const& storageMetrics = metrics.at("StorageMetrics");

			obj.setKeyRawNumber("stored_bytes", storageMetrics.getValue("BytesStored"));
			obj.setKeyRawNumber("kvstore_used_bytes", storageMetrics.getValue("KvstoreBytesUsed"));
			obj.setKeyRawNumber("kvstore_free_bytes", storageMetrics.getValue("KvstoreBytesFree"));
			obj.setKeyRawNumber("kvstore_available_bytes", storageMetrics.getValue("KvstoreBytesAvailable"));
			obj.setKeyRawNumber("kvstore_total_bytes", storageMetrics.getValue("KvstoreBytesTotal"));
			obj.setKeyRawNumber("kvstore_total_size", storageMetrics.getValue("KvstoreSizeTotal"));
			obj.setKeyRawNumber("kvstore_total_nodes", storageMetrics.getValue("KvstoreNodeTotal"));
			obj.setKeyRawNumber("kvstore_inline_keys", storageMetrics.getValue("KvstoreInlineKey"));
			obj["input_bytes"] = StatusCounter(storageMetrics.getValue("BytesInput")).getStatus();
			obj["durable_bytes"] = StatusCounter(storageMetrics.getValue("BytesDurable")).getStatus();
			obj.setKeyRawNumber("query_queue_max", storageMetrics.getValue("QueryQueueMax"));
			obj["total_queries"] = StatusCounter(storageMetrics.getValue("QueryQueue")).getStatus();
			obj["finished_queries"] = StatusCounter(storageMetrics.getValue("FinishedQueries")).getStatus();
			obj["bytes_queried"] = StatusCounter(storageMetrics.getValue("BytesQueried")).getStatus();
			obj["keys_queried"] = StatusCounter(storageMetrics.getValue("RowsQueried")).getStatus();
			obj["mutation_bytes"] = StatusCounter(storageMetrics.getValue("MutationBytes")).getStatus();
			obj["mutations"] = StatusCounter(storageMetrics.getValue("Mutations")).getStatus();
			obj.setKeyRawNumber("local_rate", storageMetrics.getValue("LocalRate"));

			Version version = storageMetrics.getInt64("Version");
			Version durableVersion = storageMetrics.getInt64("DurableVersion");

			obj["data_version"] = version;
			obj["durable_version"] = durableVersion;

			int64_t versionLag = storageMetrics.getInt64("VersionLag");
			if(maxTLogVersion > 0) {
				// It's possible that the storage server hasn't talked to the logs recently, in which case it may not be aware of how far behind it is.
				// To account for that, we also compute the version difference between each storage server and the tlog with the largest version.
				//
				// Because this data is only logged periodically, this difference will likely be an overestimate for the lag. We subtract off the logging interval
				// in order to make this estimate a bounded underestimate instead.
				versionLag = std::max<int64_t>(versionLag, maxTLogVersion - version - SERVER_KNOBS->STORAGE_LOGGING_DELAY * SERVER_KNOBS->VERSIONS_PER_SECOND);
			}

			TraceEventFields const& readLatencyMetrics = metrics.at("ReadLatencyMetrics");
			if(readLatencyMetrics.size()) {
				obj["read_latency_statistics"] = addLatencyStatistics(readLatencyMetrics);
			}

			TraceEventFields const& readLatencyBands = metrics.at("ReadLatencyBands");
			if(readLatencyBands.size()) {
				obj["read_latency_bands"] = addLatencyBandInfo(readLatencyBands);
			}

			obj["data_lag"] = getLagObject(versionLag);
			obj["durability_lag"] = getLagObject(version - durableVersion);

			TraceEventFields const& busiestReadTag = metrics.at("BusiestReadTag");
			if(busiestReadTag.size()) {
				int64_t tagCost = busiestReadTag.getInt64("TagCost");

				if(tagCost > 0) {
					JsonBuilderObject busiestReadTagObj;

					int64_t totalSampledCost = busiestReadTag.getInt64("TotalSampledCost");
					ASSERT(totalSampledCost > 0);

					busiestReadTagObj["tag"] = busiestReadTag.getValue("Tag");
					busiestReadTagObj["fractional_cost"] = (double)tagCost / totalSampledCost;

					double elapsed = busiestReadTag.getDouble("Elapsed");
					if(CLIENT_KNOBS->READ_TAG_SAMPLE_RATE > 0 && elapsed > 0) {
						JsonBuilderObject estimatedCostObj;
						estimatedCostObj["hz"] = tagCost / CLIENT_KNOBS->READ_TAG_SAMPLE_RATE / elapsed;
						busiestReadTagObj["estimated_cost"] = estimatedCostObj;
					}

					obj["busiest_read_tag"] = busiestReadTagObj;
				}
			}
		} catch (Error& e) {
			if(e.code() != error_code_attribute_not_found)
				throw e;
		}

		if (pDataLagSeconds) {
			*pDataLagSeconds = dataLagSeconds;
		}

		return roles.insert( std::make_pair(iface.address(), obj ))->second;
	}
	JsonBuilderObject& addRole(std::string const& role, TLogInterface& iface, EventMap const& metrics, Version* pMetricVersion) {
		JsonBuilderObject obj;
		Version	metricVersion = 0;
		obj["id"] = iface.id().shortString();
		obj["role"] = role;
		try {
			TraceEventFields const& tlogMetrics = metrics.at("TLogMetrics");

			obj.setKeyRawNumber("kvstore_used_bytes", tlogMetrics.getValue("KvstoreBytesUsed"));
			obj.setKeyRawNumber("kvstore_free_bytes", tlogMetrics.getValue("KvstoreBytesFree"));
			obj.setKeyRawNumber("kvstore_available_bytes", tlogMetrics.getValue("KvstoreBytesAvailable"));
			obj.setKeyRawNumber("kvstore_total_bytes", tlogMetrics.getValue("KvstoreBytesTotal"));
			obj.setKeyRawNumber("queue_disk_used_bytes", tlogMetrics.getValue("QueueDiskBytesUsed"));
			obj.setKeyRawNumber("queue_disk_free_bytes", tlogMetrics.getValue("QueueDiskBytesFree"));
			obj.setKeyRawNumber("queue_disk_available_bytes", tlogMetrics.getValue("QueueDiskBytesAvailable"));
			obj.setKeyRawNumber("queue_disk_total_bytes", tlogMetrics.getValue("QueueDiskBytesTotal"));
			obj["input_bytes"] = StatusCounter(tlogMetrics.getValue("BytesInput")).getStatus();
			obj["durable_bytes"] = StatusCounter(tlogMetrics.getValue("BytesDurable")).getStatus();
			metricVersion = tlogMetrics.getInt64("Version");
			obj["data_version"] = metricVersion;
		} catch (Error& e) {
			if(e.code() != error_code_attribute_not_found)
				throw e;
		}
		if (pMetricVersion)
			*pMetricVersion = metricVersion;
		return roles.insert( std::make_pair(iface.address(), obj ))->second;
	}
	JsonBuilderObject& addRole(std::string const& role, MasterProxyInterface& iface, EventMap const& metrics) {
		JsonBuilderObject obj;
		obj["id"] = iface.id().shortString();
		obj["role"] = role;
		try {
<<<<<<< HEAD
=======
			TraceEventFields const& grvLatencyMetrics = metrics.at("GRVLatencyMetrics");
			if(grvLatencyMetrics.size()) {
				JsonBuilderObject priorityStats;
				// We only report default priority now, but this allows us to add other priorities if we want them
				priorityStats["default"] = addLatencyStatistics(grvLatencyMetrics);
				obj["grv_latency_statistics"] = priorityStats;
			}

			TraceEventFields const& grvLatencyBands = metrics.at("GRVLatencyBands");
			if(grvLatencyBands.size()) {
				obj["grv_latency_bands"] = addLatencyBandInfo(grvLatencyBands);
			}

>>>>>>> ab0d8b06
			TraceEventFields const& commitLatencyMetrics = metrics.at("CommitLatencyMetrics");
			if(commitLatencyMetrics.size()) {
				obj["commit_latency_statistics"] = addLatencyStatistics(commitLatencyMetrics);
			}

			TraceEventFields const& commitLatencyBands = metrics.at("CommitLatencyBands");
			if(commitLatencyBands.size()) {
				obj["commit_latency_bands"] = addLatencyBandInfo(commitLatencyBands);
			}
		} catch (Error &e) {
			if(e.code() != error_code_attribute_not_found) {
				throw e;
			}
		}

		return roles.insert( std::make_pair(iface.address(), obj ))->second;
	}
	JsonBuilderObject& addRole(std::string const& role, GrvProxyInterface& iface, EventMap const& metrics) {
		JsonBuilderObject obj;
		obj["id"] = iface.id().shortString();
		obj["role"] = role;
		try {
			TraceEventFields const& grvLatencyMetrics = metrics.at("GRVLatencyMetrics");
			if(grvLatencyMetrics.size()) {
				obj["grv_latency_bands"] = addLatencyBandInfo(grvLatencyMetrics);
			}
		} catch (Error &e) {
			if(e.code() != error_code_attribute_not_found) {
				throw e;
			}
		}

		return roles.insert( std::make_pair(iface.address(), obj ))->second;
	}
	template <class InterfaceType>
	JsonBuilderObject& addRole(std::string const& role, InterfaceType& iface) {
		return addRole(iface.address(), role, iface.id());
	}
	JsonBuilderObject& addCoordinatorRole(NetworkAddress addr) {
		JsonBuilderObject obj;
		obj["role"] = "coordinator";
		return roles.insert(std::make_pair(addr, obj))->second;
	}
	JsonBuilderArray getStatusForAddress( NetworkAddress a ) {
		JsonBuilderArray v;
		auto it = roles.lower_bound(a);
		while (it != roles.end() && it->first == a) {
			v.push_back(it->second);
			++it;
		}
		return v;
	}
};

ACTOR static Future<JsonBuilderObject> processStatusFetcher(
    Reference<AsyncVar<ServerDBInfo>> db, std::vector<WorkerDetails> workers, WorkerEvents pMetrics,
    WorkerEvents mMetrics, WorkerEvents nMetrics, WorkerEvents errors, WorkerEvents traceFileOpenErrors,
    WorkerEvents programStarts, std::map<std::string, std::vector<JsonBuilderObject>> processIssues,
    vector<std::pair<StorageServerInterface, EventMap>> storageServers,
    vector<std::pair<TLogInterface, EventMap>> tLogs,
    vector<std::pair<MasterProxyInterface, EventMap>> proxies,
	vector<std::pair<GrvProxyInterface, EventMap>> grvProxies,
    ServerCoordinators coordinators, Database cx, Optional<DatabaseConfiguration> configuration,
    Optional<Key> healthyZone, std::set<std::string>* incomplete_reasons) {

	state JsonBuilderObject processMap;

	// construct a map from a process address to a status object containing a trace file open error
	// this is later added to the messages subsection
	state std::map<std::string, JsonBuilderObject> tracefileOpenErrorMap;
	state WorkerEvents::iterator traceFileErrorsItr;
	for(traceFileErrorsItr = traceFileOpenErrors.begin(); traceFileErrorsItr != traceFileOpenErrors.end(); ++traceFileErrorsItr) {
		wait(yield());
		if (traceFileErrorsItr->second.size()){
			try {
				// Have event fields, parse it and turn it into a message object describing the trace file opening error
				const TraceEventFields& event = traceFileErrorsItr->second;
				std::string fileName = event.getValue("Filename");
				JsonBuilderObject msgObj = JsonString::makeMessage("file_open_error", format("Could not open file '%s' (%s).", fileName.c_str(), event.getValue("Error").c_str()).c_str());
				msgObj["file_name"] = fileName;

				// Map the address of the worker to the error message object
				tracefileOpenErrorMap[traceFileErrorsItr->first.toString()] = msgObj;
			}
			catch(Error &e) {
				incomplete_reasons->insert("file_open_error details could not be retrieved");
			}
		}
	}

	state std::map<Optional<Standalone<StringRef>>, MachineMemoryInfo> machineMemoryUsage;
	state std::vector<WorkerDetails>::iterator workerItr;
	for(workerItr = workers.begin(); workerItr != workers.end(); ++workerItr) {
		wait(yield());
		state std::map<Optional<Standalone<StringRef>>, MachineMemoryInfo>::iterator memInfo = machineMemoryUsage.insert(std::make_pair(workerItr->interf.locality.machineId(), MachineMemoryInfo())).first;
		try {
			ASSERT(pMetrics.count(workerItr->interf.address()));
			const TraceEventFields& processMetrics = pMetrics[workerItr->interf.address()];
			const TraceEventFields& programStart = programStarts[workerItr->interf.address()];

			if(memInfo->second.valid()) {
				if(processMetrics.size() > 0 && programStart.size() > 0) {
					memInfo->second.memoryUsage += processMetrics.getDouble("Memory");
					memInfo->second.aggregateLimit += programStart.getDouble("MemoryLimit");
				}
				else
					memInfo->second.invalidate();
			}
		}
		catch(Error &e) {
			memInfo->second.invalidate();
		}
	}

	state RolesInfo roles;

	roles.addRole("master", db->get().master);
	roles.addRole("cluster_controller", db->get().clusterInterface.clientInterface);

	if (db->get().distributor.present()) {
		roles.addRole("data_distributor", db->get().distributor.get());
	}

	if (db->get().ratekeeper.present()) {
		roles.addRole("ratekeeper", db->get().ratekeeper.get());
	}

	for(auto& tLogSet : db->get().logSystemConfig.tLogs) {
		for(auto& it : tLogSet.logRouters) {
			if(it.present()) {
				roles.addRole("router", it.interf());
			}
		}
	}

	for(auto& old : db->get().logSystemConfig.oldTLogs) {
		for(auto& tLogSet : old.tLogs) {
			for(auto& it : tLogSet.logRouters) {
				if(it.present()) {
					roles.addRole("router", it.interf());
				}
			}
		}
	}

	for(auto& coordinator : coordinators.ccf->getConnectionString().coordinators()) {
		roles.addCoordinatorRole(coordinator);
	}

	state std::vector<std::pair<MasterProxyInterface, EventMap>>::iterator proxy;
	for(proxy = proxies.begin(); proxy != proxies.end(); ++proxy) {
		roles.addRole( "proxy", proxy->first, proxy->second );
		wait(yield());
	}

	state std::vector<std::pair<GrvProxyInterface, EventMap>>::iterator grvProxy;
	for(grvProxy = grvProxies.begin(); grvProxy != grvProxies.end(); ++grvProxy) {
		roles.addRole( "grv_proxy", grvProxy->first, grvProxy->second );
		wait(yield());
	}

	state std::vector<std::pair<TLogInterface, EventMap>>::iterator log;
	state Version maxTLogVersion = 0;

	// Get largest TLog version
	for(log = tLogs.begin(); log != tLogs.end(); ++log) {
		Version tLogVersion = 0;
		roles.addRole( "log", log->first, log->second, &tLogVersion );
		maxTLogVersion = std::max(maxTLogVersion, tLogVersion);
		wait(yield());
	}

	state std::vector<std::pair<StorageServerInterface, EventMap>>::iterator ss;
	state std::map<NetworkAddress, double> ssLag;
	state double lagSeconds;
	for(ss = storageServers.begin(); ss != storageServers.end(); ++ss) {
		roles.addRole( "storage", ss->first, ss->second, maxTLogVersion, &lagSeconds );
		if (lagSeconds != -1.0) {
			ssLag[ss->first.address()] = lagSeconds;
		}
		wait(yield());
	}

	state std::vector<ResolverInterface>::const_iterator res;
	state std::vector<ResolverInterface> resolvers = db->get().resolvers;
	for(res = resolvers.begin(); res != resolvers.end(); ++res) {
		roles.addRole( "resolver", *res );
		wait(yield());
	}

	for(workerItr = workers.begin(); workerItr != workers.end(); ++workerItr) {
		wait(yield());
		state JsonBuilderObject statusObj;
		try {
			ASSERT(pMetrics.count(workerItr->interf.address()));

			NetworkAddress address = workerItr->interf.address();
			const TraceEventFields& processMetrics = pMetrics[workerItr->interf.address()];
			statusObj["address"] = address.toString();
			JsonBuilderObject memoryObj;

			if (processMetrics.size() > 0) {
				std::string zoneID = processMetrics.getValue("ZoneID");
				statusObj["fault_domain"] = zoneID;
				if(healthyZone.present() && healthyZone == workerItr->interf.locality.zoneId()) {
					statusObj["under_maintenance"] = true;
				}

				std::string MachineID = processMetrics.getValue("MachineID");
				statusObj["machine_id"] = MachineID;

				statusObj["locality"] = getLocalityInfo(workerItr->interf.locality);

				statusObj.setKeyRawNumber("uptime_seconds", processMetrics.getValue("UptimeSeconds"));

				// rates are calculated over the last elapsed seconds
				double processMetricsElapsed = processMetrics.getDouble("Elapsed");
				double cpuSeconds = processMetrics.getDouble("CPUSeconds");
				double diskIdleSeconds = processMetrics.getDouble("DiskIdleSeconds");
				double diskReads = processMetrics.getDouble("DiskReads");
				double diskWrites = processMetrics.getDouble("DiskWrites");

				JsonBuilderObject diskObj;
				if (processMetricsElapsed > 0) {
					JsonBuilderObject cpuObj;
					cpuObj["usage_cores"] = std::max(0.0, cpuSeconds / processMetricsElapsed);
					statusObj["cpu"] = cpuObj;

					diskObj["busy"] = std::max(0.0, std::min((processMetricsElapsed - diskIdleSeconds) / processMetricsElapsed, 1.0));

					JsonBuilderObject readsObj;
					readsObj.setKeyRawNumber("counter", processMetrics.getValue("DiskReadsCount"));
					if (processMetricsElapsed > 0)
						readsObj["hz"] = diskReads / processMetricsElapsed;
					readsObj.setKeyRawNumber("sectors", processMetrics.getValue("DiskReadSectors"));

					JsonBuilderObject writesObj;
					writesObj.setKeyRawNumber("counter", processMetrics.getValue("DiskWritesCount"));
					if (processMetricsElapsed > 0)
						writesObj["hz"] = diskWrites / processMetricsElapsed;
					writesObj.setKeyRawNumber("sectors", processMetrics.getValue("DiskWriteSectors"));

					diskObj["reads"] = readsObj;
					diskObj["writes"] = writesObj;
				}

				diskObj.setKeyRawNumber("total_bytes", processMetrics.getValue("DiskTotalBytes"));
				diskObj.setKeyRawNumber("free_bytes", processMetrics.getValue("DiskFreeBytes"));
				statusObj["disk"] = diskObj;

				JsonBuilderObject networkObj;

				networkObj.setKeyRawNumber("current_connections", processMetrics.getValue("CurrentConnections"));
				JsonBuilderObject connections_established;
				connections_established.setKeyRawNumber("hz", processMetrics.getValue("ConnectionsEstablished"));
				networkObj["connections_established"] = connections_established;
				JsonBuilderObject connections_closed;
				connections_closed.setKeyRawNumber("hz", processMetrics.getValue("ConnectionsClosed"));
				networkObj["connections_closed"] = connections_closed;
				JsonBuilderObject connection_errors;
				connection_errors.setKeyRawNumber("hz", processMetrics.getValue("ConnectionErrors"));
				networkObj["connection_errors"] = connection_errors;

				JsonBuilderObject megabits_sent;
				megabits_sent.setKeyRawNumber("hz", processMetrics.getValue("MbpsSent"));
				networkObj["megabits_sent"] = megabits_sent;

				JsonBuilderObject megabits_received;
				megabits_received.setKeyRawNumber("hz", processMetrics.getValue("MbpsReceived"));
				networkObj["megabits_received"] = megabits_received;

				JsonBuilderObject tls_policy_failures;
				tls_policy_failures.setKeyRawNumber("hz", processMetrics.getValue("TLSPolicyFailures"));
				networkObj["tls_policy_failures"] = tls_policy_failures;

				statusObj["network"] = networkObj;

				memoryObj.setKeyRawNumber("used_bytes", processMetrics.getValue("Memory"));
				memoryObj.setKeyRawNumber("unused_allocated_memory", processMetrics.getValue("UnusedAllocatedMemory"));
			}

			int64_t memoryLimit = 0;
			if (programStarts.count(address)) {
				auto const& programStartEvent = programStarts.at(address);

				if(programStartEvent.size() > 0) {
					memoryLimit = programStartEvent.getInt64("MemoryLimit");
					memoryObj.setKey("limit_bytes", memoryLimit);

					std::string version;
					if (programStartEvent.tryGetValue("Version", version)) {
						statusObj["version"] = version;
					}

					std::string commandLine;
					if (programStartEvent.tryGetValue("CommandLine", commandLine)) {
						statusObj["command_line"] = commandLine;
					}
				}
			}

			// if this process address is in the machine metrics
			if (mMetrics.count(address) && mMetrics[address].size()){
				double availableMemory;
				availableMemory = mMetrics[address].getDouble("AvailableMemory");

				auto machineMemInfo = machineMemoryUsage[workerItr->interf.locality.machineId()];
				if (machineMemInfo.valid() && memoryLimit > 0) {
					ASSERT(machineMemInfo.aggregateLimit > 0);
					int64_t memory = (availableMemory + machineMemInfo.memoryUsage) * memoryLimit / machineMemInfo.aggregateLimit;
					memoryObj["available_bytes"] = std::min<int64_t>(std::max<int64_t>(memory, 0), memoryLimit);
				}
			}

			statusObj["memory"] = memoryObj;

			JsonBuilderArray messages;

			if (errors.count(address) && errors[address].size()) {
				// returns status object with type and time of error
				messages.push_back(getError(errors.at(address)));
			}

			// string of address used so that other fields of a NetworkAddress are not compared
			std::string strAddress = address.toString();

			// If this process has a process issue, identified by strAddress, then add it to messages array
			for (auto issue : processIssues[strAddress]) {
				messages.push_back(issue);
			}

			// If this process had a trace file open error, identified by strAddress, then add it to messages array
			if (tracefileOpenErrorMap.count(strAddress)){
				messages.push_back(tracefileOpenErrorMap[strAddress]);
			}

			if(ssLag[address] >= 60) {
				messages.push_back(JsonString::makeMessage("storage_server_lagging", format("Storage server lagging by %ld seconds.", (int64_t)ssLag[address]).c_str()));
			}

			// Store the message array into the status object that represents the worker process
			statusObj["messages"] = messages;

			// Get roles for the worker's address as an array of objects
			statusObj["roles"] = roles.getStatusForAddress(address);

			if (configuration.present()){
				statusObj["excluded"] = configuration.get().isExcludedServer(workerItr->interf.addresses());
			}

			statusObj["class_type"] = workerItr->processClass.toString();
			statusObj["class_source"] = workerItr->processClass.sourceString();
			if(workerItr->degraded) {
				statusObj["degraded"] = true;
			}

			const TraceEventFields& networkMetrics = nMetrics[workerItr->interf.address()];
			double networkMetricsElapsed = networkMetrics.getDouble("Elapsed");

			try {
				double runLoopBusy = networkMetrics.getDouble("PriorityStarvedBelow1");
				statusObj["run_loop_busy"] = runLoopBusy / networkMetricsElapsed;
			}
			catch(Error &e) {
				// This should only happen very early in the process lifetime before priority bin info has been populated
				incomplete_reasons->insert("Cannot retrieve run loop busyness.");
			}

		}
		catch (Error& e){
			// Something strange occurred, process list is incomplete but what was built so far, if anything, will be returned.
			incomplete_reasons->insert("Cannot retrieve all process status information.");
		}

		processMap[printable(workerItr->interf.locality.processId())] = statusObj;
	}
	return processMap;
}

struct ClientStats {
	int count;
	std::set<std::pair<NetworkAddress, Key>> examples;

	ClientStats() : count(0) {}
};

static JsonBuilderObject clientStatusFetcher(std::map<NetworkAddress, std::pair<double, OpenDatabaseRequest>>* clientStatusMap) {
	JsonBuilderObject clientStatus;

	int64_t clientCount = 0;
	std::map<Key, ClientStats> issues;
	std::map<Standalone<ClientVersionRef>, ClientStats> supportedVersions;
	std::map<Key, ClientStats> maxSupportedProtocol;

	for (auto iter = clientStatusMap->begin(); iter != clientStatusMap->end();) {
		if (now() - iter->second.first < 2 * SERVER_KNOBS->COORDINATOR_REGISTER_INTERVAL) {
			clientCount += iter->second.second.clientCount;
			for(auto& it : iter->second.second.issues) {
				auto& issue = issues[it.item];
				issue.count += it.count;
				issue.examples.insert(it.examples.begin(), it.examples.end());
			}
			for(auto& it : iter->second.second.supportedVersions) {
				auto& version = supportedVersions[it.item];
				version.count += it.count;
				version.examples.insert(it.examples.begin(), it.examples.end());
			}
			for(auto& it : iter->second.second.maxProtocolSupported) {
				auto& protocolVersion = maxSupportedProtocol[it.item];
				protocolVersion.count += it.count;
				protocolVersion.examples.insert(it.examples.begin(), it.examples.end());
			}
			++iter;
		} else {
			iter = clientStatusMap->erase(iter);
		}
	}

	clientStatus["count"] = clientCount;

	JsonBuilderArray versionsArray = JsonBuilderArray();
	for(auto& cv : supportedVersions) {
		JsonBuilderObject ver;
		ver["count"] = (int64_t)cv.second.count;
		ver["client_version"] = cv.first.clientVersion.toString();
		ver["protocol_version"] = cv.first.protocolVersion.toString();
		ver["source_version"] = cv.first.sourceVersion.toString();

		JsonBuilderArray clients = JsonBuilderArray();
		for(auto& client : cv.second.examples) {
			JsonBuilderObject cli;
			cli["address"] = client.first.toString();
			cli["log_group"] = client.second.toString();
			clients.push_back(cli);
		}

		auto iter = maxSupportedProtocol.find(cv.first.protocolVersion);
		if(iter != maxSupportedProtocol.end()) {
			JsonBuilderArray maxClients = JsonBuilderArray();
			for(auto& client : iter->second.examples) {
				JsonBuilderObject cli;
				cli["address"] = client.first.toString();
				cli["log_group"] = client.second.toString();
				maxClients.push_back(cli);
			}
			ver["max_protocol_count"] = iter->second.count;
			ver["max_protocol_clients"] = maxClients;
			maxSupportedProtocol.erase(cv.first.protocolVersion);
		}

		ver["connected_clients"] = clients;
		versionsArray.push_back(ver);
	}

	if(versionsArray.size() > 0) {
		clientStatus["supported_versions"] = versionsArray;
	}

	return clientStatus;
}

ACTOR static Future<JsonBuilderObject> recoveryStateStatusFetcher(WorkerDetails mWorker, int workerCount, std::set<std::string> *incomplete_reasons, int* statusCode) {
	state JsonBuilderObject message;

	try {
		state Future<TraceEventFields> activeGens = timeoutError(mWorker.interf.eventLogRequest.getReply( EventLogRequest( LiteralStringRef("MasterRecoveryGenerations") ) ), 1.0);
		TraceEventFields md = wait( timeoutError(mWorker.interf.eventLogRequest.getReply( EventLogRequest( LiteralStringRef("MasterRecoveryState") ) ), 1.0) );
		int mStatusCode = md.getInt("StatusCode");
		if (mStatusCode < 0 || mStatusCode >= RecoveryStatus::END)
			throw attribute_not_found();

		message = JsonString::makeMessage(RecoveryStatus::names[mStatusCode], RecoveryStatus::descriptions[mStatusCode]);
		*statusCode = mStatusCode;

		// Add additional metadata for certain statuses
		if (mStatusCode == RecoveryStatus::recruiting_transaction_servers) {
			int requiredLogs = atoi( md.getValue("RequiredTLogs").c_str() );
			int requiredProxies = atoi( md.getValue("RequiredProxies").c_str() );
			int requiredResolvers = atoi( md.getValue("RequiredResolvers").c_str() );
			//int requiredProcesses = std::max(requiredLogs, std::max(requiredResolvers, requiredProxies));
			//int requiredMachines = std::max(requiredLogs, 1);

			message["required_logs"] = requiredLogs;
			message["required_proxies"] = requiredProxies;
			message["required_resolvers"] = requiredResolvers;
		} else if (mStatusCode == RecoveryStatus::locking_old_transaction_servers) {
			message["missing_logs"] = md.getValue("MissingIDs").c_str();
		}
		// TODO:  time_in_recovery: 0.5
		//        time_in_state: 0.1

		TraceEventFields mdActiveGens = wait(activeGens);
		if(mdActiveGens.size()) {
			int activeGenerations = mdActiveGens.getInt("ActiveGenerations");
			message["active_generations"] = activeGenerations;
		}

	} catch (Error &e){
		if (e.code() == error_code_actor_cancelled)
			throw;
	}

	// If recovery status name is not know, status is incomplete
	if (message.empty()) {
		incomplete_reasons->insert("Recovery Status unavailable.");
	}

	return message;
}

ACTOR static Future<double> doGrvProbe(Transaction *tr, Optional<FDBTransactionOptions::Option> priority = Optional<FDBTransactionOptions::Option>()) {
	state double start = timer_monotonic();

	loop {
		try {
			tr->setOption(FDBTransactionOptions::LOCK_AWARE);
			if(priority.present()) {
				tr->setOption(priority.get());
			}

			wait(success(tr->getReadVersion()));
			return timer_monotonic() - start;
		}
		catch(Error &e) {
			wait(tr->onError(e));
		}
	}
}

ACTOR static Future<double> doReadProbe(Future<double> grvProbe, Transaction *tr) {
	ErrorOr<double> grv = wait(errorOr(grvProbe));
	if(grv.isError()) {
		throw grv.getError();
	}

	state double start = timer_monotonic();

	loop {
		tr->setOption(FDBTransactionOptions::LOCK_AWARE);
		try {
			Optional<Standalone<StringRef> > _ = wait(tr->get(LiteralStringRef("\xff/StatusJsonTestKey62793")));
			return timer_monotonic() - start;
		}
		catch(Error &e) {
			wait(tr->onError(e));
			tr->setOption(FDBTransactionOptions::PRIORITY_SYSTEM_IMMEDIATE);
		}
	}
}

ACTOR static Future<double> doCommitProbe(Future<double> grvProbe, Transaction *sourceTr, Transaction *tr) {
	ErrorOr<double> grv = wait(errorOr(grvProbe));
	if(grv.isError()) {
		throw grv.getError();
	}

	ASSERT(sourceTr->getReadVersion().isReady());
	tr->setVersion(sourceTr->getReadVersion().get());

	state double start = timer_monotonic();

	loop {
		try {
			tr->setOption(FDBTransactionOptions::LOCK_AWARE);
			tr->setOption(FDBTransactionOptions::PRIORITY_SYSTEM_IMMEDIATE);
			tr->makeSelfConflicting();
			wait(tr->commit());
			return timer_monotonic() - start;
		}
		catch(Error &e) {
			wait(tr->onError(e));
		}
	}
}

ACTOR static Future<Void> doProbe(Future<double> probe, int timeoutSeconds, const char* prefix, const char* description, JsonBuilderObject *probeObj, JsonBuilderArray *messages, std::set<std::string> *incomplete_reasons, bool *isAvailable = nullptr) {
	choose {
		when(ErrorOr<double> result = wait(errorOr(probe))) {
			if(result.isError()) {
				if(isAvailable != nullptr) {
					*isAvailable = false;
				}
				incomplete_reasons->insert(format("Unable to retrieve latency probe information (%s: %s).", description, result.getError().what()));
			}
			else {
				(*probeObj)[format("%s_seconds", prefix).c_str()] = result.get();
			}
		}
		when(wait(delay(timeoutSeconds))) {
			if(isAvailable != nullptr) {
				*isAvailable = false;
			}
			messages->push_back(JsonString::makeMessage(format("%s_probe_timeout", prefix).c_str(), format("Unable to %s after %d seconds.", description, timeoutSeconds).c_str()));
		}
	}

	return Void();
}

ACTOR static Future<JsonBuilderObject> latencyProbeFetcher(Database cx, JsonBuilderArray *messages, std::set<std::string> *incomplete_reasons, bool *isAvailable) {
	state Transaction trImmediate(cx);
	state Transaction trDefault(cx);
	state Transaction trBatch(cx);
	state Transaction trWrite(cx);

	state JsonBuilderObject statusObj;

	try {
		Future<double> immediateGrvProbe = doGrvProbe(&trImmediate, FDBTransactionOptions::PRIORITY_SYSTEM_IMMEDIATE);
		Future<double> defaultGrvProbe = doGrvProbe(&trDefault);
		Future<double> batchGrvProbe = doGrvProbe(&trBatch, FDBTransactionOptions::PRIORITY_BATCH);

		Future<double> readProbe = doReadProbe(immediateGrvProbe, &trImmediate);
		Future<double> commitProbe = doCommitProbe(immediateGrvProbe, &trImmediate, &trWrite);

		int timeoutSeconds = 5;

		std::vector<Future<Void>> probes;
		probes.push_back(doProbe(immediateGrvProbe, timeoutSeconds, "immediate_priority_transaction_start", "start immediate priority transaction", &statusObj, messages, incomplete_reasons, isAvailable));
		probes.push_back(doProbe(defaultGrvProbe, timeoutSeconds, "transaction_start", "start default priority transaction", &statusObj, messages, incomplete_reasons));
		probes.push_back(doProbe(batchGrvProbe, timeoutSeconds, "batch_priority_transaction_start", "start batch priority transaction", &statusObj, messages, incomplete_reasons));
		probes.push_back(doProbe(readProbe, timeoutSeconds, "read", "read", &statusObj, messages, incomplete_reasons, isAvailable));
		probes.push_back(doProbe(commitProbe, timeoutSeconds, "commit", "commit", &statusObj, messages, incomplete_reasons, isAvailable));

		wait(waitForAll(probes));
	}
	catch (Error &e) {
		incomplete_reasons->insert(format("Unable to retrieve latency probe information (%s).", e.what()));
	}

	return statusObj;
}

ACTOR static Future<Void> consistencyCheckStatusFetcher(Database cx, JsonBuilderArray *messages, std::set<std::string> *incomplete_reasons) {
	try {
		state Transaction tr(cx);
		loop {
			try {
				tr.setOption(FDBTransactionOptions::PRIORITY_SYSTEM_IMMEDIATE);
				tr.setOption(FDBTransactionOptions::LOCK_AWARE);
				tr.setOption(FDBTransactionOptions::ACCESS_SYSTEM_KEYS);
				Optional<Value> ccSuspendVal = wait(timeoutError(BUGGIFY ? Never() : tr.get(fdbShouldConsistencyCheckBeSuspended), 5.0));
				bool ccSuspend = ccSuspendVal.present() ? BinaryReader::fromStringRef<bool>(ccSuspendVal.get(), Unversioned()) : false;
				if(ccSuspend) {
					messages->push_back(JsonString::makeMessage("consistencycheck_disabled", "Consistency checker is disabled."));
				}
				break;
			} catch(Error &e) {
				if(e.code() == error_code_timed_out) {
					messages->push_back(JsonString::makeMessage("consistencycheck_suspendkey_fetch_timeout",
						format("Timed out trying to fetch `%s` from the database.", printable(fdbShouldConsistencyCheckBeSuspended).c_str()).c_str()));
					break;
				}
				wait(tr.onError(e));
			}
		}
	} catch(Error &e) {
		incomplete_reasons->insert(format("Unable to retrieve consistency check settings (%s).", e.what()));
	}
	return Void();
}

struct LogRangeAndUID {
	KeyRange range;
	UID destID;

	LogRangeAndUID(KeyRange const& range, UID const& destID) : range(range), destID(destID) {}

	bool operator < (LogRangeAndUID const& r) const {
		if(range.begin != r.range.begin) return range.begin < r.range.begin;
		if(range.end != r.range.end) return range.end < r.range.end;
		return destID < r.destID;
	}
};

ACTOR static Future<Void> logRangeWarningFetcher(Database cx, JsonBuilderArray *messages, std::set<std::string> *incomplete_reasons) {
	try {
		state Transaction tr(cx);
		state Future<Void> timeoutFuture = timeoutError(Future<Void>(Never()), 5.0);
		loop {
			try {
				tr.setOption(FDBTransactionOptions::PRIORITY_SYSTEM_IMMEDIATE);
				tr.setOption(FDBTransactionOptions::LOCK_AWARE);
				tr.setOption(FDBTransactionOptions::ACCESS_SYSTEM_KEYS);

				state Future<Standalone<RangeResultRef>> existingDestUidValues = tr.getRange(KeyRangeRef(destUidLookupPrefix, strinc(destUidLookupPrefix)), CLIENT_KNOBS->TOO_MANY);
				state Future<Standalone<RangeResultRef>> existingLogRanges = tr.getRange(logRangesRange, CLIENT_KNOBS->TOO_MANY);
				wait( (success(existingDestUidValues) && success(existingLogRanges)) || timeoutFuture );

				std::set<LogRangeAndUID> loggingRanges;
				for(auto& it : existingLogRanges.get()) {
					Key logDestination;
					UID logUid;
					KeyRef logRangeBegin = logRangesDecodeKey(it.key, &logUid);
					Key logRangeEnd = logRangesDecodeValue(it.value, &logDestination);
					loggingRanges.insert(LogRangeAndUID(KeyRangeRef(logRangeBegin, logRangeEnd), logUid));
				}

				std::set<std::pair<Key,Key>> existingRanges;
				for(auto& it : existingDestUidValues.get()) {
					KeyRange range = BinaryReader::fromStringRef<KeyRange>(it.key.removePrefix(destUidLookupPrefix), IncludeVersion());
					UID logUid = BinaryReader::fromStringRef<UID>(it.value, Unversioned());
					if(loggingRanges.count(LogRangeAndUID(range, logUid))) {
						std::pair<Key,Key> rangePair = std::make_pair(range.begin,range.end);
						if(existingRanges.count(rangePair)) {
							messages->push_back(JsonString::makeMessage("duplicate_mutation_streams", format("Backup and DR are not sharing the same stream of mutations for `%s` - `%s`", printable(range.begin).c_str(), printable(range.end).c_str()).c_str()));
							break;
						}
						existingRanges.insert(rangePair);
					} else {
						//This cleanup is done during status, because it should only be required once after upgrading to 6.2.7 or later.
						//There is no other good location to detect that the metadata is mismatched.
						TraceEvent(SevWarnAlways, "CleaningDestUidLookup").detail("K", it.key.printable()).detail("V", it.value.printable());
						tr.clear(it.key);
					}
				}
				wait(tr.commit() || timeoutFuture);
				break;
			} catch(Error &e) {
				if(e.code() == error_code_timed_out) {
					messages->push_back(JsonString::makeMessage("duplicate_mutation_fetch_timeout",
						format("Timed out trying to fetch `%s` from the database.", printable(destUidLookupPrefix).c_str()).c_str()));
					break;
				}
				wait(tr.onError(e));
			}
		}
	} catch(Error &e) {
		incomplete_reasons->insert(format("Unable to retrieve log ranges (%s).", e.what()));
	}
	return Void();
}

struct LoadConfigurationResult {
	bool fullReplication;
	Optional<Key> healthyZone;
	double healthyZoneSeconds;
	bool rebalanceDDIgnored;
	bool dataDistributionDisabled;

	LoadConfigurationResult() : fullReplication(true), healthyZoneSeconds(0), rebalanceDDIgnored(false), dataDistributionDisabled(false) {}
};

ACTOR static Future<std::pair<Optional<DatabaseConfiguration>,Optional<LoadConfigurationResult>>> loadConfiguration(Database cx, JsonBuilderArray *messages, std::set<std::string> *status_incomplete_reasons){
	state Optional<DatabaseConfiguration> result;
	state Optional<LoadConfigurationResult> loadResult;
	state Transaction tr(cx);
	state Future<Void> getConfTimeout = delay(5.0);

	loop{
		tr.setOption(FDBTransactionOptions::PRIORITY_SYSTEM_IMMEDIATE);
		tr.setOption(FDBTransactionOptions::CAUSAL_READ_RISKY);
		try {
			choose{
				when(Standalone<RangeResultRef> res = wait(tr.getRange(configKeys, SERVER_KNOBS->CONFIGURATION_ROWS_TO_FETCH))) {
					DatabaseConfiguration configuration;
					if (res.size() == SERVER_KNOBS->CONFIGURATION_ROWS_TO_FETCH) {
						status_incomplete_reasons->insert("Too many configuration parameters set.");
					}
					else {
						configuration.fromKeyValues((VectorRef<KeyValueRef>)res);
					}

					result = configuration;
				}
				when(wait(getConfTimeout)) {
					if(!result.present()) {
						messages->push_back(JsonString::makeMessage("unreadable_configuration", "Unable to read database configuration."));
					} else {
						messages->push_back(JsonString::makeMessage("full_replication_timeout", "Unable to read datacenter replicas."));
					}
					break;
				}
			}

			ASSERT(result.present());
			state std::vector<Future<Optional<Value>>> replicasFutures;
			for(auto& region : result.get().regions) {
				replicasFutures.push_back(tr.get(datacenterReplicasKeyFor(region.dcId)));
			}
			state Future<Optional<Value>> healthyZoneValue = tr.get(healthyZoneKey);
			state Future<Optional<Value>> rebalanceDDIgnored = tr.get(rebalanceDDIgnoreKey);
			state Future<Optional<Value>> ddModeKey = tr.get(dataDistributionModeKey);

			choose {
				when(wait(waitForAll(replicasFutures) && success(healthyZoneValue) && success(rebalanceDDIgnored) && success(ddModeKey))) {
					int unreplicated = 0;
					for(int i = 0; i < result.get().regions.size(); i++) {
						if( !replicasFutures[i].get().present() || decodeDatacenterReplicasValue(replicasFutures[i].get().get()) < result.get().storageTeamSize ) {
							unreplicated++;
						}
					}
					LoadConfigurationResult res;
					res.fullReplication = (!unreplicated || (result.get().usableRegions == 1 && unreplicated < result.get().regions.size()));
					if(healthyZoneValue.get().present()) {
						auto healthyZone = decodeHealthyZoneValue(healthyZoneValue.get().get());
						if(healthyZone.first == ignoreSSFailuresZoneString) {
							res.healthyZone = healthyZone.first;
						}
						else if(healthyZone.second > tr.getReadVersion().get()) {
							res.healthyZone = healthyZone.first;
							res.healthyZoneSeconds = (healthyZone.second-tr.getReadVersion().get())/CLIENT_KNOBS->CORE_VERSIONSPERSECOND;
						}
					}
					res.rebalanceDDIgnored = rebalanceDDIgnored.get().present();
					if (ddModeKey.get().present()) {
						BinaryReader rd(ddModeKey.get().get(), Unversioned());
						int currentMode;
						rd >> currentMode;
						if (currentMode == 0) {
							res.dataDistributionDisabled = true;
						}
					}
					loadResult = res;
				}
				when(wait(getConfTimeout)) {
					messages->push_back(JsonString::makeMessage("full_replication_timeout", "Unable to read datacenter replicas."));
				}
			}
			break;
		}
		catch (Error &e) {
			wait(tr.onError(e));
		}
	}
	return std::make_pair(result, loadResult);
}

static JsonBuilderObject configurationFetcher(Optional<DatabaseConfiguration> conf, ServerCoordinators coordinators, std::set<std::string> *incomplete_reasons) {
	JsonBuilderObject statusObj;
	try {
		if(conf.present()) {
			DatabaseConfiguration configuration = conf.get();
			statusObj.addContents(configuration.toJSON());

			JsonBuilderArray excludedServersArr;
			std::set<AddressExclusion> excludedServers = configuration.getExcludedServers();
			for (std::set<AddressExclusion>::iterator it = excludedServers.begin(); it != excludedServers.end(); it++) {
				JsonBuilderObject statusObj;
				statusObj["address"] = it->toString();
				excludedServersArr.push_back(statusObj);
			}
			statusObj["excluded_servers"] = excludedServersArr;
		}
		vector< ClientLeaderRegInterface > coordinatorLeaderServers = coordinators.clientLeaderServers;
		int count = coordinatorLeaderServers.size();
		statusObj["coordinators_count"] = count;
	}
	catch (Error& ){
		incomplete_reasons->insert("Could not retrieve all configuration status information.");
	}
	return statusObj;
}

ACTOR static Future<JsonBuilderObject> dataStatusFetcher(WorkerDetails ddWorker, DatabaseConfiguration configuration, int *minReplicasRemaining) {
	state JsonBuilderObject statusObjData;

	try {
		std::vector<Future<TraceEventFields>> futures;

		// TODO:  Should this be serial?
		futures.push_back(timeoutError(ddWorker.interf.eventLogRequest.getReply(EventLogRequest(LiteralStringRef("DDTrackerStarting"))), 1.0));
		futures.push_back(timeoutError(ddWorker.interf.eventLogRequest.getReply(EventLogRequest(LiteralStringRef("DDTrackerStats"))), 1.0));
		futures.push_back(timeoutError(ddWorker.interf.eventLogRequest.getReply(EventLogRequest(LiteralStringRef("MovingData"))), 1.0));
		futures.push_back(timeoutError(ddWorker.interf.eventLogRequest.getReply(EventLogRequest(LiteralStringRef("TotalDataInFlight"))), 1.0));
		futures.push_back(timeoutError(ddWorker.interf.eventLogRequest.getReply(EventLogRequest(LiteralStringRef("TotalDataInFlightRemote"))), 1.0));

		std::vector<TraceEventFields> dataInfo = wait(getAll(futures));

		TraceEventFields startingStats = dataInfo[0];
		TraceEventFields dataStats = dataInfo[1];

		if (startingStats.size() && startingStats.getValue("State") != "Active") {
			JsonBuilderObject stateSectionObj;
			stateSectionObj["name"] = "initializing";
			stateSectionObj["description"] = "(Re)initializing automatic data distribution";
			statusObjData["state"] = stateSectionObj;
			return statusObjData;
		}

		TraceEventFields md = dataInfo[2];

		// If we have a MovingData message, parse it.
		int64_t partitionsInFlight = 0;
		int movingHighestPriority = 1000;
		if (md.size())
		{
			int64_t partitionsInQueue = md.getInt64("InQueue");
			int64_t averagePartitionSize = md.getInt64("AverageShardSize");
			partitionsInFlight = md.getInt64("InFlight");
			movingHighestPriority = md.getInt("HighestPriority");

			if( averagePartitionSize >= 0 ) {
				JsonBuilderObject moving_data;
				moving_data["in_queue_bytes"] = partitionsInQueue * averagePartitionSize;
				moving_data["in_flight_bytes"] = partitionsInFlight * averagePartitionSize;
				moving_data.setKeyRawNumber("total_written_bytes",md.getValue("BytesWritten"));
				moving_data["highest_priority"] = movingHighestPriority;

				// TODO: moving_data["rate_bytes"] = makeCounter(hz, c, r);
				statusObjData["moving_data"] = moving_data;
				statusObjData["average_partition_size_bytes"] = averagePartitionSize;
			}
		}

		if (dataStats.size())
		{
			statusObjData.setKeyRawNumber("total_kv_size_bytes",dataStats.getValue("TotalSizeBytes"));
			statusObjData.setKeyRawNumber("system_kv_size_bytes",dataStats.getValue("SystemSizeBytes"));
			statusObjData.setKeyRawNumber("partitions_count",dataStats.getValue("Shards"));
		}

		JsonBuilderArray teamTrackers;
		for(int i = 0; i < 2; i++) {
			TraceEventFields inFlight = dataInfo[3 + i];
			if (!inFlight.size()) {
				continue;
			}

			int replicas = configuration.storageTeamSize;
			bool primary = inFlight.getInt("Primary");
			int highestPriority = inFlight.getInt("HighestPriority");

			if (movingHighestPriority < SERVER_KNOBS->PRIORITY_TEAM_REDUNDANT) {
				highestPriority = movingHighestPriority;
			} else if (partitionsInFlight > 0) {
				highestPriority = std::max<int>(highestPriority, SERVER_KNOBS->PRIORITY_MERGE_SHARD);
			}

			JsonBuilderObject team_tracker;
			team_tracker["primary"] = primary;
			team_tracker.setKeyRawNumber("in_flight_bytes",inFlight.getValue("TotalBytes"));
			team_tracker.setKeyRawNumber("unhealthy_servers",inFlight.getValue("UnhealthyServers"));

			JsonBuilderObject stateSectionObj;
			if (highestPriority >= SERVER_KNOBS->PRIORITY_TEAM_0_LEFT) {
				stateSectionObj["healthy"] = false;
				stateSectionObj["name"] = "missing_data";
				stateSectionObj["description"] = "No replicas remain of some data";
				stateSectionObj["min_replicas_remaining"] = 0;
				replicas = 0;
			} else if (highestPriority >= SERVER_KNOBS->PRIORITY_TEAM_1_LEFT) {
				stateSectionObj["healthy"] = false;
				stateSectionObj["name"] = "healing";
				stateSectionObj["description"] = "Only one replica remains of some data";
				stateSectionObj["min_replicas_remaining"] = 1;
				replicas = 1;
			} else if (highestPriority >= SERVER_KNOBS->PRIORITY_TEAM_2_LEFT) {
				stateSectionObj["healthy"] = false;
				stateSectionObj["name"] = "healing";
				stateSectionObj["description"] = "Only two replicas remain of some data";
				stateSectionObj["min_replicas_remaining"] = 2;
				replicas = 2;
			} else if (highestPriority >= SERVER_KNOBS->PRIORITY_TEAM_UNHEALTHY) {
				stateSectionObj["healthy"] = false;
				stateSectionObj["name"] = "healing";
				stateSectionObj["description"] = "Restoring replication factor";
			} else if (highestPriority >= SERVER_KNOBS->PRIORITY_POPULATE_REGION) {
				stateSectionObj["healthy"] = true;
				stateSectionObj["name"] = "healthy_populating_region";
				stateSectionObj["description"] = "Populating remote region";
			} else if (highestPriority >= SERVER_KNOBS->PRIORITY_MERGE_SHARD) {
				stateSectionObj["healthy"] = true;
				stateSectionObj["name"] = "healthy_repartitioning";
				stateSectionObj["description"] = "Repartitioning";
			} else if (highestPriority >= SERVER_KNOBS->PRIORITY_TEAM_REDUNDANT) {
				stateSectionObj["healthy"] = true;
				stateSectionObj["name"] = "optimizing_team_collections";
				stateSectionObj["description"] = "Optimizing team collections";
			} else if (highestPriority >= SERVER_KNOBS->PRIORITY_TEAM_CONTAINS_UNDESIRED_SERVER) {
				stateSectionObj["healthy"] = true;
				stateSectionObj["name"] = "healthy_removing_server";
				stateSectionObj["description"] = "Removing storage server";
			} else if (highestPriority == SERVER_KNOBS->PRIORITY_TEAM_HEALTHY) {
				stateSectionObj["healthy"] = true;
 				stateSectionObj["name"] = "healthy";
			} else if (highestPriority >= SERVER_KNOBS->PRIORITY_RECOVER_MOVE) {
				stateSectionObj["healthy"] = true;
				stateSectionObj["name"] = "healthy_rebalancing";
				stateSectionObj["description"] = "Rebalancing";
			} else if (highestPriority >= 0) {
				stateSectionObj["healthy"] = true;
				stateSectionObj["name"] = "healthy";
			}

			if(!stateSectionObj.empty()) {
				team_tracker["state"] = stateSectionObj;
				teamTrackers.push_back(team_tracker);
				if(primary) {
					statusObjData["state"] = stateSectionObj;
				}
			}

			if(primary) {
				*minReplicasRemaining = std::max(*minReplicasRemaining, 0) + replicas;
			}
			else if(replicas > 0) {
				*minReplicasRemaining = std::max(*minReplicasRemaining, 0) + 1;
			}
		}
		statusObjData["team_trackers"] = teamTrackers;
	}
	catch (Error &e) {
		if (e.code() == error_code_actor_cancelled)
			throw;
		// The most likely reason to be here is a timeout, either way we have no idea if the data state is healthy or not
		// from the "cluster" perspective - from the client perspective it is not but that is indicated elsewhere.
	}

	return statusObjData;
}

ACTOR template <class iface>
static Future<vector<std::pair<iface, EventMap>>> getServerMetrics(vector<iface> servers, std::unordered_map<NetworkAddress, WorkerInterface> address_workers, std::vector<std::string> eventNames) {
	state vector<Future<Optional<TraceEventFields>>> futures;
	for (auto s : servers) {
		for (auto name : eventNames) {
			futures.push_back(latestEventOnWorker(address_workers[s.address()], s.id().toString() + "/" + name));
		}
	}

	wait(waitForAll(futures));

	vector<std::pair<iface, EventMap>> results;
	auto futureItr = futures.begin();

	for (int i = 0; i < servers.size(); i++) {
		EventMap serverResults;
		for (auto name : eventNames) {
			ASSERT(futureItr != futures.end());
			serverResults[name] = futureItr->get().present() ? futureItr->get().get() : TraceEventFields();
			++futureItr;
		}

		results.push_back(std::make_pair(servers[i], serverResults));
	}

	return results;
}

ACTOR static Future<vector<std::pair<StorageServerInterface, EventMap>>> getStorageServersAndMetrics(Database cx, std::unordered_map<NetworkAddress, WorkerInterface> address_workers) {
	vector<StorageServerInterface> servers = wait(timeoutError(getStorageServers(cx, true), 5.0));
	vector<std::pair<StorageServerInterface, EventMap>> results = wait(
	    getServerMetrics(servers, address_workers, std::vector<std::string>{ "StorageMetrics", "ReadLatencyMetrics", "ReadLatencyBands", "BusiestReadTag" }));

	return results;
}

ACTOR static Future<vector<std::pair<TLogInterface, EventMap>>> getTLogsAndMetrics(Reference<AsyncVar<ServerDBInfo>> db, std::unordered_map<NetworkAddress, WorkerInterface> address_workers) {
	vector<TLogInterface> servers = db->get().logSystemConfig.allPresentLogs();
	vector<std::pair<TLogInterface, EventMap>> results =
	    wait(getServerMetrics(servers, address_workers, std::vector<std::string>{ "TLogMetrics" }));

	return results;
}

ACTOR static Future<vector<std::pair<MasterProxyInterface, EventMap>>> getProxiesAndMetrics(Reference<AsyncVar<ServerDBInfo>> db, std::unordered_map<NetworkAddress, WorkerInterface> address_workers) {
	vector<std::pair<MasterProxyInterface, EventMap>> results = wait(getServerMetrics(
<<<<<<< HEAD
	    db->get().client.masterProxies, address_workers, std::vector<std::string>{ "CommitLatencyMetrics" }));

	return results;
}
=======
	    db->get().client.proxies, address_workers, std::vector<std::string>{ "GRVLatencyMetrics", "CommitLatencyMetrics", "GRVLatencyBands", "CommitLatencyBands" }));
>>>>>>> ab0d8b06

ACTOR static Future<vector<std::pair<GrvProxyInterface, EventMap>>> getGrvProxiesAndMetrics(Reference<AsyncVar<ServerDBInfo>> db, std::unordered_map<NetworkAddress, WorkerInterface> address_workers) {
	vector<std::pair<GrvProxyInterface, EventMap>> results = wait(getServerMetrics(
		db->get().client.grvProxies, address_workers, std::vector<std::string>{ "GRVLatencyMetrics" }));
	return results;
}

static int getExtraTLogEligibleZones(const vector<WorkerDetails>& workers, const DatabaseConfiguration& configuration) {
	std::set<StringRef> allZones;
	std::map<Key,std::set<StringRef>> dcId_zone;
	for(auto const& worker : workers) {
		if(worker.processClass.machineClassFitness(ProcessClass::TLog) < ProcessClass::NeverAssign
			&& !configuration.isExcludedServer(worker.interf.addresses()))
		{
			allZones.insert(worker.interf.locality.zoneId().get());
			if(worker.interf.locality.dcId().present()) {
				dcId_zone[worker.interf.locality.dcId().get()].insert(worker.interf.locality.zoneId().get());
			}
		}
	}

	if(configuration.regions.size() == 0) {
		return allZones.size() - std::max(configuration.tLogReplicationFactor, configuration.storageTeamSize);
	}
	int extraTlogEligibleZones = configuration.usableRegions == 1 ? 0 : std::numeric_limits<int>::max();
	for(auto& region : configuration.regions) {
		int eligible = dcId_zone[region.dcId].size() - std::max(configuration.remoteTLogReplicationFactor, std::max(configuration.tLogReplicationFactor, configuration.storageTeamSize) );
		//FIXME: does not take into account fallback satellite policies
		if(region.satelliteTLogReplicationFactor > 0 && configuration.usableRegions > 1) {
			int totalSatelliteEligible = 0;
			for(auto& sat : region.satellites) {
				totalSatelliteEligible += dcId_zone[sat.dcId].size();
			}
			eligible = std::min<int>( eligible, totalSatelliteEligible - region.satelliteTLogReplicationFactor );
		}
		if( configuration.usableRegions == 1 ) {
			if( region.priority >= 0 ) {
				extraTlogEligibleZones = std::max( extraTlogEligibleZones, eligible );
			}
		} else {
			extraTlogEligibleZones = std::min( extraTlogEligibleZones, eligible );
		}
	}
	return extraTlogEligibleZones;
}

JsonBuilderObject getPerfLimit(TraceEventFields const& ratekeeper, double transPerSec, double tpsLimit) {
	int reason = ratekeeper.getInt("Reason");
	JsonBuilderObject perfLimit;

	if (transPerSec > tpsLimit * 0.8) {
		// If reason is known, set qos.performance_limited_by, otherwise omit
		if (reason >= 0 && reason < limitReasonEnd) {
			perfLimit = JsonString::makeMessage(limitReasonName[reason], limitReasonDesc[reason]);
			std::string reason_server_id = ratekeeper.getValue("ReasonServerID");
			if (!reason_server_id.empty())
				perfLimit["reason_server_id"] = reason_server_id;
		}
	}
	else {
		perfLimit = JsonString::makeMessage("workload", "The database is not being saturated by the workload.");
	}

	if(!perfLimit.empty()) {
		perfLimit["reason_id"] = reason;
	}

	return perfLimit;
}

ACTOR static Future<JsonBuilderObject> workloadStatusFetcher(Reference<AsyncVar<ServerDBInfo>> db, vector<WorkerDetails> workers, WorkerDetails mWorker, WorkerDetails rkWorker,
	JsonBuilderObject *qos, JsonBuilderObject *data_overlay, std::set<std::string> *incomplete_reasons, Future<ErrorOr<vector<std::pair<StorageServerInterface, EventMap>>>> storageServerFuture)
{
	state JsonBuilderObject statusObj;
	state JsonBuilderObject operationsObj;
	state JsonBuilderObject bytesObj;
	state JsonBuilderObject keysObj;

	// Writes and conflicts
	try {
		state vector<Future<TraceEventFields>> proxyStatFutures;
		state vector<Future<TraceEventFields>> grvProxyStatFutures;
		std::map<NetworkAddress, WorkerDetails> workersMap;
		for (auto const& w : workers) {
			workersMap[w.interf.address()] = w;
		}
		for (auto &p : db->get().client.masterProxies) {
			auto worker = getWorker(workersMap, p.address());
			if (worker.present())
				proxyStatFutures.push_back(timeoutError(worker.get().interf.eventLogRequest.getReply(EventLogRequest(LiteralStringRef("ProxyMetrics"))), 1.0));
			else
				throw all_alternatives_failed();  // We need data from all proxies for this result to be trustworthy
		}
		for (auto &p : db->get().client.grvProxies) {
			auto worker = getWorker(workersMap, p.address());
			if (worker.present())
				grvProxyStatFutures.push_back(timeoutError(worker.get().interf.eventLogRequest.getReply(EventLogRequest(LiteralStringRef("GrvProxyMetrics"))), 1.0));
			else
				throw all_alternatives_failed();  // We need data from all proxies for this result to be trustworthy
		}
		state vector<TraceEventFields> proxyStats = wait(getAll(proxyStatFutures));
		state vector<TraceEventFields> grvProxyStats = wait(getAll(grvProxyStatFutures));

		StatusCounter txnStartOut;
		StatusCounter txnSystemPriorityStartOut;
		StatusCounter txnDefaultPriorityStartOut;
		StatusCounter txnBatchPriorityStartOut;

		StatusCounter mutations;
		StatusCounter mutationBytes;
		StatusCounter txnConflicts;
		StatusCounter txnCommitOutSuccess;
		StatusCounter txnKeyLocationOut;
		StatusCounter txnMemoryErrors;

		for (auto &gps : grvProxyStats) {
			txnStartOut.updateValues( StatusCounter(gps.getValue("TxnStartOut")) );
			txnSystemPriorityStartOut.updateValues(StatusCounter(gps.getValue("TxnSystemPriorityStartOut")));
			txnDefaultPriorityStartOut.updateValues(StatusCounter(gps.getValue("TxnDefaultPriorityStartOut")));
			txnBatchPriorityStartOut.updateValues(StatusCounter(gps.getValue("TxnBatchPriorityStartOut")));
		}

		for (auto &ps : proxyStats) {
			mutations.updateValues( StatusCounter(ps.getValue("Mutations")) );
			mutationBytes.updateValues( StatusCounter(ps.getValue("MutationBytes")) );
			txnConflicts.updateValues( StatusCounter(ps.getValue("TxnConflicts")) );
			txnCommitOutSuccess.updateValues( StatusCounter(ps.getValue("TxnCommitOutSuccess")) );
			txnKeyLocationOut.updateValues( StatusCounter(ps.getValue("KeyServerLocationOut")) );
			txnMemoryErrors.updateValues( StatusCounter(ps.getValue("TxnRequestErrors")) );
			txnMemoryErrors.updateValues( StatusCounter(ps.getValue("KeyServerLocationErrors")) );
			txnMemoryErrors.updateValues( StatusCounter(ps.getValue("TxnCommitErrors")) );
		}

		operationsObj["writes"] = mutations.getStatus();
		operationsObj["location_requests"] = txnKeyLocationOut.getStatus();
		operationsObj["memory_errors"] = txnMemoryErrors.getStatus();
		bytesObj["written"] = mutationBytes.getStatus();

		JsonBuilderObject transactions;
		transactions["conflicted"] = txnConflicts.getStatus();
		transactions["started"] = txnStartOut.getStatus();
		transactions["started_immediate_priority"] = txnSystemPriorityStartOut.getStatus();
		transactions["started_default_priority"] = txnDefaultPriorityStartOut.getStatus();
		transactions["started_batch_priority"] = txnBatchPriorityStartOut.getStatus();
		transactions["committed"] = txnCommitOutSuccess.getStatus();

		statusObj["transactions"] = transactions;
	}
	catch (Error& e) {
		if (e.code() == error_code_actor_cancelled)
			throw;
		incomplete_reasons->insert("Unknown mutations, conflicts, and transactions state.");
	}

	// Transactions
	try {
		state TraceEventFields ratekeeper = wait( timeoutError(rkWorker.interf.eventLogRequest.getReply( EventLogRequest(LiteralStringRef("RkUpdate") ) ), 1.0) );
		TraceEventFields batchRatekeeper = wait( timeoutError(rkWorker.interf.eventLogRequest.getReply( EventLogRequest(LiteralStringRef("RkUpdateBatch") ) ), 1.0) );

		double tpsLimit = ratekeeper.getDouble("TPSLimit");
		double batchTpsLimit = batchRatekeeper.getDouble("TPSLimit");
		double transPerSec = ratekeeper.getDouble("ReleasedTPS");
		double batchTransPerSec = ratekeeper.getDouble("ReleasedBatchTPS");
		int autoThrottledTags = ratekeeper.getInt("TagsAutoThrottled");
		int manualThrottledTags = ratekeeper.getInt("TagsManuallyThrottled");
		int ssCount = ratekeeper.getInt("StorageServers");
		int tlogCount = ratekeeper.getInt("TLogs");
		int64_t worstFreeSpaceStorageServer = ratekeeper.getInt64("WorstFreeSpaceStorageServer");
		int64_t worstFreeSpaceTLog = ratekeeper.getInt64("WorstFreeSpaceTLog");
		(*data_overlay).setKeyRawNumber("total_disk_used_bytes",ratekeeper.getValue("TotalDiskUsageBytes"));

		if(ssCount > 0) {
			(*data_overlay)["least_operating_space_bytes_storage_server"] = std::max(worstFreeSpaceStorageServer, (int64_t)0);
			(*qos).setKeyRawNumber("worst_queue_bytes_storage_server", ratekeeper.getValue("WorstStorageServerQueue"));
			(*qos).setKeyRawNumber("limiting_queue_bytes_storage_server", ratekeeper.getValue("LimitingStorageServerQueue"));

			(*qos)["worst_data_lag_storage_server"] = getLagObject(ratekeeper.getInt64("WorstStorageServerVersionLag"));
			(*qos)["limiting_data_lag_storage_server"] = getLagObject(ratekeeper.getInt64("LimitingStorageServerVersionLag"));
			(*qos)["worst_durability_lag_storage_server"] = getLagObject(ratekeeper.getInt64("WorstStorageServerDurabilityLag"));
			(*qos)["limiting_durability_lag_storage_server"] = getLagObject(ratekeeper.getInt64("LimitingStorageServerDurabilityLag"));
		}

		if(tlogCount > 0) {
			(*data_overlay)["least_operating_space_bytes_log_server"] = std::max(worstFreeSpaceTLog, (int64_t)0);
			(*qos).setKeyRawNumber("worst_queue_bytes_log_server", ratekeeper.getValue("WorstTLogQueue"));
		}

		(*qos)["transactions_per_second_limit"] = tpsLimit;
		(*qos)["batch_transactions_per_second_limit"] = batchTpsLimit;
		(*qos)["released_transactions_per_second"] = transPerSec;
		(*qos)["batch_released_transactions_per_second"] = batchTransPerSec;

		JsonBuilderObject throttledTagsObj;
		JsonBuilderObject autoThrottledTagsObj;
		autoThrottledTagsObj["count"] = autoThrottledTags;
		throttledTagsObj["auto"] = autoThrottledTagsObj;

		JsonBuilderObject manualThrottledTagsObj;
		manualThrottledTagsObj["count"] = manualThrottledTags;
		throttledTagsObj["manual"] = manualThrottledTagsObj;

		(*qos)["throttled_tags"] = throttledTagsObj;

		JsonBuilderObject perfLimit = getPerfLimit(ratekeeper, transPerSec, tpsLimit);
		if(!perfLimit.empty()) {
			(*qos)["performance_limited_by"] = perfLimit;
		}

		JsonBuilderObject batchPerfLimit = getPerfLimit(batchRatekeeper, transPerSec, batchTpsLimit);
		if(!batchPerfLimit.empty()) {
			(*qos)["batch_performance_limited_by"] = batchPerfLimit;
		}
	} catch (Error &e){
		if (e.code() == error_code_actor_cancelled)
			throw;
		incomplete_reasons->insert("Unknown performance state.");
	}

	// Reads
	try {
		ErrorOr<vector<std::pair<StorageServerInterface, EventMap>>> storageServers = wait(storageServerFuture);
		if(!storageServers.present()) {
			throw storageServers.getError();
		}

		StatusCounter readRequests;
		StatusCounter reads;
		StatusCounter readKeys;
		StatusCounter readBytes;

		for(auto &ss : storageServers.get()) {
			TraceEventFields const& storageMetrics = ss.second.at("StorageMetrics");

			if (storageMetrics.size() > 0) {
				readRequests.updateValues(StatusCounter(storageMetrics.getValue("QueryQueue")));
				reads.updateValues(StatusCounter(storageMetrics.getValue("FinishedQueries")));
				readKeys.updateValues(StatusCounter(storageMetrics.getValue("RowsQueried")));
				readBytes.updateValues(StatusCounter(storageMetrics.getValue("BytesQueried")));
			}
		}

		operationsObj["read_requests"] = readRequests.getStatus();
		operationsObj["reads"] = reads.getStatus();
		keysObj["read"] = readKeys.getStatus();
		bytesObj["read"] = readBytes.getStatus();

	}
	catch (Error& e) {
		if (e.code() == error_code_actor_cancelled)
			throw;
		incomplete_reasons->insert("Unknown read state.");
	}

	statusObj["operations"] = operationsObj;
	statusObj["keys"] = keysObj;
	statusObj["bytes"] = bytesObj;

	return statusObj;
}

ACTOR static Future<JsonBuilderObject> clusterSummaryStatisticsFetcher(WorkerEvents pMetrics, Future<ErrorOr<vector<std::pair<StorageServerInterface, EventMap>>>> storageServerFuture,
	Future<ErrorOr<vector<std::pair<TLogInterface, EventMap>>>> tlogFuture, std::set<std::string> *incomplete_reasons)
{
	state JsonBuilderObject statusObj;
	try {
		state JsonBuilderObject cacheStatistics;

		ErrorOr<vector<std::pair<StorageServerInterface, EventMap>>> storageServers = wait(storageServerFuture);

		if (!storageServers.present()) {
			throw storageServers.getError();
		}

		double storageCacheHitsHz = 0;
		double storageCacheMissesHz = 0;

		for(auto &ss : storageServers.get()) {
			auto processMetrics = pMetrics.find(ss.first.address());
			if(processMetrics != pMetrics.end()) {
				int64_t hits = processMetrics->second.getInt64("CacheHits");
				int64_t misses = processMetrics->second.getInt64("CacheMisses");
				double elapsed = processMetrics->second.getDouble("Elapsed");
				storageCacheHitsHz += hits / elapsed;
				storageCacheMissesHz += misses / elapsed;
			}
		}

		cacheStatistics["storage_hit_rate"] = (storageCacheMissesHz == 0) ? 1.0 : storageCacheHitsHz / (storageCacheHitsHz + storageCacheMissesHz);

		ErrorOr<vector<std::pair<TLogInterface, EventMap>>> tlogServers = wait(tlogFuture);

		if(!tlogServers.present()) {
			throw tlogServers.getError();
		}

		double logCacheHitsHz = 0;
		double logCacheMissesHz = 0;

		for(auto &log : tlogServers.get()) {
			auto processMetrics = pMetrics.find(log.first.address());
			if(processMetrics != pMetrics.end()) {
				int64_t hits = processMetrics->second.getInt64("CacheHits");
				int64_t misses = processMetrics->second.getInt64("CacheMisses");
				double elapsed = processMetrics->second.getDouble("Elapsed");
				logCacheHitsHz += hits / elapsed;
				logCacheMissesHz += misses / elapsed;
			}
		}

		cacheStatistics["log_hit_rate"] = (logCacheMissesHz == 0) ? 1.0 : logCacheHitsHz / (logCacheHitsHz + logCacheMissesHz);
		statusObj["page_cache"] = cacheStatistics;
	}
	catch (Error& e) {
		if (e.code() == error_code_actor_cancelled)
			throw;

		incomplete_reasons->insert("Unknown cache statistics.");
	}

	return statusObj;
}

static JsonBuilderArray oldTlogFetcher(int* oldLogFaultTolerance, Reference<AsyncVar<ServerDBInfo>> db, std::unordered_map<NetworkAddress, WorkerInterface> const& address_workers) {
	JsonBuilderArray oldTlogsArray;

	if(db->get().recoveryState >= RecoveryState::ACCEPTING_COMMITS) {
		for(auto it : db->get().logSystemConfig.oldTLogs) {
			JsonBuilderObject statusObj;
			JsonBuilderArray logsObj;
			Optional<int32_t> sat_log_replication_factor, sat_log_write_anti_quorum, sat_log_fault_tolerance, log_replication_factor, log_write_anti_quorum, log_fault_tolerance, remote_log_replication_factor, remote_log_fault_tolerance;

			int maxFaultTolerance = 0;

			for(int i = 0; i < it.tLogs.size(); i++) {
				int failedLogs = 0;
				for(auto& log : it.tLogs[i].tLogs) {
					JsonBuilderObject logObj;
					bool failed = !log.present() || !address_workers.count(log.interf().address());
					logObj["id"] = log.id().shortString();
					logObj["healthy"] = !failed;
					if(log.present()) {
						logObj["address"] = log.interf().address().toString();
					}
					logsObj.push_back(logObj);
					if(failed) {
						failedLogs++;
					}
				}
				maxFaultTolerance = std::max(maxFaultTolerance, it.tLogs[i].tLogReplicationFactor - 1 - it.tLogs[i].tLogWriteAntiQuorum - failedLogs);
				if(it.tLogs[i].isLocal && it.tLogs[i].locality == tagLocalitySatellite) {
					sat_log_replication_factor = it.tLogs[i].tLogReplicationFactor;
					sat_log_write_anti_quorum = it.tLogs[i].tLogWriteAntiQuorum;
					sat_log_fault_tolerance = it.tLogs[i].tLogReplicationFactor - 1 - it.tLogs[i].tLogWriteAntiQuorum - failedLogs;
				}
				else if(it.tLogs[i].isLocal) {
					log_replication_factor = it.tLogs[i].tLogReplicationFactor;
					log_write_anti_quorum = it.tLogs[i].tLogWriteAntiQuorum;
					log_fault_tolerance = it.tLogs[i].tLogReplicationFactor - 1 - it.tLogs[i].tLogWriteAntiQuorum - failedLogs;
				}
				else {
					remote_log_replication_factor = it.tLogs[i].tLogReplicationFactor;
					remote_log_fault_tolerance = it.tLogs[i].tLogReplicationFactor - 1 - failedLogs;
				}
			}
			*oldLogFaultTolerance = std::min(*oldLogFaultTolerance, maxFaultTolerance);
			statusObj["logs"] = logsObj;

			if (sat_log_replication_factor.present())
				statusObj["satellite_log_replication_factor"] = sat_log_replication_factor.get();
			if (sat_log_write_anti_quorum.present())
				statusObj["satellite_log_write_anti_quorum"] = sat_log_write_anti_quorum.get();
			if (sat_log_fault_tolerance.present())
				statusObj["satellite_log_fault_tolerance"] = sat_log_fault_tolerance.get();

			if (log_replication_factor.present())
				statusObj["log_replication_factor"] = log_replication_factor.get();
			if (log_write_anti_quorum.present())
				statusObj["log_write_anti_quorum"] = log_write_anti_quorum.get();
			if (log_fault_tolerance.present())
				statusObj["log_fault_tolerance"] = log_fault_tolerance.get();

			if (remote_log_replication_factor.present())
				statusObj["remote_log_replication_factor"] = remote_log_replication_factor.get();
			if (remote_log_fault_tolerance.present())
				statusObj["remote_log_fault_tolerance"] = remote_log_fault_tolerance.get();

			oldTlogsArray.push_back(statusObj);
		}
	}

	return oldTlogsArray;
}

static JsonBuilderObject faultToleranceStatusFetcher(DatabaseConfiguration configuration, ServerCoordinators coordinators, std::vector<WorkerDetails>& workers, int extraTlogEligibleZones, int minReplicasRemaining, bool underMaintenance) {
	JsonBuilderObject statusObj;

	// without losing data
	int32_t maxZoneFailures = configuration.maxZoneFailuresTolerated();
	if(underMaintenance) {
		maxZoneFailures--;
	}
	int maxCoordinatorFailures = (coordinators.clientLeaderServers.size() - 1) / 2;

	std::map<NetworkAddress, StringRef> workerZones;
	for(auto& worker : workers) {
		workerZones[worker.interf.address()] = worker.interf.locality.zoneId().orDefault(LiteralStringRef(""));
	}
	std::map<StringRef, int> coordinatorZoneCounts;
	for(auto& coordinator : coordinators.ccf->getConnectionString().coordinators()) {
		auto zone = workerZones[coordinator];
		coordinatorZoneCounts[zone] += 1;
	}
	std::vector<std::pair<StringRef, int>> coordinatorZones(coordinatorZoneCounts.begin(), coordinatorZoneCounts.end());
	std::sort(coordinatorZones.begin(), coordinatorZones.end(), [] (const std::pair<StringRef,int>& lhs, const std::pair<StringRef,int>& rhs) {
		return lhs.second > rhs.second;
	});
	int lostCoordinators = 0;
	int maxCoordinatorZoneFailures = 0;
	for(auto zone : coordinatorZones) {
		lostCoordinators += zone.second;
		if(lostCoordinators > maxCoordinatorFailures) {
			break;
		}
		maxCoordinatorZoneFailures += 1;
	}

	int zoneFailuresWithoutLosingData = std::min(maxZoneFailures, maxCoordinatorZoneFailures);

	if (minReplicasRemaining >= 0){
		zoneFailuresWithoutLosingData = std::min(zoneFailuresWithoutLosingData, minReplicasRemaining - 1);
	}

	statusObj["max_zone_failures_without_losing_data"] = std::max(zoneFailuresWithoutLosingData, 0);

	// without losing availablity
	statusObj["max_zone_failures_without_losing_availability"] = std::max(std::min(extraTlogEligibleZones, zoneFailuresWithoutLosingData), 0);
	return statusObj;
}

static std::string getIssueDescription(std::string name) {
	if(name == "incorrect_cluster_file_contents") {
		return "Cluster file contents do not match current cluster connection string. Verify the cluster file and its parent directory are writable and that the cluster file has not been overwritten externally.";
	}

	// FIXME: name and description will be the same unless the message is 'incorrect_cluster_file_contents', which is currently the only possible message
	return name;
}

static std::map<std::string, std::vector<JsonBuilderObject>> getProcessIssuesAsMessages(
    std::vector<ProcessIssues> const& issues) {
	std::map<std::string, std::vector<JsonBuilderObject>> issuesMap;

	try {
		for (auto processIssues : issues) {
			for (auto issue : processIssues.issues) {
				std::string issueStr = issue.toString();
				issuesMap[processIssues.address.toString()].push_back(
				    JsonString::makeMessage(issueStr.c_str(), getIssueDescription(issueStr).c_str()));
			}
		}
	}
	catch (Error &e) {
		TraceEvent(SevError, "ErrorParsingProcessIssues").error(e);
		// swallow
	}

	return issuesMap;
}

static JsonBuilderArray getClientIssuesAsMessages( std::map<NetworkAddress, std::pair<double, OpenDatabaseRequest>>* clientStatusMap ) {
	JsonBuilderArray issuesList;

	try {
		std::map<std::string, std::pair<int, std::vector<std::string>>> deduplicatedIssues;

		for (auto iter = clientStatusMap->begin(); iter != clientStatusMap->end();) {
			if (now() - iter->second.first < 2 * SERVER_KNOBS->COORDINATOR_REGISTER_INTERVAL) {
				for (auto& issue : iter->second.second.issues) {
					auto& t = deduplicatedIssues[issue.item.toString()];
					t.first += issue.count;
					for(auto& example : issue.examples) {
						t.second.push_back(formatIpPort(example.first.ip, example.first.port));
					}
				}
				++iter;
			} else {
				iter = clientStatusMap->erase(iter);
			}
		}

		//FIXME: add the log_group in addition to the network address
		for (auto i : deduplicatedIssues) {
			JsonBuilderObject message = JsonString::makeMessage(i.first.c_str(), getIssueDescription(i.first).c_str());
			JsonBuilderArray addresses;
			for(auto addr : i.second.second) {
				addresses.push_back(addr);
			}

			message["count"] = i.second.first;
			message["addresses"] = addresses;
			issuesList.push_back(message);
		}
	}
	catch (Error &e) {
		TraceEvent(SevError, "ErrorParsingClientIssues").error(e);
		// swallow
	}

	return issuesList;
}

ACTOR Future<JsonBuilderObject> layerStatusFetcher(Database cx, JsonBuilderArray *messages, std::set<std::string> *incomplete_reasons) {
	state StatusObject result;
	state JSONDoc json(result);
	state double tStart = now();

	try {
		state ReadYourWritesTransaction tr(cx);
		loop {
			try {
				tr.setOption(FDBTransactionOptions::ACCESS_SYSTEM_KEYS);
				int64_t timeout_ms = 3000;
				tr.setOption(FDBTransactionOptions::TIMEOUT, StringRef((uint8_t *)&timeout_ms, sizeof(int64_t)));

				std::string jsonPrefix = layerStatusMetaPrefixRange.begin.toString() + "json/";
				Standalone<RangeResultRef> jsonLayers = wait(tr.getRange(KeyRangeRef(jsonPrefix, strinc(jsonPrefix)), 1000));
				// TODO:  Also fetch other linked subtrees of meta keys

				state std::vector<Future<Standalone<RangeResultRef>>> docFutures;
				state int i;
				for(i = 0; i < jsonLayers.size(); ++i)
					docFutures.push_back(tr.getRange(KeyRangeRef(jsonLayers[i].value, strinc(jsonLayers[i].value)), 1000));

				result.clear();
				JSONDoc::expires_reference_version = (uint64_t)tr.getReadVersion().get();

				for(i = 0; i < docFutures.size(); ++i) {
					state Standalone<RangeResultRef> docs = wait(docFutures[i]);
					state int j;
					for(j = 0; j < docs.size(); ++j) {
						state json_spirit::mValue doc;
						try {
							json_spirit::read_string(docs[j].value.toString(), doc);
							wait(yield());
							json.absorb(doc.get_obj());
							wait(yield());
						} catch(Error &e) {
							TraceEvent(SevWarn, "LayerStatusBadJSON").detail("Key", docs[j].key);
						}
					}
				}
				json.create("_valid") = true;
				break;
			} catch(Error &e) {
				wait(tr.onError(e));
			}
		}
	} catch(Error &e) {
		TraceEvent(SevWarn, "LayerStatusError").error(e);
		incomplete_reasons->insert(format("Unable to retrieve layer status (%s).", e.what()));
		json.create("_error") = format("Unable to retrieve layer status (%s).", e.what());
		json.create("_valid") = false;
	}

	json.cleanOps();
	JsonBuilderObject statusObj;
	statusObj.addContents(result);
	TraceEvent("LayerStatusFetcher").detail("Duration", now()-tStart).detail("StatusSize",statusObj.getFinalLength());
	return statusObj;
}

ACTOR Future<JsonBuilderObject> lockedStatusFetcher(Reference<AsyncVar<ServerDBInfo>> db, JsonBuilderArray *messages, std::set<std::string> *incomplete_reasons) {
	state JsonBuilderObject statusObj;

	state Database cx = openDBOnServer(db, TaskPriority::DefaultEndpoint, true, false); // Open a new database connection that isn't lock-aware
	state Transaction tr(cx);
	state int timeoutSeconds = 5;
	state Future<Void> getTimeout = delay(timeoutSeconds);

	loop {
		tr.setOption(FDBTransactionOptions::PRIORITY_SYSTEM_IMMEDIATE);
		tr.setOption(FDBTransactionOptions::READ_SYSTEM_KEYS);
		tr.setOption(FDBTransactionOptions::READ_LOCK_AWARE);
		try {
			choose{
				when(Optional<Value> lockUID = wait(tr.get(databaseLockedKey))) {
					if (lockUID.present()) {
						statusObj["locked"] = true;
						statusObj["lock_uid"] =
						    BinaryReader::fromStringRef<UID>(lockUID.get().substr(10), Unversioned()).toString();
					} else {
						statusObj["locked"] = false;
					}
				}
				when(wait(getTimeout)) {
					incomplete_reasons->insert(format("Unable to determine if database is locked after %d seconds.", timeoutSeconds));
				}
			}
			break;
		}
		catch (Error &e) {
			try {
				wait(tr.onError(e));
			} catch (Error& e) {
				incomplete_reasons->insert(format("Unable to determine if database is locked (%s).", e.what()));
				break;
			}
		}
	}
	return statusObj;
}

ACTOR Future<Optional<Value>> getActivePrimaryDC(Database cx, JsonBuilderArray* messages) {
	state ReadYourWritesTransaction tr(cx);

	state Future<Void> readTimeout = delay(5); // so that we won't loop forever
	loop {
		try {
			if (readTimeout.isReady()) {
				throw timed_out();
			}
			tr.setOption(FDBTransactionOptions::READ_SYSTEM_KEYS);
			tr.setOption(FDBTransactionOptions::PRIORITY_SYSTEM_IMMEDIATE);
			Optional<Value> res = wait(timeoutError(tr.get(primaryDatacenterKey), 5));
			if (!res.present()) {
				messages->push_back(
				    JsonString::makeMessage("primary_dc_missing", "Unable to determine primary datacenter."));
			}
			return res;
		} catch (Error& e) {
			if (e.code() == error_code_timed_out) {
				messages->push_back(
				    JsonString::makeMessage("fetch_primary_dc_timeout", "Fetching primary DC timed out."));
				return Optional<Value>();
			} else {
				wait(tr.onError(e));
			}
		}
	}
}

// constructs the cluster section of the json status output
ACTOR Future<StatusReply> clusterGetStatus(
		Reference<AsyncVar<ServerDBInfo>> db,
		Database cx,
		vector<WorkerDetails> workers,
		std::vector<ProcessIssues> workerIssues,
		std::map<NetworkAddress, std::pair<double, OpenDatabaseRequest>>* clientStatus,
		ServerCoordinators coordinators,
		std::vector<NetworkAddress> incompatibleConnections,
		Version datacenterVersionDifference )
{
	state double tStart = timer();

	// Check if master worker is present
	state JsonBuilderArray messages;
	state std::set<std::string> status_incomplete_reasons;
	state WorkerDetails mWorker;
	state WorkerDetails ddWorker; // DataDistributor worker
	state WorkerDetails rkWorker; // Ratekeeper worker

	try {
		// Get the master Worker interface
		Optional<WorkerDetails> _mWorker = getWorker( workers, db->get().master.address() );
		if (_mWorker.present()) {
			mWorker = _mWorker.get();
		} else {
			messages.push_back(JsonString::makeMessage("unreachable_master_worker", "Unable to locate the master worker."));
		}
		// Get the DataDistributor worker interface
		Optional<WorkerDetails> _ddWorker;
		if (db->get().distributor.present()) {
			_ddWorker = getWorker( workers, db->get().distributor.get().address() );
		}

		if (!db->get().distributor.present() || !_ddWorker.present()) {
			messages.push_back(JsonString::makeMessage("unreachable_dataDistributor_worker", "Unable to locate the data distributor worker."));
		} else {
			ddWorker = _ddWorker.get();
		}

		// Get the Ratekeeper worker interface
		Optional<WorkerDetails> _rkWorker;
		if (db->get().ratekeeper.present()) {
			_rkWorker = getWorker( workers, db->get().ratekeeper.get().address() );
		}

		if (!db->get().ratekeeper.present() || !_rkWorker.present()) {
			messages.push_back(JsonString::makeMessage("unreachable_ratekeeper_worker", "Unable to locate the ratekeeper worker."));
		} else {
			rkWorker = _rkWorker.get();
		}

		// Get latest events for various event types from ALL workers
		// WorkerEvents is a map of worker's NetworkAddress to its event string
		// The pair represents worker responses and a set of worker NetworkAddress strings which did not respond
		std::vector< Future< Optional <std::pair<WorkerEvents, std::set<std::string>>> > > futures;
		futures.push_back(latestEventOnWorkers(workers, "MachineMetrics"));
		futures.push_back(latestEventOnWorkers(workers, "ProcessMetrics"));
		futures.push_back(latestEventOnWorkers(workers, "NetworkMetrics"));
		futures.push_back(latestErrorOnWorkers(workers));
		futures.push_back(latestEventOnWorkers(workers, "TraceFileOpenError"));
		futures.push_back(latestEventOnWorkers(workers, "ProgramStart"));

		// Wait for all response pairs.
		state std::vector< Optional <std::pair<WorkerEvents, std::set<std::string>>> > workerEventsVec = wait(getAll(futures));

		// Create a unique set of all workers who were unreachable for 1 or more of the event requests above.
		// Since each event request is independent and to all workers, workers can have responded to some
		// event requests but still end up in the unreachable set.
		std::set<std::string> mergeUnreachable;

		// For each (optional) pair, if the pair is present and not empty then add the unreachable workers to the set.
		for (auto pair : workerEventsVec)
		{
			if (pair.present() && pair.get().second.size())
				mergeUnreachable.insert(pair.get().second.begin(), pair.get().second.end());
		}

		// We now have a unique set of workers who were in some way unreachable.  If there is anything in that set, create a message
		// for it and include the list of unreachable processes.
		if (mergeUnreachable.size()){
			JsonBuilderObject message = JsonBuilder::makeMessage("unreachable_processes", "The cluster has some unreachable processes.");
			JsonBuilderArray unreachableProcs;
			for (auto m : mergeUnreachable){
				unreachableProcs.push_back(JsonBuilderObject().setKey("address", m));
			}
			message["unreachable_processes"] = unreachableProcs;
			messages.push_back(message);
		}

		// construct status information for cluster subsections
		state int statusCode = (int) RecoveryStatus::END;
		state JsonBuilderObject recoveryStateStatus = wait(recoveryStateStatusFetcher(mWorker, workers.size(), &status_incomplete_reasons, &statusCode));

		// machine metrics
		state WorkerEvents mMetrics = workerEventsVec[0].present() ? workerEventsVec[0].get().first : WorkerEvents();
		// process metrics
		state WorkerEvents pMetrics = workerEventsVec[1].present() ? workerEventsVec[1].get().first : WorkerEvents();
		state WorkerEvents networkMetrics = workerEventsVec[2].present() ? workerEventsVec[2].get().first : WorkerEvents();
		state WorkerEvents latestError = workerEventsVec[3].present() ? workerEventsVec[3].get().first : WorkerEvents();
		state WorkerEvents traceFileOpenErrors = workerEventsVec[4].present() ? workerEventsVec[4].get().first : WorkerEvents();
		state WorkerEvents programStarts = workerEventsVec[5].present() ? workerEventsVec[5].get().first : WorkerEvents();

		state JsonBuilderObject statusObj;
		if(db->get().recoveryCount > 0) {
			statusObj["generation"] = db->get().recoveryCount;
		}

		state std::map<std::string, std::vector<JsonBuilderObject>> processIssues =
		    getProcessIssuesAsMessages(workerIssues);
		state vector<std::pair<StorageServerInterface, EventMap>> storageServers;
		state vector<std::pair<TLogInterface, EventMap>> tLogs;
		state vector<std::pair<MasterProxyInterface, EventMap>> proxies;
		state vector<std::pair<GrvProxyInterface, EventMap>> grvProxies;
		state JsonBuilderObject qos;
		state JsonBuilderObject data_overlay;

		statusObj["protocol_version"] = format("%" PRIx64, currentProtocolVersion.version());
		statusObj["connection_string"] = coordinators.ccf->getConnectionString().toString();

		state Optional<DatabaseConfiguration> configuration;
		state Optional<LoadConfigurationResult> loadResult;

		if(statusCode != RecoveryStatus::configuration_missing) {
			std::pair<Optional<DatabaseConfiguration>,Optional<LoadConfigurationResult>> loadResults = wait(loadConfiguration(cx, &messages, &status_incomplete_reasons));
			configuration = loadResults.first;
			loadResult = loadResults.second;
		}

		if(loadResult.present()) {
			statusObj["full_replication"] = loadResult.get().fullReplication;
			if(loadResult.get().healthyZone.present()) {
				if (loadResult.get().healthyZone.get() != ignoreSSFailuresZoneString) {
					statusObj["maintenance_zone"] = loadResult.get().healthyZone.get().printable();
					statusObj["maintenance_seconds_remaining"] = loadResult.get().healthyZoneSeconds;
				} else {
					statusObj["data_distribution_disabled_for_ss_failures"] = true;
				}
			}
			if (loadResult.get().rebalanceDDIgnored) {
				statusObj["data_distribution_disabled_for_rebalance"] = true;
			}
			if (loadResult.get().dataDistributionDisabled) {
				statusObj["data_distribution_disabled"] = true;
			}
		}

		statusObj["machines"] = machineStatusFetcher(mMetrics, workers, configuration, &status_incomplete_reasons);

		if (configuration.present()){
			// Do the latency probe by itself to avoid interference from other status activities
			state bool isAvailable = true;
			JsonBuilderObject latencyProbeResults = wait(latencyProbeFetcher(cx, &messages, &status_incomplete_reasons, &isAvailable));

			statusObj["database_available"] = isAvailable;
			if (!latencyProbeResults.empty()) {
				statusObj["latency_probe"] = latencyProbeResults;
			}

			state std::vector<Future<Void>> warningFutures;
			if(isAvailable) {
				warningFutures.push_back( consistencyCheckStatusFetcher(cx, &messages, &status_incomplete_reasons) );
				if(!SERVER_KNOBS->DISABLE_DUPLICATE_LOG_WARNING) {
					warningFutures.push_back( logRangeWarningFetcher(cx, &messages, &status_incomplete_reasons) );
				}
			}

			// Start getting storage servers now (using system priority) concurrently.  Using sys priority because having storage servers
			// in status output is important to give context to error messages in status that reference a storage server role ID.
			state std::unordered_map<NetworkAddress, WorkerInterface> address_workers;
			for (auto const& worker : workers) {
				address_workers[worker.interf.address()] = worker.interf;
			}

			state Future<ErrorOr<vector<std::pair<StorageServerInterface, EventMap>>>> storageServerFuture = errorOr(getStorageServersAndMetrics(cx, address_workers));
			state Future<ErrorOr<vector<std::pair<TLogInterface, EventMap>>>> tLogFuture = errorOr(getTLogsAndMetrics(db, address_workers));
			state Future<ErrorOr<vector<std::pair<MasterProxyInterface, EventMap>>>> proxyFuture = errorOr(getProxiesAndMetrics(db, address_workers));
			state Future<ErrorOr<vector<std::pair<GrvProxyInterface, EventMap>>>> grvProxyFuture = errorOr(getGrvProxiesAndMetrics(db, address_workers));

			state int minReplicasRemaining = -1;
			state Future<Optional<Value>> primaryDCFO = getActivePrimaryDC(cx, &messages);
			std::vector<Future<JsonBuilderObject>> futures2;
			futures2.push_back(dataStatusFetcher(ddWorker, configuration.get(), &minReplicasRemaining));
			futures2.push_back(workloadStatusFetcher(db, workers, mWorker, rkWorker, &qos, &data_overlay, &status_incomplete_reasons, storageServerFuture));
			futures2.push_back(layerStatusFetcher(cx, &messages, &status_incomplete_reasons));
			futures2.push_back(lockedStatusFetcher(db, &messages, &status_incomplete_reasons));
			futures2.push_back(clusterSummaryStatisticsFetcher(pMetrics, storageServerFuture, tLogFuture, &status_incomplete_reasons));
			state std::vector<JsonBuilderObject> workerStatuses = wait(getAll(futures2));

			int oldLogFaultTolerance = 100;
			if(db->get().recoveryState >= RecoveryState::ACCEPTING_COMMITS && db->get().logSystemConfig.oldTLogs.size() > 0) {
				statusObj["old_logs"] = oldTlogFetcher(&oldLogFaultTolerance, db, address_workers);
			}

			if(configuration.present()) {
				int extraTlogEligibleZones = getExtraTLogEligibleZones(workers, configuration.get());
				statusObj["fault_tolerance"] = faultToleranceStatusFetcher(configuration.get(), coordinators, workers, extraTlogEligibleZones, minReplicasRemaining, loadResult.present() && loadResult.get().healthyZone.present());
			}

			state JsonBuilderObject configObj =
			    configurationFetcher(configuration, coordinators, &status_incomplete_reasons);

			wait(success(primaryDCFO));
			if (primaryDCFO.get().present()) {
				statusObj["active_primary_dc"] = primaryDCFO.get().get();
			}
			// configArr could be empty
			if (!configObj.empty()) {
				statusObj["configuration"] = configObj;
			}

			// workloadStatusFetcher returns the workload section but also optionally writes the qos section and adds to the data_overlay object
			if (!workerStatuses[1].empty())
				statusObj["workload"] = workerStatuses[1];

			statusObj["layers"] = workerStatuses[2];

			// Add qos section if it was populated
			if (!qos.empty())
				statusObj["qos"] = qos;

			// Merge data_overlay into data
			JsonBuilderObject &clusterDataSection = workerStatuses[0];

			// TODO:  This probably is no longer possible as there is no ability to merge json objects with an output-only model
			clusterDataSection.addContents(data_overlay);

			// If data section not empty, add it to statusObj
			if (!clusterDataSection.empty())
				statusObj["data"] = clusterDataSection;

			// Insert database_lock_state section
			if(!workerStatuses[3].empty()) {
				statusObj["database_lock_state"] = workerStatuses[3];
			}

			// Insert cluster summary statistics
			if(!workerStatuses[4].empty()) {
				statusObj.addContents(workerStatuses[4]);
			}

			// Need storage servers now for processStatusFetcher() below.
			ErrorOr<vector<std::pair<StorageServerInterface, EventMap>>> _storageServers = wait(storageServerFuture);
			if (_storageServers.present()) {
				storageServers = _storageServers.get();
			}
			else {
				messages.push_back(JsonBuilder::makeMessage("storage_servers_error", "Timed out trying to retrieve storage servers."));
			}

			// ...also tlogs
			ErrorOr<vector<std::pair<TLogInterface, EventMap>>> _tLogs = wait(tLogFuture);
			if (_tLogs.present()) {
				tLogs = _tLogs.get();
			}
			else {
				messages.push_back(JsonBuilder::makeMessage("log_servers_error", "Timed out trying to retrieve log servers."));
			}

			// ...also proxies
			ErrorOr<vector<std::pair<MasterProxyInterface, EventMap>>> _proxies = wait(proxyFuture);
			if (_proxies.present()) {
				proxies = _proxies.get();
			}
			else {
				messages.push_back(JsonBuilder::makeMessage("proxies_error", "Timed out trying to retrieve proxies."));
			}

			// ...also grv proxies
			ErrorOr<vector<std::pair<GrvProxyInterface, EventMap>>> _grvProxies = wait(grvProxyFuture);
			if (_grvProxies.present()) {
				grvProxies = _grvProxies.get();
			}
			else {
				messages.push_back(JsonBuilder::makeMessage("grv_proxies_error", "Timed out trying to retrieve grv proxies."));
			}
			wait( waitForAll(warningFutures) );
		}
		else {
			// Set layers status to { _valid: false, error: "configurationMissing"}
			JsonBuilderObject layers;
			layers["_valid"] = false;
			layers["_error"] = "configurationMissing";
			statusObj["layers"] = layers;
		}

		JsonBuilderObject processStatus = wait(processStatusFetcher(db, workers, pMetrics, mMetrics, networkMetrics,
		                                                            latestError, traceFileOpenErrors, programStarts,
		                                                            processIssues, storageServers, tLogs, proxies,
		                                                            grvProxies, coordinators, cx, configuration,
		                                                            loadResult.present() ? loadResult.get().healthyZone : Optional<Key>(),
		                                                            &status_incomplete_reasons));
		statusObj["processes"] = processStatus;
		statusObj["clients"] = clientStatusFetcher(clientStatus);

		JsonBuilderArray incompatibleConnectionsArray;
		for(auto it : incompatibleConnections) {
			incompatibleConnectionsArray.push_back(it.toString());
		}
		statusObj["incompatible_connections"] = incompatibleConnectionsArray;
		statusObj["datacenter_lag"] = getLagObject(datacenterVersionDifference);

		int totalDegraded = 0;
		for(auto& it : workers) {
			if(it.degraded) {
				totalDegraded++;
			}
		}
		statusObj["degraded_processes"] = totalDegraded;

		if (!recoveryStateStatus.empty())
			statusObj["recovery_state"] = recoveryStateStatus;

		// cluster messages subsection;
		JsonBuilderArray clientIssuesArr = getClientIssuesAsMessages(clientStatus);
		if (clientIssuesArr.size() > 0) {
			JsonBuilderObject clientIssueMessage = JsonBuilder::makeMessage("client_issues", "Some clients of this cluster have issues.");
			clientIssueMessage["issues"] = clientIssuesArr;
			messages.push_back(clientIssueMessage);
		}

		// Create the status_incomplete message if there were any reasons that the status is incomplete.
		if (!status_incomplete_reasons.empty())
		{
			JsonBuilderObject incomplete_message = JsonBuilder::makeMessage("status_incomplete", "Unable to retrieve all status information.");
			// Make a JSON array of all of the reasons in the status_incomplete_reasons set.
			JsonBuilderArray reasons;
			for (auto i : status_incomplete_reasons) {
				reasons.push_back(JsonBuilderObject().setKey("description", i));
			}
			incomplete_message["reasons"] = reasons;
			messages.push_back(incomplete_message);
		}

		statusObj["messages"] = messages;

		int64_t clusterTime = time(0);
		if (clusterTime != -1){
			statusObj["cluster_controller_timestamp"] = clusterTime;
		}

		TraceEvent("ClusterGetStatus").detail("Duration", timer()-tStart).detail("StatusSize",statusObj.getFinalLength());

		return StatusReply(statusObj.getJson());
	} catch( Error&e ) {
		TraceEvent(SevError, "StatusError").error(e);
		throw;
	}
}

bool checkAsciiNumber(const char *s) {
	JsonBuilderObject number;
	number.setKeyRawNumber("number", s);
	std::string js = number.getJson();
	printf("'%s' => %s\n", s, js.c_str());

	try {
		// Make sure it parses as JSON
		readJSONStrictly(js);
	} catch(Error &e) {
		printf("error: %s\n", e.what());
		return false;
	}

	return true;
}

bool checkJson(const JsonBuilder &j, const char *expected) {
	std::string js = j.getJson();
	printf("json:     '%s'\n", js.c_str());
	printf("expected: '%s'\n\n", expected);

	try {
		// Make sure it parses as JSON
		readJSONStrictly(js);
	} catch(Error &e) {
		printf("error: %s\n", e.what());
		return false;
	}

	return js == expected;
}

TEST_CASE("/status/json/builder") {
	JsonBuilder json;
	ASSERT(checkJson(json, "null"));

	JsonBuilderArray array;
	ASSERT(checkJson(array, "[]"));

	array.push_back(1);
	ASSERT(checkJson(array, "[1]"));

	array.push_back(2);
	ASSERT(checkJson(array, "[1,2]"));

	array.push_back("test");
	ASSERT(checkJson(array, "[1,2,\"test\"]"));

	JsonBuilderObject object;
	ASSERT(checkJson(object, "{}"));

	object.setKey("a", 5);
	ASSERT(checkJson(object, "{\"a\":5}"));

	object.setKey("b", "hi");
	ASSERT(checkJson(object, "{\"a\":5,\"b\":\"hi\"}"));

	object.setKey("c", array);
	ASSERT(checkJson(object, "{\"a\":5,\"b\":\"hi\",\"c\":[1,2,\"test\"]}"));

	JsonBuilderArray array2;

	array2.push_back(json);
	ASSERT(checkJson(array2, "[null]"));

	object.setKey("d", array2);
	ASSERT(checkJson(object, "{\"a\":5,\"b\":\"hi\",\"c\":[1,2,\"test\"],\"d\":[null]}"));

	JsonBuilderObject object2;
	object2["x"] = 1;
	object2["y"] = "why";
	object2["z"] = std::string("zee");
	ASSERT(checkJson(object2, "{\"x\":1,\"y\":\"why\",\"z\":\"zee\"}"));

	object2.addContents(object);
	ASSERT(checkJson(object2, "{\"x\":1,\"y\":\"why\",\"z\":\"zee\",\"a\":5,\"b\":\"hi\",\"c\":[1,2,\"test\"],\"d\":[null]}"));

	object2.addContents(JsonBuilderObject());
	ASSERT(checkJson(object2, "{\"x\":1,\"y\":\"why\",\"z\":\"zee\",\"a\":5,\"b\":\"hi\",\"c\":[1,2,\"test\"],\"d\":[null]}"));

	array2.addContents(array);
	ASSERT(checkJson(array2, "[null,1,2,\"test\"]"));

	array2.addContents(JsonBuilderArray());
	ASSERT(checkJson(array2, "[null,1,2,\"test\"]"));

	JsonBuilderObject object3;
	object3["infinity"] = std::numeric_limits<double>::infinity();
	object3["nan"] = std::numeric_limits<double>::quiet_NaN();
	ASSERT(checkJson(object3, "{\"infinity\":1e99,\"nan\":-999}"));

	ASSERT(checkAsciiNumber("inf"));
	ASSERT(checkAsciiNumber("infA"));
	ASSERT(checkAsciiNumber("in"));
	ASSERT(checkAsciiNumber("-inf"));
	ASSERT(checkAsciiNumber("-infA"));
	ASSERT(checkAsciiNumber("-in"));
	ASSERT(checkAsciiNumber("a"));
	ASSERT(checkAsciiNumber("-1a.0"));
	ASSERT(checkAsciiNumber("-01a.0"));
	ASSERT(checkAsciiNumber("01.0a"));
	ASSERT(checkAsciiNumber("-1.0"));
	ASSERT(checkAsciiNumber("-01.0"));
	ASSERT(checkAsciiNumber("01.0"));
	ASSERT(checkAsciiNumber("-001"));
	ASSERT(checkAsciiNumber("000."));
	ASSERT(checkAsciiNumber("-0001.e-"));
	ASSERT(checkAsciiNumber("-0001.0e-01"));
	ASSERT(checkAsciiNumber("-000123e-234"));
	ASSERT(checkAsciiNumber("-09234.12312e-132"));
	ASSERT(checkAsciiNumber("-111.e-01"));
	ASSERT(checkAsciiNumber("-00111.e-01"));
	ASSERT(checkAsciiNumber("-.e"));
	ASSERT(checkAsciiNumber("-09234.123a12e-132"));
	ASSERT(checkAsciiNumber("-11a1.e-01"));
	ASSERT(checkAsciiNumber("-00111.ae-01"));
	ASSERT(checkAsciiNumber("-.ea"));
	ASSERT(checkAsciiNumber("-.e+"));
	ASSERT(checkAsciiNumber("-.0e+1"));

	return Void();
}

JsonBuilderObject randomDocument(const std::vector<std::string> &strings, int &limit, int level);
JsonBuilderArray randomArray(const std::vector<std::string> &strings, int &limit, int level);

JsonBuilderArray randomArray(const std::vector<std::string> &strings, int &limit, int level) {
	JsonBuilderArray r;
	int size = deterministicRandom()->randomInt(0, 50);

	while(--size) {
		if(--limit <= 0)
			break;

		if(level > 0 && deterministicRandom()->coinflip()) {
			if(deterministicRandom()->coinflip())
				r.push_back(randomDocument(strings, limit, level - 1));
			else
				r.push_back(randomArray(strings, limit, level - 1));
		}
		else {
			switch(deterministicRandom()->randomInt(0, 3)) {
				case 0:
					r.push_back(deterministicRandom()->randomInt(0, 10000000));
				case 1:
					r.push_back(strings[deterministicRandom()->randomInt(0, strings.size())]);
				case 2:
				default:
					r.push_back(deterministicRandom()->random01());
			}
		}
	}

	return r;
}

JsonBuilderObject randomDocument(const std::vector<std::string> &strings, int &limit, int level) {
	JsonBuilderObject r;
	int size = deterministicRandom()->randomInt(0, 300);

	while(--size) {
		if(--limit <= 0)
			break;

		const std::string &key = strings[deterministicRandom()->randomInt(0, strings.size())];

		if(level > 0 && deterministicRandom()->coinflip()) {
			if(deterministicRandom()->coinflip())
				r[key] = randomDocument(strings, limit, level - 1);
			else
				r[key] = randomArray(strings, limit, level - 1);
		}
		else {
			switch(deterministicRandom()->randomInt(0, 3)) {
				case 0:
					r[key] = deterministicRandom()->randomInt(0, 10000000);
				case 1:
					r[key] = strings[deterministicRandom()->randomInt(0, strings.size())];
				case 2:
				default:
					r[key] = deterministicRandom()->random01();
			}
		}
	}

	return r;
}

TEST_CASE("/status/json/builderPerf") {
	std::vector<std::string> strings;
	int c = 1000000;
	printf("Generating random strings\n");
	while(--c)
		strings.push_back(deterministicRandom()->randomAlphaNumeric(deterministicRandom()->randomInt(0, 50)));

	int elements = 100000;
	int level = 6;
	int iterations = 200;

	printf("Generating and serializing random document\n");

	int64_t bytes = 0;
	double generated = 0;
	double serialized = 0;
	for(int i = 0; i < iterations; i++) {
		int n = elements;
		double start;

		start = timer();
		JsonBuilderObject obj = randomDocument(strings, n, level);
		double generate = timer() - start;

		start = timer();
		std::string s = obj.getJson();
		double serialize = timer() - start;

		start = timer();
		json_spirit::mValue mv = readJSONStrictly(s);
		double jsParse = timer() - start;

		start = timer();
		std::string jsStr = json_spirit::write_string(mv);
		double jsSerialize = timer() - start;

		printf("JsonBuilder: %8lu bytes  %-7.5f gen   +  %-7.5f serialize =  %-7.5f\n", s.size(), generate, serialize, generate + serialize);
		printf("json_spirit: %8lu bytes  %-7.5f parse +  %-7.5f serialize =  %-7.5f\n", jsStr.size(), jsParse, jsSerialize, jsParse + jsSerialize);
		printf("\n");

		generated += generate;
		serialized += serialize;
		bytes += s.size();
	}

	double elapsed = generated + serialized;
	printf("RESULT: %" PRId64 " bytes  %d elements  %d levels  %f seconds (%f gen, %f serialize)  %f MB/s  %f items/s\n",
		bytes, iterations*elements, level, elapsed, generated, elapsed - generated, bytes / elapsed / 1e6, iterations*elements / elapsed);

	return Void();
}

TEST_CASE("/status/json/merging") {
	StatusObject objA, objB, objC;
	JSONDoc a(objA), b(objB), c(objC);

	a.create("int_one") = 1;
	a.create("int_unmatched") = 2;
	a.create("int_total_30.$sum") = 10;
	a.create("bool_true.$and") = true;
	a.create("string") = "test";
	a.create("subdoc.int_11") = 11;
	a.create("a") = "justA";
	a.create("subdoc.double_max_5.$max") = 2.0;
	a.create("subdoc.double_min_2.$min") = 2.0;
	a.create("subdoc.obj_count_3.$count_keys.one") = 1;
	a.create("subdoc.obj_count_3.$count_keys.two") = 2;
	a.create("expired.$expires") = "I should have expired.";
	a.create("expired.version") = 1;
	a.create("not_expired_and_merged.$expires.seven.$sum") = 1;
	a.create("not_expired_and_merged.$expires.one.$min") = 3;
	a.create("not_expired_and_merged.version") = 3;
	a.create("mixed_numeric_sum_6.$sum") = 0.5;
	a.create("mixed_numeric_min_0.$min") = 1.5;

	b.create("int_one") = 1;
	b.create("int_unmatched") = 3;
	b.create("int_total_30.$sum") = 20;
	b.create("bool_true.$and") = true;
	b.create("string") = "test";
	b.create("subdoc.int_11") = 11;
	b.create("b") = "justB";
	b.create("subdoc.double_max_5.$max") = 5.0;
	b.create("subdoc.double_min_2.$min") = 5.0;
	b.create("subdoc.obj_count_3.$count_keys.three") = 3;
	b.create("expired.$expires") = "I should have also expired.";
	b.create("expired.version") = 1;
	b.create("not_expired_and_merged.$expires.seven.$sum") = 2;
	b.create("not_expired_and_merged.$expires.one.$min") = 1;
	b.create("not_expired_and_merged.version") = 3;
	b.create("last_hello.$last") = "blah";
	b.create("latest_obj.$latest.a") = 0;
	b.create("latest_obj.$latest.b") = 0;
	b.create("latest_obj.$latest.c") = 0;
	b.create("latest_obj.timestamp") = 2;
	b.create("latest_int_5.$latest") = 7;
	b.create("latest_int_5.timestamp") = 2;
	b.create("mixed_numeric_sum_6.$sum") = 1;
	b.create("mixed_numeric_min_0.$min") = 4.5;

	c.create("int_total_30.$sum") = 0;
	c.create("not_expired.$expires") = "I am still valid";
	c.create("not_expired.version") = 3;
	c.create("not_expired_and_merged.$expires.seven.$sum") = 4;
	c.create("not_expired_and_merged.$expires.one.$min") = 2;
	c.create("not_expired_and_merged.version") = 3;
	c.create("last_hello.$last") = "hello";
	c.create("latest_obj.$latest.a.$max") = "a";
	c.create("latest_obj.$latest.b.$min") = "b";
	c.create("latest_obj.$latest.expired.$expires") = "I should not be here.";
	c.create("latest_obj.$latest.expired.version") = 1;
	c.create("latest_obj.$latest.not_expired.$expires") = "Still alive.";
	c.create("latest_obj.$latest.not_expired.version") = 3;
	c.create("latest_obj.timestamp") = 3;
	c.create("latest_int_5.$latest") = 5;
	c.create("latest_int_5.timestamp") = 3;
	c.create("mixed_numeric_sum_6.$sum") = 4.5;
	c.create("mixed_numeric_min_0.$min") = (double)0.0;

	printf("a = \n%s\n", json_spirit::write_string(json_spirit::mValue(objA), json_spirit::pretty_print).c_str());
	printf("b = \n%s\n", json_spirit::write_string(json_spirit::mValue(objB), json_spirit::pretty_print).c_str());
	printf("c = \n%s\n", json_spirit::write_string(json_spirit::mValue(objC), json_spirit::pretty_print).c_str());

	JSONDoc::expires_reference_version = 2;
	a.absorb(b);
	a.absorb(c);
	a.cleanOps();
	printf("result = \n%s\n", json_spirit::write_string(json_spirit::mValue(objA), json_spirit::pretty_print).c_str());
	std::string result = json_spirit::write_string(json_spirit::mValue(objA));
	std::string expected = "{\"a\":\"justA\",\"b\":\"justB\",\"bool_true\":true,\"expired\":null,\"int_one\":1,\"int_total_30\":30,\"int_unmatched\":{\"ERROR\":\"Values do not match.\",\"a\":2,\"b\":3},\"last_hello\":\"hello\",\"latest_int_5\":5,\"latest_obj\":{\"a\":\"a\",\"b\":\"b\",\"not_expired\":\"Still alive.\"},\"mixed_numeric_min_0\":0,\"mixed_numeric_sum_6\":6,\"not_expired\":\"I am still valid\",\"not_expired_and_merged\":{\"one\":1,\"seven\":7},\"string\":\"test\",\"subdoc\":{\"double_max_5\":5,\"double_min_2\":2,\"int_11\":11,\"obj_count_3\":3}}";

	if(result != expected) {
		printf("ERROR:  Combined doc does not match expected.\nexpected:\n\n%s\nresult:\n%s\n", expected.c_str(), result.c_str());
		ASSERT(false);
	}

	return Void();
}<|MERGE_RESOLUTION|>--- conflicted
+++ resolved
@@ -400,7 +400,7 @@
 		latencyStats.setKeyRawNumber("p95", metrics.getValue("P95"));
 		latencyStats.setKeyRawNumber("p99", metrics.getValue("P99"));
 		latencyStats.setKeyRawNumber("p99.9", metrics.getValue("P99.9"));
-		
+
 		return latencyStats;
 	}
 
@@ -555,22 +555,6 @@
 		obj["id"] = iface.id().shortString();
 		obj["role"] = role;
 		try {
-<<<<<<< HEAD
-=======
-			TraceEventFields const& grvLatencyMetrics = metrics.at("GRVLatencyMetrics");
-			if(grvLatencyMetrics.size()) {
-				JsonBuilderObject priorityStats;
-				// We only report default priority now, but this allows us to add other priorities if we want them
-				priorityStats["default"] = addLatencyStatistics(grvLatencyMetrics);
-				obj["grv_latency_statistics"] = priorityStats;
-			}
-
-			TraceEventFields const& grvLatencyBands = metrics.at("GRVLatencyBands");
-			if(grvLatencyBands.size()) {
-				obj["grv_latency_bands"] = addLatencyBandInfo(grvLatencyBands);
-			}
-
->>>>>>> ab0d8b06
 			TraceEventFields const& commitLatencyMetrics = metrics.at("CommitLatencyMetrics");
 			if(commitLatencyMetrics.size()) {
 				obj["commit_latency_statistics"] = addLatencyStatistics(commitLatencyMetrics);
@@ -595,7 +579,15 @@
 		try {
 			TraceEventFields const& grvLatencyMetrics = metrics.at("GRVLatencyMetrics");
 			if(grvLatencyMetrics.size()) {
-				obj["grv_latency_bands"] = addLatencyBandInfo(grvLatencyMetrics);
+				JsonBuilderObject priorityStats;
+				// We only report default priority now, but this allows us to add other priorities if we want them
+				priorityStats["default"] = addLatencyStatistics(grvLatencyMetrics);
+				obj["grv_latency_statistics"] = priorityStats;
+			}
+
+			TraceEventFields const& grvLatencyBands = metrics.at("GRVLatencyBands");
+			if(grvLatencyBands.size()) {
+				obj["grv_latency_bands"] = addLatencyBandInfo(grvLatencyBands);
 			}
 		} catch (Error &e) {
 			if(e.code() != error_code_attribute_not_found) {
@@ -1629,18 +1621,14 @@
 
 ACTOR static Future<vector<std::pair<MasterProxyInterface, EventMap>>> getProxiesAndMetrics(Reference<AsyncVar<ServerDBInfo>> db, std::unordered_map<NetworkAddress, WorkerInterface> address_workers) {
 	vector<std::pair<MasterProxyInterface, EventMap>> results = wait(getServerMetrics(
-<<<<<<< HEAD
-	    db->get().client.masterProxies, address_workers, std::vector<std::string>{ "CommitLatencyMetrics" }));
+	    db->get().client.masterProxies, address_workers, std::vector<std::string>{ "CommitLatencyMetrics", "CommitLatencyBands" }));
 
 	return results;
 }
-=======
-	    db->get().client.proxies, address_workers, std::vector<std::string>{ "GRVLatencyMetrics", "CommitLatencyMetrics", "GRVLatencyBands", "CommitLatencyBands" }));
->>>>>>> ab0d8b06
 
 ACTOR static Future<vector<std::pair<GrvProxyInterface, EventMap>>> getGrvProxiesAndMetrics(Reference<AsyncVar<ServerDBInfo>> db, std::unordered_map<NetworkAddress, WorkerInterface> address_workers) {
 	vector<std::pair<GrvProxyInterface, EventMap>> results = wait(getServerMetrics(
-		db->get().client.grvProxies, address_workers, std::vector<std::string>{ "GRVLatencyMetrics" }));
+		db->get().client.grvProxies, address_workers, std::vector<std::string>{ "GRVLatencyMetrics", "GrvLatencyBands" }));
 	return results;
 }
 
