/*
 * NativeAPI.actor.cpp
 *
 * This source file is part of the FoundationDB open source project
 *
 * Copyright 2013-2018 Apple Inc. and the FoundationDB project authors
 *
 * Licensed under the Apache License, Version 2.0 (the "License");
 * you may not use this file except in compliance with the License.
 * You may obtain a copy of the License at
 *
 *     http://www.apache.org/licenses/LICENSE-2.0
 *
 * Unless required by applicable law or agreed to in writing, software
 * distributed under the License is distributed on an "AS IS" BASIS,
 * WITHOUT WARRANTIES OR CONDITIONS OF ANY KIND, either express or implied.
 * See the License for the specific language governing permissions and
 * limitations under the License.
 */

#include "fdbclient/NativeAPI.actor.h"

#include <algorithm>
#include <iterator>
#include <regex>
#include <unordered_set>
#include <tuple>
#include <utility>
#include <vector>

#include "fdbclient/FDBTypes.h"
#include "fdbrpc/FailureMonitor.h"
#include "fdbrpc/MultiInterface.h"

#include "fdbclient/ActorLineageProfiler.h"
#include "fdbclient/AnnotateActor.h"
#include "fdbclient/Atomic.h"
#include "fdbclient/BlobGranuleCommon.h"
#include "fdbclient/ClusterInterface.h"
#include "fdbclient/CoordinationInterface.h"
#include "fdbclient/DatabaseContext.h"
#include "fdbclient/GlobalConfig.actor.h"
#include "fdbclient/IKnobCollection.h"
#include "fdbclient/JsonBuilder.h"
#include "fdbclient/KeyBackedTypes.h"
#include "fdbclient/KeyRangeMap.h"
#include "fdbclient/ManagementAPI.actor.h"
#include "fdbclient/NameLineage.h"
#include "fdbclient/CommitProxyInterface.h"
#include "fdbclient/MonitorLeader.h"
#include "fdbclient/MutationList.h"
#include "fdbclient/ReadYourWrites.h"
#include "fdbclient/ParallelStream.actor.h"
#include "fdbclient/SpecialKeySpace.actor.h"
#include "fdbclient/StorageServerInterface.h"
#include "fdbclient/SystemData.h"
#include "fdbclient/TransactionLineage.h"
#include "fdbclient/versions.h"
#include "fdbclient/WellKnownEndpoints.h"
#include "fdbrpc/LoadBalance.h"
#include "fdbrpc/Net2FileSystem.h"
#include "fdbrpc/simulator.h"
#include "flow/Arena.h"
#include "flow/ActorCollection.h"
#include "flow/DeterministicRandom.h"
#include "flow/Error.h"
#include "flow/IRandom.h"
#include "flow/flow.h"
#include "flow/genericactors.actor.h"
#include "flow/Knobs.h"
#include "flow/Platform.h"
#include "flow/SystemMonitor.h"
#include "flow/TLSConfig.actor.h"
#include "flow/Tracing.h"
#include "flow/UnitTest.h"
#include "flow/serialize.h"

#ifdef WIN32
#define WIN32_LEAN_AND_MEAN
#include <Windows.h>
#undef min
#undef max
#else
#include <time.h>
#endif
#include "flow/actorcompiler.h" // This must be the last #include.

extern const char* getSourceVersion();

namespace {

TransactionLineageCollector transactionLineageCollector;
NameLineageCollector nameLineageCollector;

template <class Interface, class Request>
Future<REPLY_TYPE(Request)> loadBalance(
    DatabaseContext* ctx,
    const Reference<LocationInfo> alternatives,
    RequestStream<Request> Interface::*channel,
    const Request& request = Request(),
    TaskPriority taskID = TaskPriority::DefaultPromiseEndpoint,
    AtMostOnce atMostOnce =
        AtMostOnce::False, // if true, throws request_maybe_delivered() instead of retrying automatically
    QueueModel* model = nullptr) {
	if (alternatives->hasCaches) {
		return loadBalance(alternatives->locations(), channel, request, taskID, atMostOnce, model);
	}
	return fmap(
	    [ctx](auto const& res) {
		    if (res.cached) {
			    ctx->updateCache.trigger();
		    }
		    return res;
	    },
	    loadBalance(alternatives->locations(), channel, request, taskID, atMostOnce, model));
}
} // namespace

NetworkOptions networkOptions;
TLSConfig tlsConfig(TLSEndpointType::CLIENT);

// The default values, TRACE_DEFAULT_ROLL_SIZE and TRACE_DEFAULT_MAX_LOGS_SIZE are located in Trace.h.
NetworkOptions::NetworkOptions()
  : traceRollSize(TRACE_DEFAULT_ROLL_SIZE), traceMaxLogsSize(TRACE_DEFAULT_MAX_LOGS_SIZE), traceLogGroup("default"),
    traceFormat("xml"), traceClockSource("now"),
    supportedVersions(new ReferencedObject<Standalone<VectorRef<ClientVersionRef>>>()), runLoopProfilingEnabled(false) {
}

static const Key CLIENT_LATENCY_INFO_PREFIX = LiteralStringRef("client_latency/");
static const Key CLIENT_LATENCY_INFO_CTR_PREFIX = LiteralStringRef("client_latency_counter/");

void DatabaseContext::addTssMapping(StorageServerInterface const& ssi, StorageServerInterface const& tssi) {
	auto result = tssMapping.find(ssi.id());
	// Update tss endpoint mapping if ss isn't in mapping, or the interface it mapped to changed
	if (result == tssMapping.end() ||
	    result->second.getValue.getEndpoint().token.first() != tssi.getValue.getEndpoint().token.first()) {
		Reference<TSSMetrics> metrics;
		if (result == tssMapping.end()) {
			// new TSS pairing
			metrics = makeReference<TSSMetrics>();
			tssMetrics[tssi.id()] = metrics;
			tssMapping[ssi.id()] = tssi;
		} else {
			if (result->second.id() == tssi.id()) {
				metrics = tssMetrics[tssi.id()];
			} else {
				TEST(true); // SS now maps to new TSS! This will probably never happen in practice
				tssMetrics.erase(result->second.id());
				metrics = makeReference<TSSMetrics>();
				tssMetrics[tssi.id()] = metrics;
			}
			result->second = tssi;
		}

		// data requests duplicated for load and data comparison
		queueModel.updateTssEndpoint(ssi.getValue.getEndpoint().token.first(),
		                             TSSEndpointData(tssi.id(), tssi.getValue.getEndpoint(), metrics));
		queueModel.updateTssEndpoint(ssi.getKey.getEndpoint().token.first(),
		                             TSSEndpointData(tssi.id(), tssi.getKey.getEndpoint(), metrics));
		queueModel.updateTssEndpoint(ssi.getKeyValues.getEndpoint().token.first(),
		                             TSSEndpointData(tssi.id(), tssi.getKeyValues.getEndpoint(), metrics));
		queueModel.updateTssEndpoint(ssi.getKeyValuesStream.getEndpoint().token.first(),
		                             TSSEndpointData(tssi.id(), tssi.getKeyValuesStream.getEndpoint(), metrics));

		// non-data requests duplicated for load
		queueModel.updateTssEndpoint(ssi.watchValue.getEndpoint().token.first(),
		                             TSSEndpointData(tssi.id(), tssi.watchValue.getEndpoint(), metrics));
		queueModel.updateTssEndpoint(ssi.splitMetrics.getEndpoint().token.first(),
		                             TSSEndpointData(tssi.id(), tssi.splitMetrics.getEndpoint(), metrics));
		queueModel.updateTssEndpoint(ssi.getReadHotRanges.getEndpoint().token.first(),
		                             TSSEndpointData(tssi.id(), tssi.getReadHotRanges.getEndpoint(), metrics));
		queueModel.updateTssEndpoint(ssi.getRangeSplitPoints.getEndpoint().token.first(),
		                             TSSEndpointData(tssi.id(), tssi.getRangeSplitPoints.getEndpoint(), metrics));
	}
}

void DatabaseContext::removeTssMapping(StorageServerInterface const& ssi) {
	auto result = tssMapping.find(ssi.id());
	if (result != tssMapping.end()) {
		tssMetrics.erase(ssi.id());
		tssMapping.erase(result);
		queueModel.removeTssEndpoint(ssi.getValue.getEndpoint().token.first());
		queueModel.removeTssEndpoint(ssi.getKey.getEndpoint().token.first());
		queueModel.removeTssEndpoint(ssi.getKeyValues.getEndpoint().token.first());
		queueModel.removeTssEndpoint(ssi.getKeyValuesStream.getEndpoint().token.first());

		queueModel.removeTssEndpoint(ssi.watchValue.getEndpoint().token.first());
		queueModel.removeTssEndpoint(ssi.splitMetrics.getEndpoint().token.first());
		queueModel.removeTssEndpoint(ssi.getReadHotRanges.getEndpoint().token.first());
		queueModel.removeTssEndpoint(ssi.getRangeSplitPoints.getEndpoint().token.first());
	}
}

Reference<StorageServerInfo> StorageServerInfo::getInterface(DatabaseContext* cx,
                                                             StorageServerInterface const& ssi,
                                                             LocalityData const& locality) {
	auto it = cx->server_interf.find(ssi.id());
	if (it != cx->server_interf.end()) {
		if (it->second->interf.getValue.getEndpoint().token != ssi.getValue.getEndpoint().token) {
			if (it->second->interf.locality == ssi.locality) {
				// FIXME: load balance holds pointers to individual members of the interface, and this assignment will
				// swap out the object they are
				//       pointing to. This is technically correct, but is very unnatural. We may want to refactor load
				//       balance to take an AsyncVar<Reference<Interface>> so that it is notified when the interface
				//       changes.

				it->second->interf = ssi;
			} else {
				it->second->notifyContextDestroyed();
				Reference<StorageServerInfo> loc(new StorageServerInfo(cx, ssi, locality));
				cx->server_interf[ssi.id()] = loc.getPtr();
				return loc;
			}
		}

		return Reference<StorageServerInfo>::addRef(it->second);
	}

	Reference<StorageServerInfo> loc(new StorageServerInfo(cx, ssi, locality));
	cx->server_interf[ssi.id()] = loc.getPtr();
	return loc;
}

void StorageServerInfo::notifyContextDestroyed() {
	cx = nullptr;
}

StorageServerInfo::~StorageServerInfo() {
	if (cx) {
		auto it = cx->server_interf.find(interf.id());
		if (it != cx->server_interf.end())
			cx->server_interf.erase(it);
		cx = nullptr;
	}
}

std::string printable(const VectorRef<KeyValueRef>& val) {
	std::string s;
	for (int i = 0; i < val.size(); i++)
		s = s + printable(val[i].key) + format(":%d ", val[i].value.size());
	return s;
}

std::string printable(const KeyValueRef& val) {
	return printable(val.key) + format(":%d ", val.value.size());
}

std::string printable(const VectorRef<StringRef>& val) {
	std::string s;
	for (int i = 0; i < val.size(); i++)
		s = s + printable(val[i]) + " ";
	return s;
}

std::string printable(const StringRef& val) {
	return val.printable();
}

std::string printable(const std::string& str) {
	return StringRef(str).printable();
}

std::string printable(const KeyRangeRef& range) {
	return printable(range.begin) + " - " + printable(range.end);
}

std::string printable(const VectorRef<KeyRangeRef>& val) {
	std::string s;
	for (int i = 0; i < val.size(); i++)
		s = s + printable(val[i]) + " ";
	return s;
}

int unhex(char c) {
	if (c >= '0' && c <= '9')
		return c - '0';
	if (c >= 'a' && c <= 'f')
		return c - 'a' + 10;
	if (c >= 'A' && c <= 'F')
		return c - 'A' + 10;
	UNREACHABLE();
}

std::string unprintable(std::string const& val) {
	std::string s;
	for (int i = 0; i < val.size(); i++) {
		char c = val[i];
		if (c == '\\') {
			if (++i == val.size())
				ASSERT(false);
			if (val[i] == '\\') {
				s += '\\';
			} else if (val[i] == 'x') {
				if (i + 2 >= val.size())
					ASSERT(false);
				s += char((unhex(val[i + 1]) << 4) + unhex(val[i + 2]));
				i += 2;
			} else
				ASSERT(false);
		} else
			s += c;
	}
	return s;
}

void DatabaseContext::validateVersion(Version version) const {
	// Version could be 0 if the INITIALIZE_NEW_DATABASE option is set. In that case, it is illegal to perform any
	// reads. We throw client_invalid_operation because the caller didn't directly set the version, so the
	// version_invalid error might be confusing.
	if (version == 0) {
		throw client_invalid_operation();
	}
	if (switchable && version < minAcceptableReadVersion) {
		TEST(true); // Attempted to read a version lower than any this client has seen from the current cluster
		throw transaction_too_old();
	}

	ASSERT(version > 0 || version == latestVersion);
}

void validateOptionValuePresent(Optional<StringRef> value) {
	if (!value.present()) {
		throw invalid_option_value();
	}
}

void validateOptionValueNotPresent(Optional<StringRef> value) {
	if (value.present() && value.get().size() > 0) {
		throw invalid_option_value();
	}
}

void dumpMutations(const MutationListRef& mutations) {
	for (auto m = mutations.begin(); m; ++m) {
		switch (m->type) {
		case MutationRef::SetValue:
			printf("  '%s' := '%s'\n", printable(m->param1).c_str(), printable(m->param2).c_str());
			break;
		case MutationRef::AddValue:
			printf("  '%s' += '%s'", printable(m->param1).c_str(), printable(m->param2).c_str());
			break;
		case MutationRef::ClearRange:
			printf("  Clear ['%s','%s')\n", printable(m->param1).c_str(), printable(m->param2).c_str());
			break;
		default:
			printf("  Unknown mutation %d('%s','%s')\n",
			       m->type,
			       printable(m->param1).c_str(),
			       printable(m->param2).c_str());
			break;
		}
	}
}

template <>
void addref(DatabaseContext* ptr) {
	ptr->addref();
}
template <>
void delref(DatabaseContext* ptr) {
	ptr->delref();
}

void traceTSSErrors(const char* name, UID tssId, const std::unordered_map<int, uint64_t>& errorsByCode) {
	TraceEvent ev(name, tssId);
	for (auto& it : errorsByCode) {
		ev.detail("E" + std::to_string(it.first), it.second);
	}
}

ACTOR Future<Void> databaseLogger(DatabaseContext* cx) {
	state double lastLogged = 0;
	loop {
		wait(delay(CLIENT_KNOBS->SYSTEM_MONITOR_INTERVAL, TaskPriority::FlushTrace));

		TraceEvent ev("TransactionMetrics", cx->dbId);

		ev.detail("Elapsed", (lastLogged == 0) ? 0 : now() - lastLogged)
		    .detail("Cluster",
		            cx->getConnectionFile() ? cx->getConnectionFile()->getConnectionString().clusterKeyName().toString()
		                                    : "")
		    .detail("Internal", cx->internal);

		cx->cc.logToTraceEvent(ev);

		ev.detail("LocationCacheEntryCount", cx->locationCache.size());
		ev.detail("MeanLatency", cx->latencies.mean())
		    .detail("MedianLatency", cx->latencies.median())
		    .detail("Latency90", cx->latencies.percentile(0.90))
		    .detail("Latency98", cx->latencies.percentile(0.98))
		    .detail("MaxLatency", cx->latencies.max())
		    .detail("MeanRowReadLatency", cx->readLatencies.mean())
		    .detail("MedianRowReadLatency", cx->readLatencies.median())
		    .detail("MaxRowReadLatency", cx->readLatencies.max())
		    .detail("MeanGRVLatency", cx->GRVLatencies.mean())
		    .detail("MedianGRVLatency", cx->GRVLatencies.median())
		    .detail("MaxGRVLatency", cx->GRVLatencies.max())
		    .detail("MeanCommitLatency", cx->commitLatencies.mean())
		    .detail("MedianCommitLatency", cx->commitLatencies.median())
		    .detail("MaxCommitLatency", cx->commitLatencies.max())
		    .detail("MeanMutationsPerCommit", cx->mutationsPerCommit.mean())
		    .detail("MedianMutationsPerCommit", cx->mutationsPerCommit.median())
		    .detail("MaxMutationsPerCommit", cx->mutationsPerCommit.max())
		    .detail("MeanBytesPerCommit", cx->bytesPerCommit.mean())
		    .detail("MedianBytesPerCommit", cx->bytesPerCommit.median())
		    .detail("MaxBytesPerCommit", cx->bytesPerCommit.max())
		    .detail("NumLocalityCacheEntries", cx->locationCache.size());

		cx->latencies.clear();
		cx->readLatencies.clear();
		cx->GRVLatencies.clear();
		cx->commitLatencies.clear();
		cx->mutationsPerCommit.clear();
		cx->bytesPerCommit.clear();

		for (const auto& it : cx->tssMetrics) {
			// TODO could skip this whole thing if tss if request counter is zero?
			// That would potentially complicate elapsed calculation though
			if (it.second->mismatches.getIntervalDelta()) {
				cx->tssMismatchStream.send(
				    std::pair<UID, std::vector<DetailedTSSMismatch>>(it.first, it.second->detailedMismatches));
			}

			// do error histograms as separate event
			if (it.second->ssErrorsByCode.size()) {
				traceTSSErrors("TSS_SSErrors", it.first, it.second->ssErrorsByCode);
			}

			if (it.second->tssErrorsByCode.size()) {
				traceTSSErrors("TSS_TSSErrors", it.first, it.second->tssErrorsByCode);
			}

			TraceEvent tssEv("TSSClientMetrics", cx->dbId);
			tssEv.detail("TSSID", it.first)
			    .detail("Elapsed", (lastLogged == 0) ? 0 : now() - lastLogged)
			    .detail("Internal", cx->internal);

			it.second->cc.logToTraceEvent(tssEv);

			tssEv.detail("MeanSSGetValueLatency", it.second->SSgetValueLatency.mean())
			    .detail("MedianSSGetValueLatency", it.second->SSgetValueLatency.median())
			    .detail("SSGetValueLatency90", it.second->SSgetValueLatency.percentile(0.90))
			    .detail("SSGetValueLatency99", it.second->SSgetValueLatency.percentile(0.99));

			tssEv.detail("MeanTSSGetValueLatency", it.second->TSSgetValueLatency.mean())
			    .detail("MedianTSSGetValueLatency", it.second->TSSgetValueLatency.median())
			    .detail("TSSGetValueLatency90", it.second->TSSgetValueLatency.percentile(0.90))
			    .detail("TSSGetValueLatency99", it.second->TSSgetValueLatency.percentile(0.99));

			tssEv.detail("MeanSSGetKeyLatency", it.second->SSgetKeyLatency.mean())
			    .detail("MedianSSGetKeyLatency", it.second->SSgetKeyLatency.median())
			    .detail("SSGetKeyLatency90", it.second->SSgetKeyLatency.percentile(0.90))
			    .detail("SSGetKeyLatency99", it.second->SSgetKeyLatency.percentile(0.99));

			tssEv.detail("MeanTSSGetKeyLatency", it.second->TSSgetKeyLatency.mean())
			    .detail("MedianTSSGetKeyLatency", it.second->TSSgetKeyLatency.median())
			    .detail("TSSGetKeyLatency90", it.second->TSSgetKeyLatency.percentile(0.90))
			    .detail("TSSGetKeyLatency99", it.second->TSSgetKeyLatency.percentile(0.99));

			tssEv.detail("MeanSSGetKeyValuesLatency", it.second->SSgetKeyValuesLatency.mean())
			    .detail("MedianSSGetKeyValuesLatency", it.second->SSgetKeyValuesLatency.median())
			    .detail("SSGetKeyValuesLatency90", it.second->SSgetKeyValuesLatency.percentile(0.90))
			    .detail("SSGetKeyValuesLatency99", it.second->SSgetKeyValuesLatency.percentile(0.99));

			tssEv.detail("MeanTSSGetKeyValuesLatency", it.second->TSSgetKeyValuesLatency.mean())
			    .detail("MedianTSSGetKeyValuesLatency", it.second->TSSgetKeyValuesLatency.median())
			    .detail("TSSGetKeyValuesLatency90", it.second->TSSgetKeyValuesLatency.percentile(0.90))
			    .detail("TSSGetKeyValuesLatency99", it.second->TSSgetKeyValuesLatency.percentile(0.99));

			it.second->clear();
		}

		lastLogged = now();
	}
}

struct TrInfoChunk {
	ValueRef value;
	Key key;
};

ACTOR static Future<Void> transactionInfoCommitActor(Transaction* tr, std::vector<TrInfoChunk>* chunks) {
	state const Key clientLatencyAtomicCtr = CLIENT_LATENCY_INFO_CTR_PREFIX.withPrefix(fdbClientInfoPrefixRange.begin);
	state int retryCount = 0;
	loop {
		try {
			tr->reset();
			tr->setOption(FDBTransactionOptions::ACCESS_SYSTEM_KEYS);
			tr->setOption(FDBTransactionOptions::LOCK_AWARE);
			state Future<Standalone<StringRef>> vstamp = tr->getVersionstamp();
			int64_t numCommitBytes = 0;
			for (auto& chunk : *chunks) {
				tr->atomicOp(chunk.key, chunk.value, MutationRef::SetVersionstampedKey);
				numCommitBytes += chunk.key.size() + chunk.value.size() -
				                  4; // subtract number of bytes of key that denotes verstion stamp index
			}
			tr->atomicOp(clientLatencyAtomicCtr, StringRef((uint8_t*)&numCommitBytes, 8), MutationRef::AddValue);
			wait(tr->commit());
			return Void();
		} catch (Error& e) {
			retryCount++;
			if (retryCount == 10)
				throw;
			wait(tr->onError(e));
		}
	}
}

ACTOR static Future<Void> delExcessClntTxnEntriesActor(Transaction* tr, int64_t clientTxInfoSizeLimit) {
	state const Key clientLatencyName = CLIENT_LATENCY_INFO_PREFIX.withPrefix(fdbClientInfoPrefixRange.begin);
	state const Key clientLatencyAtomicCtr = CLIENT_LATENCY_INFO_CTR_PREFIX.withPrefix(fdbClientInfoPrefixRange.begin);
	TraceEvent(SevInfo, "DelExcessClntTxnEntriesCalled").log();
	loop {
		try {
			tr->reset();
			tr->setOption(FDBTransactionOptions::ACCESS_SYSTEM_KEYS);
			tr->setOption(FDBTransactionOptions::LOCK_AWARE);
			Optional<Value> ctrValue = wait(tr->get(KeyRef(clientLatencyAtomicCtr), Snapshot::True));
			if (!ctrValue.present()) {
				TraceEvent(SevInfo, "NumClntTxnEntriesNotFound").log();
				return Void();
			}
			state int64_t txInfoSize = 0;
			ASSERT(ctrValue.get().size() == sizeof(int64_t));
			memcpy(&txInfoSize, ctrValue.get().begin(), ctrValue.get().size());
			if (txInfoSize < clientTxInfoSizeLimit)
				return Void();
			int getRangeByteLimit = (txInfoSize - clientTxInfoSizeLimit) < CLIENT_KNOBS->TRANSACTION_SIZE_LIMIT
			                            ? (txInfoSize - clientTxInfoSizeLimit)
			                            : CLIENT_KNOBS->TRANSACTION_SIZE_LIMIT;
			GetRangeLimits limit(GetRangeLimits::ROW_LIMIT_UNLIMITED, getRangeByteLimit);
			RangeResult txEntries =
			    wait(tr->getRange(KeyRangeRef(clientLatencyName, strinc(clientLatencyName)), limit));
			state int64_t numBytesToDel = 0;
			KeyRef endKey;
			for (auto& kv : txEntries) {
				endKey = kv.key;
				numBytesToDel += kv.key.size() + kv.value.size();
				if (txInfoSize - numBytesToDel <= clientTxInfoSizeLimit)
					break;
			}
			if (numBytesToDel) {
				tr->clear(KeyRangeRef(txEntries[0].key, strinc(endKey)));
				TraceEvent(SevInfo, "DeletingExcessCntTxnEntries").detail("BytesToBeDeleted", numBytesToDel);
				int64_t bytesDel = -numBytesToDel;
				tr->atomicOp(clientLatencyAtomicCtr, StringRef((uint8_t*)&bytesDel, 8), MutationRef::AddValue);
				wait(tr->commit());
			}
			if (txInfoSize - numBytesToDel <= clientTxInfoSizeLimit)
				return Void();
		} catch (Error& e) {
			wait(tr->onError(e));
		}
	}
}

// Delref and addref self to give self a chance to get destroyed.
ACTOR static Future<Void> refreshTransaction(DatabaseContext* self, Transaction* tr) {
	*tr = Transaction();
	wait(delay(0)); // Give ourselves the chance to get cancelled if self was destroyed
	*tr = Transaction(Database(Reference<DatabaseContext>::addRef(self)));
	return Void();
}

// The reason for getting a pointer to DatabaseContext instead of a reference counted object is because reference
// counting will increment reference count for DatabaseContext which holds the future of this actor. This creates a
// cyclic reference and hence this actor and Database object will not be destroyed at all.
ACTOR static Future<Void> clientStatusUpdateActor(DatabaseContext* cx) {
	state const std::string clientLatencyName =
	    CLIENT_LATENCY_INFO_PREFIX.withPrefix(fdbClientInfoPrefixRange.begin).toString();
	state Transaction tr;
	state std::vector<TrInfoChunk> commitQ;
	state int txBytes = 0;

	loop {
		// Need to make sure that we eventually destroy tr. We can't rely on getting cancelled to do this because of
		// the cyclic reference to self.
		wait(refreshTransaction(cx, &tr));
		try {
			ASSERT(cx->clientStatusUpdater.outStatusQ.empty());
			cx->clientStatusUpdater.inStatusQ.swap(cx->clientStatusUpdater.outStatusQ);
			// Split Transaction Info into chunks
			state std::vector<TrInfoChunk> trChunksQ;
			for (auto& entry : cx->clientStatusUpdater.outStatusQ) {
				auto& bw = entry.second;
				int64_t value_size_limit = BUGGIFY
				                               ? deterministicRandom()->randomInt(1e3, CLIENT_KNOBS->VALUE_SIZE_LIMIT)
				                               : CLIENT_KNOBS->VALUE_SIZE_LIMIT;
				int num_chunks = (bw.getLength() + value_size_limit - 1) / value_size_limit;
				std::string random_id = deterministicRandom()->randomAlphaNumeric(16);
				std::string user_provided_id = entry.first.size() ? entry.first + "/" : "";
				for (int i = 0; i < num_chunks; i++) {
					TrInfoChunk chunk;
					BinaryWriter chunkBW(Unversioned());
					chunkBW << bigEndian32(i + 1) << bigEndian32(num_chunks);
					chunk.key = KeyRef(clientLatencyName + std::string(10, '\x00') + "/" + random_id + "/" +
					                   chunkBW.toValue().toString() + "/" + user_provided_id + std::string(4, '\x00'));
					int32_t pos = littleEndian32(clientLatencyName.size());
					memcpy(mutateString(chunk.key) + chunk.key.size() - sizeof(int32_t), &pos, sizeof(int32_t));
					if (i == num_chunks - 1) {
						chunk.value = ValueRef(static_cast<uint8_t*>(bw.getData()) + (i * value_size_limit),
						                       bw.getLength() - (i * value_size_limit));
					} else {
						chunk.value =
						    ValueRef(static_cast<uint8_t*>(bw.getData()) + (i * value_size_limit), value_size_limit);
					}
					trChunksQ.push_back(std::move(chunk));
				}
			}

			// Commit the chunks splitting into different transactions if needed
			state int64_t dataSizeLimit =
			    BUGGIFY ? deterministicRandom()->randomInt(200e3, 1.5 * CLIENT_KNOBS->TRANSACTION_SIZE_LIMIT)
			            : 0.8 * CLIENT_KNOBS->TRANSACTION_SIZE_LIMIT;
			state std::vector<TrInfoChunk>::iterator tracking_iter = trChunksQ.begin();
			ASSERT(commitQ.empty() && (txBytes == 0));
			loop {
				state std::vector<TrInfoChunk>::iterator iter = tracking_iter;
				txBytes = 0;
				commitQ.clear();
				try {
					while (iter != trChunksQ.end()) {
						if (iter->value.size() + iter->key.size() + txBytes > dataSizeLimit) {
							wait(transactionInfoCommitActor(&tr, &commitQ));
							tracking_iter = iter;
							commitQ.clear();
							txBytes = 0;
						}
						commitQ.push_back(*iter);
						txBytes += iter->value.size() + iter->key.size();
						++iter;
					}
					if (!commitQ.empty()) {
						wait(transactionInfoCommitActor(&tr, &commitQ));
						commitQ.clear();
						txBytes = 0;
					}
					break;
				} catch (Error& e) {
					if (e.code() == error_code_transaction_too_large) {
						dataSizeLimit /= 2;
						ASSERT(dataSizeLimit >= CLIENT_KNOBS->VALUE_SIZE_LIMIT + CLIENT_KNOBS->KEY_SIZE_LIMIT);
					} else {
						TraceEvent(SevWarnAlways, "ClientTrInfoErrorCommit").error(e).detail("TxBytes", txBytes);
						commitQ.clear();
						txBytes = 0;
						throw;
					}
				}
			}
			cx->clientStatusUpdater.outStatusQ.clear();
			wait(GlobalConfig::globalConfig().onInitialized());
			double sampleRate = GlobalConfig::globalConfig().get<double>(fdbClientInfoTxnSampleRate,
			                                                             std::numeric_limits<double>::infinity());
			double clientSamplingProbability =
			    std::isinf(sampleRate) ? CLIENT_KNOBS->CSI_SAMPLING_PROBABILITY : sampleRate;
			int64_t sizeLimit = GlobalConfig::globalConfig().get<int64_t>(fdbClientInfoTxnSizeLimit, -1);
			int64_t clientTxnInfoSizeLimit = sizeLimit == -1 ? CLIENT_KNOBS->CSI_SIZE_LIMIT : sizeLimit;
			if (!trChunksQ.empty() && deterministicRandom()->random01() < clientSamplingProbability)
				wait(delExcessClntTxnEntriesActor(&tr, clientTxnInfoSizeLimit));

			wait(delay(CLIENT_KNOBS->CSI_STATUS_DELAY));
		} catch (Error& e) {
			if (e.code() == error_code_actor_cancelled) {
				throw;
			}
			cx->clientStatusUpdater.outStatusQ.clear();
			TraceEvent(SevWarnAlways, "UnableToWriteClientStatus").error(e);
			wait(delay(10.0));
		}
	}
}

ACTOR Future<Void> assertFailure(GrvProxyInterface remote, Future<ErrorOr<GetReadVersionReply>> reply) {
	try {
		ErrorOr<GetReadVersionReply> res = wait(reply);
		if (!res.isError()) {
			TraceEvent(SevError, "GotStaleReadVersion")
			    .detail("Remote", remote.getConsistentReadVersion.getEndpoint().addresses.address.toString())
			    .detail("Provisional", remote.provisional)
			    .detail("ReadVersion", res.get().version);
			ASSERT_WE_THINK(false);
		}
	} catch (Error& e) {
		if (e.code() == error_code_actor_cancelled) {
			throw;
		}
		// we want this to fail -- so getting here is good, we'll just ignore the error.
	}
	return Void();
}

Future<Void> attemptGRVFromOldProxies(std::vector<GrvProxyInterface> oldProxies,
                                      std::vector<GrvProxyInterface> newProxies) {
	Span span(deterministicRandom()->randomUniqueID(), "VerifyCausalReadRisky"_loc);
	std::vector<Future<Void>> replies;
	replies.reserve(oldProxies.size());
	GetReadVersionRequest req(
	    span.context, 1, TransactionPriority::IMMEDIATE, GetReadVersionRequest::FLAG_CAUSAL_READ_RISKY);
	TraceEvent evt("AttemptGRVFromOldProxies");
	evt.detail("NumOldProxies", oldProxies.size()).detail("NumNewProxies", newProxies.size());
	auto traceProxies = [&](std::vector<GrvProxyInterface>& proxies, std::string const& key) {
		for (int i = 0; i < proxies.size(); ++i) {
			auto k = key + std::to_string(i);
			evt.detail(k.c_str(), proxies[i].id());
		}
	};
	traceProxies(oldProxies, "OldProxy"s);
	traceProxies(newProxies, "NewProxy"s);
	evt.log();
	for (auto& i : oldProxies) {
		req.reply = ReplyPromise<GetReadVersionReply>();
		replies.push_back(assertFailure(i, i.getConsistentReadVersion.tryGetReply(req)));
	}
	return waitForAll(replies);
}

ACTOR static Future<Void> monitorProxiesChange(DatabaseContext* cx,
                                               Reference<AsyncVar<ClientDBInfo> const> clientDBInfo,
                                               AsyncTrigger* triggerVar) {
	state std::vector<CommitProxyInterface> curCommitProxies;
	state std::vector<GrvProxyInterface> curGrvProxies;
	state ActorCollection actors(false);
	curCommitProxies = clientDBInfo->get().commitProxies;
	curGrvProxies = clientDBInfo->get().grvProxies;

	loop {
		choose {
			when(wait(clientDBInfo->onChange())) {
				if (clientDBInfo->get().commitProxies != curCommitProxies ||
				    clientDBInfo->get().grvProxies != curGrvProxies) {
					// This condition is a bit complicated. Here we want to verify that we're unable to receive a read
					// version from a proxy of an old generation after a successful recovery. The conditions are:
					// 1. We only do this with a configured probability.
					// 2. If the old set of Grv proxies is empty, there's nothing to do
					// 3. If the new set of Grv proxies is empty, it means the recovery is not complete. So if an old
					//    Grv proxy still gives out read versions, this would be correct behavior.
					// 4. If we see a provisional proxy, it means the recovery didn't complete yet, so the same as (3)
					//    applies.
					if (deterministicRandom()->random01() < cx->verifyCausalReadsProp && !curGrvProxies.empty() &&
					    !clientDBInfo->get().grvProxies.empty() && !clientDBInfo->get().grvProxies[0].provisional) {
						actors.add(attemptGRVFromOldProxies(curGrvProxies, clientDBInfo->get().grvProxies));
					}
					curCommitProxies = clientDBInfo->get().commitProxies;
					curGrvProxies = clientDBInfo->get().grvProxies;
					triggerVar->trigger();
				}
			}
			when(wait(actors.getResult())) { UNSTOPPABLE_ASSERT(false); }
		}
	}
}

void updateLocationCacheWithCaches(DatabaseContext* self,
                                   const std::map<UID, StorageServerInterface>& removed,
                                   const std::map<UID, StorageServerInterface>& added) {
	// TODO: this needs to be more clever in the future
	auto ranges = self->locationCache.ranges();
	for (auto iter = ranges.begin(); iter != ranges.end(); ++iter) {
		if (iter->value() && iter->value()->hasCaches) {
			auto& val = iter->value();
			std::vector<Reference<ReferencedInterface<StorageServerInterface>>> interfaces;
			interfaces.reserve(val->size() - removed.size() + added.size());
			for (int i = 0; i < val->size(); ++i) {
				const auto& interf = (*val)[i];
				if (removed.count(interf->interf.id()) == 0) {
					interfaces.emplace_back(interf);
				}
			}
			for (const auto& p : added) {
				interfaces.push_back(makeReference<ReferencedInterface<StorageServerInterface>>(p.second));
			}
			iter->value() = makeReference<LocationInfo>(interfaces, true);
		}
	}
}

Reference<LocationInfo> addCaches(const Reference<LocationInfo>& loc,
                                  const std::vector<Reference<ReferencedInterface<StorageServerInterface>>>& other) {
	std::vector<Reference<ReferencedInterface<StorageServerInterface>>> interfaces;
	interfaces.reserve(loc->size() + other.size());
	for (int i = 0; i < loc->size(); ++i) {
		interfaces.emplace_back((*loc)[i]);
	}
	interfaces.insert(interfaces.end(), other.begin(), other.end());
	return makeReference<LocationInfo>(interfaces, true);
}

ACTOR Future<Void> updateCachedRanges(DatabaseContext* self, std::map<UID, StorageServerInterface>* cacheServers) {
	state Transaction tr;
	state Value trueValue = storageCacheValue(std::vector<uint16_t>{ 0 });
	state Value falseValue = storageCacheValue(std::vector<uint16_t>{});
	try {
		loop {
			// Need to make sure that we eventually destroy tr. We can't rely on getting cancelled to do this because of
			// the cyclic reference to self.
			tr = Transaction();
			wait(delay(0)); // Give ourselves the chance to get cancelled if self was destroyed
			wait(brokenPromiseToNever(self->updateCache.onTrigger())); // brokenPromiseToNever because self might get
			                                                           // destroyed elsewhere while we're waiting here.
			tr = Transaction(Database(Reference<DatabaseContext>::addRef(self)));
			tr.setOption(FDBTransactionOptions::ACCESS_SYSTEM_KEYS);
			tr.setOption(FDBTransactionOptions::READ_LOCK_AWARE);
			try {
				RangeResult range = wait(tr.getRange(storageCacheKeys, CLIENT_KNOBS->TOO_MANY));
				ASSERT(!range.more);
				std::vector<Reference<ReferencedInterface<StorageServerInterface>>> cacheInterfaces;
				cacheInterfaces.reserve(cacheServers->size());
				for (const auto& p : *cacheServers) {
					cacheInterfaces.push_back(makeReference<ReferencedInterface<StorageServerInterface>>(p.second));
				}
				bool currCached = false;
				KeyRef begin, end;
				for (const auto& kv : range) {
					// These booleans have to flip consistently
					ASSERT(currCached == (kv.value == falseValue));
					if (kv.value == trueValue) {
						begin = kv.key.substr(storageCacheKeys.begin.size());
						currCached = true;
					} else {
						currCached = false;
						end = kv.key.substr(storageCacheKeys.begin.size());
						KeyRangeRef cachedRange{ begin, end };
						auto ranges = self->locationCache.containedRanges(cachedRange);
						KeyRef containedRangesBegin, containedRangesEnd, prevKey;
						if (!ranges.empty()) {
							containedRangesBegin = ranges.begin().range().begin;
						}
						for (auto iter = ranges.begin(); iter != ranges.end(); ++iter) {
							containedRangesEnd = iter->range().end;
							if (iter->value() && !iter->value()->hasCaches) {
								iter->value() = addCaches(iter->value(), cacheInterfaces);
							}
						}
						auto iter = self->locationCache.rangeContaining(begin);
						if (iter->value() && !iter->value()->hasCaches) {
							if (end >= iter->range().end) {
								Key endCopy = iter->range().end; // Copy because insertion invalidates iterator
								self->locationCache.insert(KeyRangeRef{ begin, endCopy },
								                           addCaches(iter->value(), cacheInterfaces));
							} else {
								self->locationCache.insert(KeyRangeRef{ begin, end },
								                           addCaches(iter->value(), cacheInterfaces));
							}
						}
						iter = self->locationCache.rangeContainingKeyBefore(end);
						if (iter->value() && !iter->value()->hasCaches) {
							Key beginCopy = iter->range().begin; // Copy because insertion invalidates iterator
							self->locationCache.insert(KeyRangeRef{ beginCopy, end },
							                           addCaches(iter->value(), cacheInterfaces));
						}
					}
				}
				wait(delay(2.0)); // we want to wait at least some small amount of time before
				// updating this list again
			} catch (Error& e) {
				wait(tr.onError(e));
			}
		}
	} catch (Error& e) {
		TraceEvent(SevError, "UpdateCachedRangesFailed").error(e);
		throw;
	}
}

// The reason for getting a pointer to DatabaseContext instead of a reference counted object is because reference
// counting will increment reference count for DatabaseContext which holds the future of this actor. This creates a
// cyclic reference and hence this actor and Database object will not be destroyed at all.
ACTOR Future<Void> monitorCacheList(DatabaseContext* self) {
	state Transaction tr;
	state std::map<UID, StorageServerInterface> cacheServerMap;
	state Future<Void> updateRanges = updateCachedRanges(self, &cacheServerMap);
	// if no caches are configured, we don't want to run this actor at all
	// so we just wait for the first trigger from a storage server
	wait(self->updateCache.onTrigger());
	try {
		loop {
			// Need to make sure that we eventually destroy tr. We can't rely on getting cancelled to do this because of
			// the cyclic reference to self.
			wait(refreshTransaction(self, &tr));
			try {
				RangeResult cacheList = wait(tr.getRange(storageCacheServerKeys, CLIENT_KNOBS->TOO_MANY));
				ASSERT(!cacheList.more);
				bool hasChanges = false;
				std::map<UID, StorageServerInterface> allCacheServers;
				for (auto kv : cacheList) {
					auto ssi = BinaryReader::fromStringRef<StorageServerInterface>(kv.value, IncludeVersion());
					allCacheServers.emplace(ssi.id(), ssi);
				}
				std::map<UID, StorageServerInterface> newCacheServers;
				std::map<UID, StorageServerInterface> deletedCacheServers;
				std::set_difference(allCacheServers.begin(),
				                    allCacheServers.end(),
				                    cacheServerMap.begin(),
				                    cacheServerMap.end(),
				                    std::insert_iterator<std::map<UID, StorageServerInterface>>(
				                        newCacheServers, newCacheServers.begin()));
				std::set_difference(cacheServerMap.begin(),
				                    cacheServerMap.end(),
				                    allCacheServers.begin(),
				                    allCacheServers.end(),
				                    std::insert_iterator<std::map<UID, StorageServerInterface>>(
				                        deletedCacheServers, deletedCacheServers.begin()));
				hasChanges = !(newCacheServers.empty() && deletedCacheServers.empty());
				if (hasChanges) {
					updateLocationCacheWithCaches(self, deletedCacheServers, newCacheServers);
				}
				cacheServerMap = std::move(allCacheServers);
				wait(delay(5.0));
			} catch (Error& e) {
				wait(tr.onError(e));
			}
		}
	} catch (Error& e) {
		TraceEvent(SevError, "MonitorCacheListFailed").error(e);
		throw;
	}
}

ACTOR static Future<Void> handleTssMismatches(DatabaseContext* cx) {
	state Reference<ReadYourWritesTransaction> tr;
	state KeyBackedMap<UID, UID> tssMapDB = KeyBackedMap<UID, UID>(tssMappingKeys.begin);
	state KeyBackedMap<Tuple, std::string> tssMismatchDB = KeyBackedMap<Tuple, std::string>(tssMismatchKeys.begin);
	loop {
		// <tssid, list of detailed mismatch data>
		state std::pair<UID, std::vector<DetailedTSSMismatch>> data = waitNext(cx->tssMismatchStream.getFuture());
		// find ss pair id so we can remove it from the mapping
		state UID tssPairID;
		bool found = false;
		for (const auto& it : cx->tssMapping) {
			if (it.second.id() == data.first) {
				tssPairID = it.first;
				found = true;
				break;
			}
		}
		if (found) {
			state bool quarantine = CLIENT_KNOBS->QUARANTINE_TSS_ON_MISMATCH;
			TraceEvent(SevWarnAlways, quarantine ? "TSS_QuarantineMismatch" : "TSS_KillMismatch")
			    .detail("TSSID", data.first.toString());
			TEST(quarantine); // Quarantining TSS because it got mismatch
			TEST(!quarantine); // Killing TSS because it got mismatch

			tr = makeReference<ReadYourWritesTransaction>(Database(Reference<DatabaseContext>::addRef(cx)));
			state int tries = 0;
			loop {
				try {
					tr->setOption(FDBTransactionOptions::PRIORITY_SYSTEM_IMMEDIATE);
					tr->setOption(FDBTransactionOptions::ACCESS_SYSTEM_KEYS);
					if (quarantine) {
						tr->set(tssQuarantineKeyFor(data.first), LiteralStringRef(""));
					} else {
						tr->clear(serverTagKeyFor(data.first));
					}
					tssMapDB.erase(tr, tssPairID);

					for (const DetailedTSSMismatch& d : data.second) {
						// <tssid, time, mismatchid> -> mismatch data
						tssMismatchDB.set(
						    tr,
						    Tuple().append(data.first.toString()).append(d.timestamp).append(d.mismatchId.toString()),
						    d.traceString);
					}

					wait(tr->commit());

					break;
				} catch (Error& e) {
					wait(tr->onError(e));
				}
				tries++;
				if (tries > 10) {
					// Give up, it'll get another mismatch or a human will investigate eventually
					TraceEvent("TSS_MismatchGaveUp").detail("TSSID", data.first.toString());
					break;
				}
			}
			// clear out txn so that the extra DatabaseContext ref gets decref'd and we can free cx
			tr = makeReference<ReadYourWritesTransaction>();
		} else {
			TEST(true); // Not handling TSS with mismatch because it's already gone
		}
	}
}

ACTOR static Future<HealthMetrics> getHealthMetricsActor(DatabaseContext* cx, bool detailed) {
	if (now() - cx->healthMetricsLastUpdated < CLIENT_KNOBS->AGGREGATE_HEALTH_METRICS_MAX_STALENESS) {
		if (detailed) {
			return cx->healthMetrics;
		} else {
			HealthMetrics result;
			result.update(cx->healthMetrics, false, false);
			return result;
		}
	}
	state bool sendDetailedRequest =
	    detailed && now() - cx->detailedHealthMetricsLastUpdated > CLIENT_KNOBS->DETAILED_HEALTH_METRICS_MAX_STALENESS;
	loop {
		choose {
			when(wait(cx->onProxiesChanged())) {}
			when(GetHealthMetricsReply rep = wait(basicLoadBalance(cx->getGrvProxies(false),
			                                                       &GrvProxyInterface::getHealthMetrics,
			                                                       GetHealthMetricsRequest(sendDetailedRequest)))) {
				cx->healthMetrics.update(rep.healthMetrics, detailed, true);
				if (detailed) {
					cx->healthMetricsLastUpdated = now();
					cx->detailedHealthMetricsLastUpdated = now();
					return cx->healthMetrics;
				} else {
					cx->healthMetricsLastUpdated = now();
					HealthMetrics result;
					result.update(cx->healthMetrics, false, false);
					return result;
				}
			}
		}
	}
}

Future<HealthMetrics> DatabaseContext::getHealthMetrics(bool detailed = false) {
	return getHealthMetricsActor(this, detailed);
}

void DatabaseContext::registerSpecialKeySpaceModule(SpecialKeySpace::MODULE module,
                                                    SpecialKeySpace::IMPLTYPE type,
                                                    std::unique_ptr<SpecialKeyRangeReadImpl>&& impl) {
	specialKeySpace->registerKeyRange(module, type, impl->getKeyRange(), impl.get());
	specialKeySpaceModules.push_back(std::move(impl));
}

ACTOR Future<RangeResult> getWorkerInterfaces(Reference<ClusterConnectionFile> clusterFile);
ACTOR Future<Optional<Value>> getJSON(Database db);

struct WorkerInterfacesSpecialKeyImpl : SpecialKeyRangeReadImpl {
	Future<RangeResult> getRange(ReadYourWritesTransaction* ryw, KeyRangeRef kr) const override {
		if (ryw->getDatabase().getPtr() && ryw->getDatabase()->getConnectionFile()) {
			Key prefix = Key(getKeyRange().begin);
			return map(getWorkerInterfaces(ryw->getDatabase()->getConnectionFile()),
			           [prefix = prefix, kr = KeyRange(kr)](const RangeResult& in) {
				           RangeResult result;
				           for (const auto& [k_, v] : in) {
					           auto k = k_.withPrefix(prefix);
					           if (kr.contains(k))
						           result.push_back_deep(result.arena(), KeyValueRef(k, v));
				           }

				           std::sort(result.begin(), result.end(), KeyValueRef::OrderByKey{});
				           return result;
			           });
		} else {
			return RangeResult();
		}
	}

	explicit WorkerInterfacesSpecialKeyImpl(KeyRangeRef kr) : SpecialKeyRangeReadImpl(kr) {}
};

struct SingleSpecialKeyImpl : SpecialKeyRangeReadImpl {
	Future<RangeResult> getRange(ReadYourWritesTransaction* ryw, KeyRangeRef kr) const override {
		ASSERT(kr.contains(k));
		return map(f(ryw), [k = k](Optional<Value> v) {
			RangeResult result;
			if (v.present()) {
				result.push_back_deep(result.arena(), KeyValueRef(k, v.get()));
			}
			return result;
		});
	}

	SingleSpecialKeyImpl(KeyRef k, const std::function<Future<Optional<Value>>(ReadYourWritesTransaction*)>& f)
	  : SpecialKeyRangeReadImpl(singleKeyRange(k)), k(k), f(f) {}

private:
	Key k;
	std::function<Future<Optional<Value>>(ReadYourWritesTransaction*)> f;
};

class HealthMetricsRangeImpl : public SpecialKeyRangeAsyncImpl {
public:
	explicit HealthMetricsRangeImpl(KeyRangeRef kr);
	Future<RangeResult> getRange(ReadYourWritesTransaction* ryw, KeyRangeRef kr) const override;
};

static RangeResult healthMetricsToKVPairs(const HealthMetrics& metrics, KeyRangeRef kr) {
	RangeResult result;
	if (CLIENT_BUGGIFY)
		return result;
	if (kr.contains(LiteralStringRef("\xff\xff/metrics/health/aggregate")) && metrics.worstStorageDurabilityLag != 0) {
		json_spirit::mObject statsObj;
		statsObj["batch_limited"] = metrics.batchLimited;
		statsObj["tps_limit"] = metrics.tpsLimit;
		statsObj["worst_storage_durability_lag"] = metrics.worstStorageDurabilityLag;
		statsObj["limiting_storage_durability_lag"] = metrics.limitingStorageDurabilityLag;
		statsObj["worst_storage_queue"] = metrics.worstStorageQueue;
		statsObj["limiting_storage_queue"] = metrics.limitingStorageQueue;
		statsObj["worst_log_queue"] = metrics.worstTLogQueue;
		std::string statsString =
		    json_spirit::write_string(json_spirit::mValue(statsObj), json_spirit::Output_options::raw_utf8);
		ValueRef bytes(result.arena(), statsString);
		result.push_back(result.arena(), KeyValueRef(LiteralStringRef("\xff\xff/metrics/health/aggregate"), bytes));
	}
	// tlog stats
	{
		int phase = 0; // Avoid comparing twice per loop iteration
		for (const auto& [uid, logStats] : metrics.tLogQueue) {
			StringRef k{
				StringRef(uid.toString()).withPrefix(LiteralStringRef("\xff\xff/metrics/health/log/"), result.arena())
			};
			if (phase == 0 && k >= kr.begin) {
				phase = 1;
			}
			if (phase == 1) {
				if (k < kr.end) {
					json_spirit::mObject statsObj;
					statsObj["log_queue"] = logStats;
					std::string statsString =
					    json_spirit::write_string(json_spirit::mValue(statsObj), json_spirit::Output_options::raw_utf8);
					ValueRef bytes(result.arena(), statsString);
					result.push_back(result.arena(), KeyValueRef(k, bytes));
				} else {
					break;
				}
			}
		}
	}
	// Storage stats
	{
		int phase = 0; // Avoid comparing twice per loop iteration
		for (const auto& [uid, storageStats] : metrics.storageStats) {
			StringRef k{ StringRef(uid.toString())
				             .withPrefix(LiteralStringRef("\xff\xff/metrics/health/storage/"), result.arena()) };
			if (phase == 0 && k >= kr.begin) {
				phase = 1;
			}
			if (phase == 1) {
				if (k < kr.end) {
					json_spirit::mObject statsObj;
					statsObj["storage_durability_lag"] = storageStats.storageDurabilityLag;
					statsObj["storage_queue"] = storageStats.storageQueue;
					statsObj["cpu_usage"] = storageStats.cpuUsage;
					statsObj["disk_usage"] = storageStats.diskUsage;
					std::string statsString =
					    json_spirit::write_string(json_spirit::mValue(statsObj), json_spirit::Output_options::raw_utf8);
					ValueRef bytes(result.arena(), statsString);
					result.push_back(result.arena(), KeyValueRef(k, bytes));
				} else {
					break;
				}
			}
		}
	}
	return result;
}

ACTOR static Future<RangeResult> healthMetricsGetRangeActor(ReadYourWritesTransaction* ryw, KeyRangeRef kr) {
	HealthMetrics metrics = wait(ryw->getDatabase()->getHealthMetrics(
	    /*detailed ("per process")*/ kr.intersects(KeyRangeRef(LiteralStringRef("\xff\xff/metrics/health/storage/"),
	                                                           LiteralStringRef("\xff\xff/metrics/health/storage0"))) ||
	    kr.intersects(KeyRangeRef(LiteralStringRef("\xff\xff/metrics/health/log/"),
	                              LiteralStringRef("\xff\xff/metrics/health/log0")))));
	return healthMetricsToKVPairs(metrics, kr);
}

HealthMetricsRangeImpl::HealthMetricsRangeImpl(KeyRangeRef kr) : SpecialKeyRangeAsyncImpl(kr) {}

Future<RangeResult> HealthMetricsRangeImpl::getRange(ReadYourWritesTransaction* ryw, KeyRangeRef kr) const {
	return healthMetricsGetRangeActor(ryw, kr);
}

DatabaseContext::DatabaseContext(Reference<AsyncVar<Reference<ClusterConnectionFile>>> connectionFile,
                                 Reference<AsyncVar<ClientDBInfo>> clientInfo,
                                 Reference<AsyncVar<Optional<ClientLeaderRegInterface>> const> coordinator,
                                 Future<Void> clientInfoMonitor,
                                 TaskPriority taskID,
                                 LocalityData const& clientLocality,
                                 EnableLocalityLoadBalance enableLocalityLoadBalance,
                                 LockAware lockAware,
                                 IsInternal internal,
                                 int apiVersion,
                                 IsSwitchable switchable)
  : lockAware(lockAware), switchable(switchable), connectionFile(connectionFile), proxyProvisional(false),
    clientLocality(clientLocality), enableLocalityLoadBalance(enableLocalityLoadBalance), internal(internal),
    cc("TransactionMetrics"), transactionReadVersions("ReadVersions", cc),
    transactionReadVersionsThrottled("ReadVersionsThrottled", cc),
    transactionReadVersionsCompleted("ReadVersionsCompleted", cc),
    transactionReadVersionBatches("ReadVersionBatches", cc),
    transactionBatchReadVersions("BatchPriorityReadVersions", cc),
    transactionDefaultReadVersions("DefaultPriorityReadVersions", cc),
    transactionImmediateReadVersions("ImmediatePriorityReadVersions", cc),
    transactionBatchReadVersionsCompleted("BatchPriorityReadVersionsCompleted", cc),
    transactionDefaultReadVersionsCompleted("DefaultPriorityReadVersionsCompleted", cc),
    transactionImmediateReadVersionsCompleted("ImmediatePriorityReadVersionsCompleted", cc),
    transactionLogicalReads("LogicalUncachedReads", cc), transactionPhysicalReads("PhysicalReadRequests", cc),
    transactionPhysicalReadsCompleted("PhysicalReadRequestsCompleted", cc),
    transactionGetKeyRequests("GetKeyRequests", cc), transactionGetValueRequests("GetValueRequests", cc),
    transactionGetRangeRequests("GetRangeRequests", cc),
    transactionGetRangeStreamRequests("GetRangeStreamRequests", cc), transactionWatchRequests("WatchRequests", cc),
    transactionGetAddressesForKeyRequests("GetAddressesForKeyRequests", cc), transactionBytesRead("BytesRead", cc),
    transactionKeysRead("KeysRead", cc), transactionMetadataVersionReads("MetadataVersionReads", cc),
    transactionCommittedMutations("CommittedMutations", cc),
    transactionCommittedMutationBytes("CommittedMutationBytes", cc), transactionSetMutations("SetMutations", cc),
    transactionClearMutations("ClearMutations", cc), transactionAtomicMutations("AtomicMutations", cc),
    transactionsCommitStarted("CommitStarted", cc), transactionsCommitCompleted("CommitCompleted", cc),
    transactionKeyServerLocationRequests("KeyServerLocationRequests", cc),
    transactionKeyServerLocationRequestsCompleted("KeyServerLocationRequestsCompleted", cc),
    transactionStatusRequests("StatusRequests", cc), transactionsTooOld("TooOld", cc),
    transactionsFutureVersions("FutureVersions", cc), transactionsNotCommitted("NotCommitted", cc),
    transactionsMaybeCommitted("MaybeCommitted", cc), transactionsResourceConstrained("ResourceConstrained", cc),
    transactionsProcessBehind("ProcessBehind", cc), transactionsThrottled("Throttled", cc),
    transactionsExpensiveClearCostEstCount("ExpensiveClearCostEstCount", cc),
    transactionGrvFullBatches("NumGrvFullBatches", cc), transactionGrvTimedOutBatches("NumGrvTimedOutBatches", cc),
    latencies(1000), readLatencies(1000), commitLatencies(1000), GRVLatencies(1000), mutationsPerCommit(1000),
    bytesPerCommit(1000), outstandingWatches(0), transactionTracingEnabled(true), taskID(taskID),
    clientInfo(clientInfo), clientInfoMonitor(clientInfoMonitor), coordinator(coordinator), apiVersion(apiVersion),
    mvCacheInsertLocation(0), healthMetricsLastUpdated(0), detailedHealthMetricsLastUpdated(0),
    smoothMidShardSize(CLIENT_KNOBS->SHARD_STAT_SMOOTH_AMOUNT),
    specialKeySpace(std::make_unique<SpecialKeySpace>(specialKeys.begin, specialKeys.end, /* test */ false)) {
	dbId = deterministicRandom()->randomUniqueID();
	connected = (clientInfo->get().commitProxies.size() && clientInfo->get().grvProxies.size())
	                ? Void()
	                : clientInfo->onChange();

	metadataVersionCache.resize(CLIENT_KNOBS->METADATA_VERSION_CACHE_SIZE);
	maxOutstandingWatches = CLIENT_KNOBS->DEFAULT_MAX_OUTSTANDING_WATCHES;

	snapshotRywEnabled = apiVersionAtLeast(300) ? 1 : 0;

	logger = databaseLogger(this);
	locationCacheSize = g_network->isSimulated() ? CLIENT_KNOBS->LOCATION_CACHE_EVICTION_SIZE_SIM
	                                             : CLIENT_KNOBS->LOCATION_CACHE_EVICTION_SIZE;

	getValueSubmitted.init(LiteralStringRef("NativeAPI.GetValueSubmitted"));
	getValueCompleted.init(LiteralStringRef("NativeAPI.GetValueCompleted"));

	monitorProxiesInfoChange = monitorProxiesChange(this, clientInfo, &proxiesChangeTrigger);
	tssMismatchHandler = handleTssMismatches(this);
	clientStatusUpdater.actor = clientStatusUpdateActor(this);
	cacheListMonitor = monitorCacheList(this);

	smoothMidShardSize.reset(CLIENT_KNOBS->INIT_MID_SHARD_BYTES);

	if (apiVersionAtLeast(700)) {
		registerSpecialKeySpaceModule(SpecialKeySpace::MODULE::ERRORMSG,
		                              SpecialKeySpace::IMPLTYPE::READONLY,
		                              std::make_unique<SingleSpecialKeyImpl>(
		                                  SpecialKeySpace::getModuleRange(SpecialKeySpace::MODULE::ERRORMSG).begin,
		                                  [](ReadYourWritesTransaction* ryw) -> Future<Optional<Value>> {
			                                  if (ryw->getSpecialKeySpaceErrorMsg().present())
				                                  return Optional<Value>(ryw->getSpecialKeySpaceErrorMsg().get());
			                                  else
				                                  return Optional<Value>();
		                                  }));
		registerSpecialKeySpaceModule(
		    SpecialKeySpace::MODULE::MANAGEMENT,
		    SpecialKeySpace::IMPLTYPE::READWRITE,
		    std::make_unique<ManagementCommandsOptionsImpl>(
		        KeyRangeRef(LiteralStringRef("options/"), LiteralStringRef("options0"))
		            .withPrefix(SpecialKeySpace::getModuleRange(SpecialKeySpace::MODULE::MANAGEMENT).begin)));
		registerSpecialKeySpaceModule(
		    SpecialKeySpace::MODULE::MANAGEMENT,
		    SpecialKeySpace::IMPLTYPE::READWRITE,
		    std::make_unique<ExcludeServersRangeImpl>(SpecialKeySpace::getManamentApiCommandRange("exclude")));
		registerSpecialKeySpaceModule(
		    SpecialKeySpace::MODULE::MANAGEMENT,
		    SpecialKeySpace::IMPLTYPE::READWRITE,
		    std::make_unique<FailedServersRangeImpl>(SpecialKeySpace::getManamentApiCommandRange("failed")));
		registerSpecialKeySpaceModule(SpecialKeySpace::MODULE::MANAGEMENT,
		                              SpecialKeySpace::IMPLTYPE::READWRITE,
		                              std::make_unique<ExcludedLocalitiesRangeImpl>(
		                                  SpecialKeySpace::getManamentApiCommandRange("excludedlocality")));
		registerSpecialKeySpaceModule(
		    SpecialKeySpace::MODULE::MANAGEMENT,
		    SpecialKeySpace::IMPLTYPE::READWRITE,
		    std::make_unique<FailedLocalitiesRangeImpl>(SpecialKeySpace::getManamentApiCommandRange("failedlocality")));
		registerSpecialKeySpaceModule(
		    SpecialKeySpace::MODULE::MANAGEMENT,
		    SpecialKeySpace::IMPLTYPE::READONLY,
		    std::make_unique<ExclusionInProgressRangeImpl>(
		        KeyRangeRef(LiteralStringRef("in_progress_exclusion/"), LiteralStringRef("in_progress_exclusion0"))
		            .withPrefix(SpecialKeySpace::getModuleRange(SpecialKeySpace::MODULE::MANAGEMENT).begin)));
		registerSpecialKeySpaceModule(
		    SpecialKeySpace::MODULE::CONFIGURATION,
		    SpecialKeySpace::IMPLTYPE::READWRITE,
		    std::make_unique<ProcessClassRangeImpl>(
		        KeyRangeRef(LiteralStringRef("process/class_type/"), LiteralStringRef("process/class_type0"))
		            .withPrefix(SpecialKeySpace::getModuleRange(SpecialKeySpace::MODULE::CONFIGURATION).begin)));
		registerSpecialKeySpaceModule(
		    SpecialKeySpace::MODULE::CONFIGURATION,
		    SpecialKeySpace::IMPLTYPE::READONLY,
		    std::make_unique<ProcessClassSourceRangeImpl>(
		        KeyRangeRef(LiteralStringRef("process/class_source/"), LiteralStringRef("process/class_source0"))
		            .withPrefix(SpecialKeySpace::getModuleRange(SpecialKeySpace::MODULE::CONFIGURATION).begin)));
		registerSpecialKeySpaceModule(
		    SpecialKeySpace::MODULE::MANAGEMENT,
		    SpecialKeySpace::IMPLTYPE::READWRITE,
		    std::make_unique<LockDatabaseImpl>(
		        singleKeyRange(LiteralStringRef("db_locked"))
		            .withPrefix(SpecialKeySpace::getModuleRange(SpecialKeySpace::MODULE::MANAGEMENT).begin)));
		registerSpecialKeySpaceModule(
		    SpecialKeySpace::MODULE::MANAGEMENT,
		    SpecialKeySpace::IMPLTYPE::READWRITE,
		    std::make_unique<ConsistencyCheckImpl>(
		        singleKeyRange(LiteralStringRef("consistency_check_suspended"))
		            .withPrefix(SpecialKeySpace::getModuleRange(SpecialKeySpace::MODULE::MANAGEMENT).begin)));
		registerSpecialKeySpaceModule(
		    SpecialKeySpace::MODULE::GLOBALCONFIG,
		    SpecialKeySpace::IMPLTYPE::READWRITE,
		    std::make_unique<GlobalConfigImpl>(SpecialKeySpace::getModuleRange(SpecialKeySpace::MODULE::GLOBALCONFIG)));
		registerSpecialKeySpaceModule(
		    SpecialKeySpace::MODULE::TRACING,
		    SpecialKeySpace::IMPLTYPE::READWRITE,
		    std::make_unique<TracingOptionsImpl>(SpecialKeySpace::getModuleRange(SpecialKeySpace::MODULE::TRACING)));
		registerSpecialKeySpaceModule(
		    SpecialKeySpace::MODULE::CONFIGURATION,
		    SpecialKeySpace::IMPLTYPE::READWRITE,
		    std::make_unique<CoordinatorsImpl>(
		        KeyRangeRef(LiteralStringRef("coordinators/"), LiteralStringRef("coordinators0"))
		            .withPrefix(SpecialKeySpace::getModuleRange(SpecialKeySpace::MODULE::CONFIGURATION).begin)));
		registerSpecialKeySpaceModule(
		    SpecialKeySpace::MODULE::MANAGEMENT,
		    SpecialKeySpace::IMPLTYPE::READONLY,
		    std::make_unique<CoordinatorsAutoImpl>(
		        singleKeyRange(LiteralStringRef("auto_coordinators"))
		            .withPrefix(SpecialKeySpace::getModuleRange(SpecialKeySpace::MODULE::MANAGEMENT).begin)));
		registerSpecialKeySpaceModule(
		    SpecialKeySpace::MODULE::MANAGEMENT,
		    SpecialKeySpace::IMPLTYPE::READWRITE,
		    std::make_unique<AdvanceVersionImpl>(
		        singleKeyRange(LiteralStringRef("min_required_commit_version"))
		            .withPrefix(SpecialKeySpace::getModuleRange(SpecialKeySpace::MODULE::MANAGEMENT).begin)));
		registerSpecialKeySpaceModule(
		    SpecialKeySpace::MODULE::MANAGEMENT,
		    SpecialKeySpace::IMPLTYPE::READWRITE,
		    std::make_unique<ClientProfilingImpl>(
		        KeyRangeRef(LiteralStringRef("profiling/"), LiteralStringRef("profiling0"))
		            .withPrefix(SpecialKeySpace::getModuleRange(SpecialKeySpace::MODULE::MANAGEMENT).begin)));
		registerSpecialKeySpaceModule(
		    SpecialKeySpace::MODULE::MANAGEMENT,
		    SpecialKeySpace::IMPLTYPE::READWRITE,
		    std::make_unique<MaintenanceImpl>(
		        KeyRangeRef(LiteralStringRef("maintenance/"), LiteralStringRef("maintenance0"))
		            .withPrefix(SpecialKeySpace::getModuleRange(SpecialKeySpace::MODULE::MANAGEMENT).begin)));
		registerSpecialKeySpaceModule(
		    SpecialKeySpace::MODULE::MANAGEMENT,
		    SpecialKeySpace::IMPLTYPE::READWRITE,
		    std::make_unique<DataDistributionImpl>(
		        KeyRangeRef(LiteralStringRef("data_distribution/"), LiteralStringRef("data_distribution0"))
		            .withPrefix(SpecialKeySpace::getModuleRange(SpecialKeySpace::MODULE::MANAGEMENT).begin)));
		registerSpecialKeySpaceModule(
		    SpecialKeySpace::MODULE::ACTORLINEAGE,
		    SpecialKeySpace::IMPLTYPE::READONLY,
		    std::make_unique<ActorLineageImpl>(SpecialKeySpace::getModuleRange(SpecialKeySpace::MODULE::ACTORLINEAGE)));
		registerSpecialKeySpaceModule(SpecialKeySpace::MODULE::ACTOR_PROFILER_CONF,
		                              SpecialKeySpace::IMPLTYPE::READWRITE,
		                              std::make_unique<ActorProfilerConf>(SpecialKeySpace::getModuleRange(
		                                  SpecialKeySpace::MODULE::ACTOR_PROFILER_CONF)));
	}
	if (apiVersionAtLeast(630)) {
		registerSpecialKeySpaceModule(SpecialKeySpace::MODULE::TRANSACTION,
		                              SpecialKeySpace::IMPLTYPE::READONLY,
		                              std::make_unique<ConflictingKeysImpl>(conflictingKeysRange));
		registerSpecialKeySpaceModule(SpecialKeySpace::MODULE::TRANSACTION,
		                              SpecialKeySpace::IMPLTYPE::READONLY,
		                              std::make_unique<ReadConflictRangeImpl>(readConflictRangeKeysRange));
		registerSpecialKeySpaceModule(SpecialKeySpace::MODULE::TRANSACTION,
		                              SpecialKeySpace::IMPLTYPE::READONLY,
		                              std::make_unique<WriteConflictRangeImpl>(writeConflictRangeKeysRange));
		registerSpecialKeySpaceModule(SpecialKeySpace::MODULE::METRICS,
		                              SpecialKeySpace::IMPLTYPE::READONLY,
		                              std::make_unique<DDStatsRangeImpl>(ddStatsRange));
		registerSpecialKeySpaceModule(
		    SpecialKeySpace::MODULE::METRICS,
		    SpecialKeySpace::IMPLTYPE::READONLY,
		    std::make_unique<HealthMetricsRangeImpl>(KeyRangeRef(LiteralStringRef("\xff\xff/metrics/health/"),
		                                                         LiteralStringRef("\xff\xff/metrics/health0"))));
		registerSpecialKeySpaceModule(
		    SpecialKeySpace::MODULE::WORKERINTERFACE,
		    SpecialKeySpace::IMPLTYPE::READONLY,
		    std::make_unique<WorkerInterfacesSpecialKeyImpl>(KeyRangeRef(
		        LiteralStringRef("\xff\xff/worker_interfaces/"), LiteralStringRef("\xff\xff/worker_interfaces0"))));
		registerSpecialKeySpaceModule(
		    SpecialKeySpace::MODULE::STATUSJSON,
		    SpecialKeySpace::IMPLTYPE::READONLY,
		    std::make_unique<SingleSpecialKeyImpl>(LiteralStringRef("\xff\xff/status/json"),
		                                           [](ReadYourWritesTransaction* ryw) -> Future<Optional<Value>> {
			                                           if (ryw->getDatabase().getPtr() &&
			                                               ryw->getDatabase()->getConnectionFile()) {
				                                           ++ryw->getDatabase()->transactionStatusRequests;
				                                           return getJSON(ryw->getDatabase());
			                                           } else {
				                                           return Optional<Value>();
			                                           }
		                                           }));
		registerSpecialKeySpaceModule(
		    SpecialKeySpace::MODULE::CLUSTERFILEPATH,
		    SpecialKeySpace::IMPLTYPE::READONLY,
		    std::make_unique<SingleSpecialKeyImpl>(
		        LiteralStringRef("\xff\xff/cluster_file_path"),
		        [](ReadYourWritesTransaction* ryw) -> Future<Optional<Value>> {
			        try {
				        if (ryw->getDatabase().getPtr() && ryw->getDatabase()->getConnectionFile()) {
					        Optional<Value> output = StringRef(ryw->getDatabase()->getConnectionFile()->getFilename());
					        return output;
				        }
			        } catch (Error& e) {
				        return e;
			        }
			        return Optional<Value>();
		        }));

		registerSpecialKeySpaceModule(
		    SpecialKeySpace::MODULE::CONNECTIONSTRING,
		    SpecialKeySpace::IMPLTYPE::READONLY,
		    std::make_unique<SingleSpecialKeyImpl>(
		        LiteralStringRef("\xff\xff/connection_string"),
		        [](ReadYourWritesTransaction* ryw) -> Future<Optional<Value>> {
			        try {
				        if (ryw->getDatabase().getPtr() && ryw->getDatabase()->getConnectionFile()) {
					        Reference<ClusterConnectionFile> f = ryw->getDatabase()->getConnectionFile();
					        Optional<Value> output = StringRef(f->getConnectionString().toString());
					        return output;
				        }
			        } catch (Error& e) {
				        return e;
			        }
			        return Optional<Value>();
		        }));
	}
	throttleExpirer = recurring([this]() { expireThrottles(); }, CLIENT_KNOBS->TAG_THROTTLE_EXPIRATION_INTERVAL);

	if (BUGGIFY) {
		DatabaseContext::debugUseTags = true;
	}
}

DatabaseContext::DatabaseContext(const Error& err)
  : deferredError(err), internal(IsInternal::False), cc("TransactionMetrics"),
    transactionReadVersions("ReadVersions", cc), transactionReadVersionsThrottled("ReadVersionsThrottled", cc),
    transactionReadVersionsCompleted("ReadVersionsCompleted", cc),
    transactionReadVersionBatches("ReadVersionBatches", cc),
    transactionBatchReadVersions("BatchPriorityReadVersions", cc),
    transactionDefaultReadVersions("DefaultPriorityReadVersions", cc),
    transactionImmediateReadVersions("ImmediatePriorityReadVersions", cc),
    transactionBatchReadVersionsCompleted("BatchPriorityReadVersionsCompleted", cc),
    transactionDefaultReadVersionsCompleted("DefaultPriorityReadVersionsCompleted", cc),
    transactionImmediateReadVersionsCompleted("ImmediatePriorityReadVersionsCompleted", cc),
    transactionLogicalReads("LogicalUncachedReads", cc), transactionPhysicalReads("PhysicalReadRequests", cc),
    transactionPhysicalReadsCompleted("PhysicalReadRequestsCompleted", cc),
    transactionGetKeyRequests("GetKeyRequests", cc), transactionGetValueRequests("GetValueRequests", cc),
    transactionGetRangeRequests("GetRangeRequests", cc),
    transactionGetRangeStreamRequests("GetRangeStreamRequests", cc), transactionWatchRequests("WatchRequests", cc),
    transactionGetAddressesForKeyRequests("GetAddressesForKeyRequests", cc), transactionBytesRead("BytesRead", cc),
    transactionKeysRead("KeysRead", cc), transactionMetadataVersionReads("MetadataVersionReads", cc),
    transactionCommittedMutations("CommittedMutations", cc),
    transactionCommittedMutationBytes("CommittedMutationBytes", cc), transactionSetMutations("SetMutations", cc),
    transactionClearMutations("ClearMutations", cc), transactionAtomicMutations("AtomicMutations", cc),
    transactionsCommitStarted("CommitStarted", cc), transactionsCommitCompleted("CommitCompleted", cc),
    transactionKeyServerLocationRequests("KeyServerLocationRequests", cc),
    transactionKeyServerLocationRequestsCompleted("KeyServerLocationRequestsCompleted", cc),
    transactionStatusRequests("StatusRequests", cc), transactionsTooOld("TooOld", cc),
    transactionsFutureVersions("FutureVersions", cc), transactionsNotCommitted("NotCommitted", cc),
    transactionsMaybeCommitted("MaybeCommitted", cc), transactionsResourceConstrained("ResourceConstrained", cc),
    transactionsProcessBehind("ProcessBehind", cc), transactionsThrottled("Throttled", cc),
    transactionsExpensiveClearCostEstCount("ExpensiveClearCostEstCount", cc),
    transactionGrvFullBatches("NumGrvFullBatches", cc), transactionGrvTimedOutBatches("NumGrvTimedOutBatches", cc),
    latencies(1000), readLatencies(1000), commitLatencies(1000), GRVLatencies(1000), mutationsPerCommit(1000),
    bytesPerCommit(1000), transactionTracingEnabled(true), smoothMidShardSize(CLIENT_KNOBS->SHARD_STAT_SMOOTH_AMOUNT) {}

// Static constructor used by server processes to create a DatabaseContext
// For internal (fdbserver) use only
Database DatabaseContext::create(Reference<AsyncVar<ClientDBInfo>> clientInfo,
                                 Future<Void> clientInfoMonitor,
                                 LocalityData clientLocality,
                                 EnableLocalityLoadBalance enableLocalityLoadBalance,
                                 TaskPriority taskID,
                                 LockAware lockAware,
                                 int apiVersion,
                                 IsSwitchable switchable) {
	return Database(new DatabaseContext(Reference<AsyncVar<Reference<ClusterConnectionFile>>>(),
	                                    clientInfo,
	                                    makeReference<AsyncVar<Optional<ClientLeaderRegInterface>>>(),
	                                    clientInfoMonitor,
	                                    taskID,
	                                    clientLocality,
	                                    enableLocalityLoadBalance,
	                                    lockAware,
	                                    IsInternal::True,
	                                    apiVersion,
	                                    switchable));
}

DatabaseContext::~DatabaseContext() {
	cacheListMonitor.cancel();
	monitorProxiesInfoChange.cancel();
	monitorTssInfoChange.cancel();
	tssMismatchHandler.cancel();
	for (auto it = server_interf.begin(); it != server_interf.end(); it = server_interf.erase(it))
		it->second->notifyContextDestroyed();
	ASSERT_ABORT(server_interf.empty());
	locationCache.insert(allKeys, Reference<LocationInfo>());
}

std::pair<KeyRange, Reference<LocationInfo>> DatabaseContext::getCachedLocation(const KeyRef& key, Reverse isBackward) {
	if (isBackward) {
		auto range = locationCache.rangeContainingKeyBefore(key);
		return std::make_pair(range->range(), range->value());
	} else {
		auto range = locationCache.rangeContaining(key);
		return std::make_pair(range->range(), range->value());
	}
}

bool DatabaseContext::getCachedLocations(const KeyRangeRef& range,
                                         std::vector<std::pair<KeyRange, Reference<LocationInfo>>>& result,
                                         int limit,
                                         Reverse reverse) {
	result.clear();

	auto begin = locationCache.rangeContaining(range.begin);
	auto end = locationCache.rangeContainingKeyBefore(range.end);

	loop {
		auto r = reverse ? end : begin;
		if (!r->value()) {
			TEST(result.size()); // had some but not all cached locations
			result.clear();
			return false;
		}
		result.emplace_back(r->range() & range, r->value());
		if (result.size() == limit || begin == end) {
			break;
		}

		if (reverse)
			--end;
		else
			++begin;
	}

	return true;
}

Reference<LocationInfo> DatabaseContext::setCachedLocation(const KeyRangeRef& keys,
                                                           const std::vector<StorageServerInterface>& servers) {
	std::vector<Reference<ReferencedInterface<StorageServerInterface>>> serverRefs;
	serverRefs.reserve(servers.size());
	for (const auto& interf : servers) {
		serverRefs.push_back(StorageServerInfo::getInterface(this, interf, clientLocality));
	}

	int maxEvictionAttempts = 100, attempts = 0;
	auto loc = makeReference<LocationInfo>(serverRefs);
	while (locationCache.size() > locationCacheSize && attempts < maxEvictionAttempts) {
		TEST(true); // NativeAPI storage server locationCache entry evicted
		attempts++;
		auto r = locationCache.randomRange();
		Key begin = r.begin(), end = r.end(); // insert invalidates r, so can't be passed a mere reference into it
		locationCache.insert(KeyRangeRef(begin, end), Reference<LocationInfo>());
	}
	locationCache.insert(keys, loc);
	return loc;
}

void DatabaseContext::invalidateCache(const KeyRef& key, Reverse isBackward) {
	if (isBackward) {
		locationCache.rangeContainingKeyBefore(key)->value() = Reference<LocationInfo>();
	} else {
		locationCache.rangeContaining(key)->value() = Reference<LocationInfo>();
	}
}

void DatabaseContext::invalidateCache(const KeyRangeRef& keys) {
	auto rs = locationCache.intersectingRanges(keys);
	Key begin = rs.begin().begin(),
	    end = rs.end().begin(); // insert invalidates rs, so can't be passed a mere reference into it
	locationCache.insert(KeyRangeRef(begin, end), Reference<LocationInfo>());
}

Future<Void> DatabaseContext::onProxiesChanged() const {
	return this->proxiesChangeTrigger.onTrigger();
}

bool DatabaseContext::sampleReadTags() const {
	double sampleRate = GlobalConfig::globalConfig().get(transactionTagSampleRate, CLIENT_KNOBS->READ_TAG_SAMPLE_RATE);
	return sampleRate > 0 && deterministicRandom()->random01() <= sampleRate;
}

bool DatabaseContext::sampleOnCost(uint64_t cost) const {
	double sampleCost =
	    GlobalConfig::globalConfig().get<double>(transactionTagSampleCost, CLIENT_KNOBS->COMMIT_SAMPLE_COST);
	if (sampleCost <= 0)
		return false;
	return deterministicRandom()->random01() <= (double)cost / sampleCost;
}

int64_t extractIntOption(Optional<StringRef> value, int64_t minValue, int64_t maxValue) {
	validateOptionValuePresent(value);
	if (value.get().size() != 8) {
		throw invalid_option_value();
	}

	int64_t passed = *((int64_t*)(value.get().begin()));
	if (passed > maxValue || passed < minValue) {
		throw invalid_option_value();
	}

	return passed;
}

uint64_t extractHexOption(StringRef value) {
	char* end;
	uint64_t id = strtoull(value.toString().c_str(), &end, 16);
	if (*end)
		throw invalid_option_value();
	return id;
}

void DatabaseContext::setOption(FDBDatabaseOptions::Option option, Optional<StringRef> value) {
	int defaultFor = FDBDatabaseOptions::optionInfo.getMustExist(option).defaultFor;
	if (defaultFor >= 0) {
		ASSERT(FDBTransactionOptions::optionInfo.find((FDBTransactionOptions::Option)defaultFor) !=
		       FDBTransactionOptions::optionInfo.end());
		transactionDefaults.addOption((FDBTransactionOptions::Option)defaultFor, value.castTo<Standalone<StringRef>>());
	} else {
		switch (option) {
		case FDBDatabaseOptions::LOCATION_CACHE_SIZE:
			locationCacheSize = (int)extractIntOption(value, 0, std::numeric_limits<int>::max());
			break;
		case FDBDatabaseOptions::MACHINE_ID:
			clientLocality =
			    LocalityData(clientLocality.processId(),
			                 value.present() ? Standalone<StringRef>(value.get()) : Optional<Standalone<StringRef>>(),
			                 clientLocality.machineId(),
			                 clientLocality.dcId());
			if (clientInfo->get().commitProxies.size())
				commitProxies = makeReference<CommitProxyInfo>(clientInfo->get().commitProxies, false);
			if (clientInfo->get().grvProxies.size())
				grvProxies = makeReference<GrvProxyInfo>(clientInfo->get().grvProxies, true);
			server_interf.clear();
			locationCache.insert(allKeys, Reference<LocationInfo>());
			break;
		case FDBDatabaseOptions::MAX_WATCHES:
			maxOutstandingWatches = (int)extractIntOption(value, 0, CLIENT_KNOBS->ABSOLUTE_MAX_WATCHES);
			break;
		case FDBDatabaseOptions::DATACENTER_ID:
			clientLocality =
			    LocalityData(clientLocality.processId(),
			                 clientLocality.zoneId(),
			                 clientLocality.machineId(),
			                 value.present() ? Standalone<StringRef>(value.get()) : Optional<Standalone<StringRef>>());
			if (clientInfo->get().commitProxies.size())
				commitProxies = makeReference<CommitProxyInfo>(clientInfo->get().commitProxies, false);
			if (clientInfo->get().grvProxies.size())
				grvProxies = makeReference<GrvProxyInfo>(clientInfo->get().grvProxies, true);
			server_interf.clear();
			locationCache.insert(allKeys, Reference<LocationInfo>());
			break;
		case FDBDatabaseOptions::SNAPSHOT_RYW_ENABLE:
			validateOptionValueNotPresent(value);
			snapshotRywEnabled++;
			break;
		case FDBDatabaseOptions::SNAPSHOT_RYW_DISABLE:
			validateOptionValueNotPresent(value);
			snapshotRywEnabled--;
			break;
		case FDBDatabaseOptions::DISTRIBUTED_TRANSACTION_TRACE_ENABLE:
			validateOptionValueNotPresent(value);
			transactionTracingEnabled++;
			break;
		case FDBDatabaseOptions::DISTRIBUTED_TRANSACTION_TRACE_DISABLE:
			validateOptionValueNotPresent(value);
			transactionTracingEnabled--;
			break;
		case FDBDatabaseOptions::USE_CONFIG_DATABASE:
			validateOptionValueNotPresent(value);
			useConfigDatabase = true;
			break;
		case FDBDatabaseOptions::TEST_CAUSAL_READ_RISKY:
			verifyCausalReadsProp = double(extractIntOption(value, 0, 100)) / 100.0;
			break;
		default:
			break;
		}
	}
}

void DatabaseContext::addWatch() {
	if (outstandingWatches >= maxOutstandingWatches)
		throw too_many_watches();

	++outstandingWatches;
}

void DatabaseContext::removeWatch() {
	--outstandingWatches;
	ASSERT(outstandingWatches >= 0);
}

Future<Void> DatabaseContext::onConnected() {
	return connected;
}

ACTOR static Future<Void> switchConnectionFileImpl(Reference<ClusterConnectionFile> connFile, DatabaseContext* self) {
	TEST(true); // Switch connection file
	TraceEvent("SwitchConnectionFile")
	    .detail("ConnectionFile", connFile->canGetFilename() ? connFile->getFilename() : "")
	    .detail("ConnectionString", connFile->getConnectionString().toString());

	// Reset state from former cluster.
	self->commitProxies.clear();
	self->grvProxies.clear();
	self->minAcceptableReadVersion = std::numeric_limits<Version>::max();
	self->invalidateCache(allKeys);

	auto clearedClientInfo = self->clientInfo->get();
	clearedClientInfo.commitProxies.clear();
	clearedClientInfo.grvProxies.clear();
	clearedClientInfo.id = deterministicRandom()->randomUniqueID();
	self->clientInfo->set(clearedClientInfo);
	self->connectionFile->set(connFile);

	state Database db(Reference<DatabaseContext>::addRef(self));
	state Transaction tr(db);
	loop {
		tr.setOption(FDBTransactionOptions::READ_LOCK_AWARE);
		try {
			TraceEvent("SwitchConnectionFileAttemptingGRV").log();
			Version v = wait(tr.getReadVersion());
			TraceEvent("SwitchConnectionFileGotRV")
			    .detail("ReadVersion", v)
			    .detail("MinAcceptableReadVersion", self->minAcceptableReadVersion);
			ASSERT(self->minAcceptableReadVersion != std::numeric_limits<Version>::max());
			self->connectionFileChangedTrigger.trigger();
			return Void();
		} catch (Error& e) {
			TraceEvent("SwitchConnectionFileError").detail("Error", e.what());
			wait(tr.onError(e));
		}
	}
}

Reference<ClusterConnectionFile> DatabaseContext::getConnectionFile() {
	if (connectionFile) {
		return connectionFile->get();
	}
	return Reference<ClusterConnectionFile>();
}

Future<Void> DatabaseContext::switchConnectionFile(Reference<ClusterConnectionFile> standby) {
	ASSERT(switchable);
	return switchConnectionFileImpl(standby, this);
}

Future<Void> DatabaseContext::connectionFileChanged() {
	return connectionFileChangedTrigger.onTrigger();
}

void DatabaseContext::expireThrottles() {
	for (auto& priorityItr : throttledTags) {
		for (auto tagItr = priorityItr.second.begin(); tagItr != priorityItr.second.end();) {
			if (tagItr->second.expired()) {
				TEST(true); // Expiring client throttle
				tagItr = priorityItr.second.erase(tagItr);
			} else {
				++tagItr;
			}
		}
	}
}

extern IPAddress determinePublicIPAutomatically(ClusterConnectionString const& ccs);

// Creates a database object that represents a connection to a cluster
// This constructor uses a preallocated DatabaseContext that may have been created
// on another thread
Database Database::createDatabase(Reference<ClusterConnectionFile> connFile,
                                  int apiVersion,
                                  IsInternal internal,
                                  LocalityData const& clientLocality,
                                  DatabaseContext* preallocatedDb) {
	if (!g_network)
		throw network_not_setup();

	if (connFile) {
		if (networkOptions.traceDirectory.present() && !traceFileIsOpen()) {
			g_network->initMetrics();
			FlowTransport::transport().initMetrics();
			initTraceEventMetrics();

			auto publicIP = determinePublicIPAutomatically(connFile->getConnectionString());
			selectTraceFormatter(networkOptions.traceFormat);
			selectTraceClockSource(networkOptions.traceClockSource);
			openTraceFile(NetworkAddress(publicIP, ::getpid()),
			              networkOptions.traceRollSize,
			              networkOptions.traceMaxLogsSize,
			              networkOptions.traceDirectory.get(),
			              "trace",
			              networkOptions.traceLogGroup,
			              networkOptions.traceFileIdentifier,
			              networkOptions.tracePartialFileSuffix);

			TraceEvent("ClientStart")
			    .detail("SourceVersion", getSourceVersion())
			    .detail("Version", FDB_VT_VERSION)
			    .detail("PackageName", FDB_VT_PACKAGE_NAME)
			    .detail("ClusterFile", connFile->getFilename().c_str())
			    .detail("ConnectionString", connFile->getConnectionString().toString())
			    .detailf("ActualTime", "%lld", DEBUG_DETERMINISM ? 0 : time(nullptr))
			    .detail("ApiVersion", apiVersion)
			    .detailf("ImageOffset", "%p", platform::getImageOffset())
			    .trackLatest("ClientStart");

			initializeSystemMonitorMachineState(SystemMonitorMachineState(IPAddress(publicIP)));

			systemMonitor();
			uncancellable(recurring(&systemMonitor, CLIENT_KNOBS->SYSTEM_MONITOR_INTERVAL, TaskPriority::FlushTrace));
		}
	}

	g_network->initTLS();

	auto clientInfo = makeReference<AsyncVar<ClientDBInfo>>();
	auto coordinator = makeReference<AsyncVar<Optional<ClientLeaderRegInterface>>>();
	auto connectionFile = makeReference<AsyncVar<Reference<ClusterConnectionFile>>>();
	connectionFile->set(connFile);
	Future<Void> clientInfoMonitor = monitorProxies(connectionFile,
	                                                clientInfo,
	                                                coordinator,
	                                                networkOptions.supportedVersions,
	                                                StringRef(networkOptions.traceLogGroup));

	DatabaseContext* db;
	if (preallocatedDb) {
		db = new (preallocatedDb) DatabaseContext(connectionFile,
		                                          clientInfo,
		                                          coordinator,
		                                          clientInfoMonitor,
		                                          TaskPriority::DefaultEndpoint,
		                                          clientLocality,
		                                          EnableLocalityLoadBalance::True,
		                                          LockAware::False,
		                                          internal,
		                                          apiVersion,
		                                          IsSwitchable::True);
	} else {
		db = new DatabaseContext(connectionFile,
		                         clientInfo,
		                         coordinator,
		                         clientInfoMonitor,
		                         TaskPriority::DefaultEndpoint,
		                         clientLocality,
		                         EnableLocalityLoadBalance::True,
		                         LockAware::False,
		                         internal,
		                         apiVersion,
		                         IsSwitchable::True);
	}

	auto database = Database(db);
	GlobalConfig::create(
	    database, Reference<AsyncVar<ClientDBInfo> const>(clientInfo), std::addressof(clientInfo->get()));
	GlobalConfig::globalConfig().trigger(samplingFrequency, samplingProfilerUpdateFrequency);
	GlobalConfig::globalConfig().trigger(samplingWindow, samplingProfilerUpdateWindow);
	return database;
}

Database Database::createDatabase(std::string connFileName,
                                  int apiVersion,
                                  IsInternal internal,
                                  LocalityData const& clientLocality) {
	Reference<ClusterConnectionFile> rccf = Reference<ClusterConnectionFile>(
	    new ClusterConnectionFile(ClusterConnectionFile::lookupClusterFileName(connFileName).first));
	return Database::createDatabase(rccf, apiVersion, internal, clientLocality);
}

Reference<WatchMetadata> DatabaseContext::getWatchMetadata(KeyRef key) const {
	const auto it = watchMap.find(key);
	if (it == watchMap.end())
		return Reference<WatchMetadata>();
	return it->second;
}

KeyRef DatabaseContext::setWatchMetadata(Reference<WatchMetadata> metadata) {
	KeyRef keyRef = metadata->key.contents();
	watchMap[keyRef] = metadata;
	return keyRef;
}

void DatabaseContext::deleteWatchMetadata(KeyRef key) {
	watchMap.erase(key);
}

void DatabaseContext::clearWatchMetadata() {
	watchMap.clear();
}

WatchMetadata::WatchMetadata(Key key, Optional<Value> value, Version version, TransactionInfo info, TagSet tags)
  : key(key), value(value), version(version), info(info), tags(tags) {
	// create dummy future
	watchFuture = watchPromise.getFuture();
}

const UniqueOrderedOptionList<FDBTransactionOptions>& Database::getTransactionDefaults() const {
	ASSERT(db);
	return db->transactionDefaults;
}

void setNetworkOption(FDBNetworkOptions::Option option, Optional<StringRef> value) {
	std::regex identifierRegex("^[a-zA-Z0-9_]*$");
	switch (option) {
	// SOMEDAY: If the network is already started, should these five throw an error?
	case FDBNetworkOptions::TRACE_ENABLE:
		networkOptions.traceDirectory = value.present() ? value.get().toString() : "";
		break;
	case FDBNetworkOptions::TRACE_ROLL_SIZE:
		validateOptionValuePresent(value);
		networkOptions.traceRollSize = extractIntOption(value, 0, std::numeric_limits<int64_t>::max());
		break;
	case FDBNetworkOptions::TRACE_MAX_LOGS_SIZE:
		validateOptionValuePresent(value);
		networkOptions.traceMaxLogsSize = extractIntOption(value, 0, std::numeric_limits<int64_t>::max());
		break;
	case FDBNetworkOptions::TRACE_FORMAT:
		validateOptionValuePresent(value);
		networkOptions.traceFormat = value.get().toString();
		if (!validateTraceFormat(networkOptions.traceFormat)) {
			fprintf(stderr, "Unrecognized trace format: `%s'\n", networkOptions.traceFormat.c_str());
			throw invalid_option_value();
		}
		break;
	case FDBNetworkOptions::TRACE_FILE_IDENTIFIER:
		validateOptionValuePresent(value);
		networkOptions.traceFileIdentifier = value.get().toString();
		if (networkOptions.traceFileIdentifier.length() > CLIENT_KNOBS->TRACE_LOG_FILE_IDENTIFIER_MAX_LENGTH) {
			fprintf(stderr, "Trace file identifier provided is too long.\n");
			throw invalid_option_value();
		} else if (!std::regex_match(networkOptions.traceFileIdentifier, identifierRegex)) {
			fprintf(stderr, "Trace file identifier should only contain alphanumerics and underscores.\n");
			throw invalid_option_value();
		}
		break;

	case FDBNetworkOptions::TRACE_LOG_GROUP:
		if (value.present()) {
			if (traceFileIsOpen()) {
				setTraceLogGroup(value.get().toString());
			} else {
				networkOptions.traceLogGroup = value.get().toString();
			}
		}
		break;
	case FDBNetworkOptions::TRACE_CLOCK_SOURCE:
		validateOptionValuePresent(value);
		networkOptions.traceClockSource = value.get().toString();
		if (!validateTraceClockSource(networkOptions.traceClockSource)) {
			fprintf(stderr, "Unrecognized trace clock source: `%s'\n", networkOptions.traceClockSource.c_str());
			throw invalid_option_value();
		}
		break;
	case FDBNetworkOptions::TRACE_PARTIAL_FILE_SUFFIX:
		validateOptionValuePresent(value);
		networkOptions.tracePartialFileSuffix = value.get().toString();
		break;
	case FDBNetworkOptions::KNOB: {
		validateOptionValuePresent(value);

		std::string optionValue = value.get().toString();
		TraceEvent("SetKnob").detail("KnobString", optionValue);

		size_t eq = optionValue.find_first_of('=');
		if (eq == optionValue.npos) {
			TraceEvent(SevWarnAlways, "InvalidKnobString").detail("KnobString", optionValue);
			throw invalid_option_value();
		}

		std::string knobName = optionValue.substr(0, eq);
		std::string knobValueString = optionValue.substr(eq + 1);

		try {
			auto knobValue = IKnobCollection::parseKnobValue(knobName, knobValueString, IKnobCollection::Type::CLIENT);
			IKnobCollection::getMutableGlobalKnobCollection().setKnob(knobName, knobValue);
		} catch (Error& e) {
			TraceEvent(SevWarnAlways, "UnrecognizedKnob").detail("Knob", knobName.c_str());
			fprintf(stderr, "FoundationDB client ignoring unrecognized knob option '%s'\n", knobName.c_str());
		}
		break;
	}
	case FDBNetworkOptions::TLS_PLUGIN:
		validateOptionValuePresent(value);
		break;
	case FDBNetworkOptions::TLS_CERT_PATH:
		validateOptionValuePresent(value);
		tlsConfig.setCertificatePath(value.get().toString());
		break;
	case FDBNetworkOptions::TLS_CERT_BYTES: {
		validateOptionValuePresent(value);
		tlsConfig.setCertificateBytes(value.get().toString());
		break;
	}
	case FDBNetworkOptions::TLS_CA_PATH: {
		validateOptionValuePresent(value);
		tlsConfig.setCAPath(value.get().toString());
		break;
	}
	case FDBNetworkOptions::TLS_CA_BYTES: {
		validateOptionValuePresent(value);
		tlsConfig.setCABytes(value.get().toString());
		break;
	}
	case FDBNetworkOptions::TLS_PASSWORD:
		validateOptionValuePresent(value);
		tlsConfig.setPassword(value.get().toString());
		break;
	case FDBNetworkOptions::TLS_KEY_PATH:
		validateOptionValuePresent(value);
		tlsConfig.setKeyPath(value.get().toString());
		break;
	case FDBNetworkOptions::TLS_KEY_BYTES: {
		validateOptionValuePresent(value);
		tlsConfig.setKeyBytes(value.get().toString());
		break;
	}
	case FDBNetworkOptions::TLS_VERIFY_PEERS:
		validateOptionValuePresent(value);
		tlsConfig.clearVerifyPeers();
		tlsConfig.addVerifyPeers(value.get().toString());
		break;
	case FDBNetworkOptions::CLIENT_BUGGIFY_ENABLE:
		enableBuggify(true, BuggifyType::Client);
		break;
	case FDBNetworkOptions::CLIENT_BUGGIFY_DISABLE:
		enableBuggify(false, BuggifyType::Client);
		break;
	case FDBNetworkOptions::CLIENT_BUGGIFY_SECTION_ACTIVATED_PROBABILITY:
		validateOptionValuePresent(value);
		clearBuggifySections(BuggifyType::Client);
		P_BUGGIFIED_SECTION_ACTIVATED[int(BuggifyType::Client)] = double(extractIntOption(value, 0, 100)) / 100.0;
		break;
	case FDBNetworkOptions::CLIENT_BUGGIFY_SECTION_FIRED_PROBABILITY:
		validateOptionValuePresent(value);
		P_BUGGIFIED_SECTION_FIRES[int(BuggifyType::Client)] = double(extractIntOption(value, 0, 100)) / 100.0;
		break;
	case FDBNetworkOptions::DISABLE_CLIENT_STATISTICS_LOGGING:
		validateOptionValueNotPresent(value);
		networkOptions.logClientInfo = false;
		break;
	case FDBNetworkOptions::SUPPORTED_CLIENT_VERSIONS: {
		// The multi-version API should be providing us these guarantees
		ASSERT(g_network);
		ASSERT(value.present());

		Standalone<VectorRef<ClientVersionRef>> supportedVersions;
		std::vector<StringRef> supportedVersionsStrings = value.get().splitAny(LiteralStringRef(";"));
		for (StringRef versionString : supportedVersionsStrings) {
			supportedVersions.push_back_deep(supportedVersions.arena(), ClientVersionRef(versionString));
		}

		ASSERT(supportedVersions.size() > 0);
		networkOptions.supportedVersions->set(supportedVersions);

		break;
	}
	case FDBNetworkOptions::ENABLE_RUN_LOOP_PROFILING: // Same as ENABLE_SLOW_TASK_PROFILING
		validateOptionValueNotPresent(value);
		networkOptions.runLoopProfilingEnabled = true;
		break;
	case FDBNetworkOptions::DISTRIBUTED_CLIENT_TRACER: {
		validateOptionValuePresent(value);
		std::string tracer = value.get().toString();
		if (tracer == "none" || tracer == "disabled") {
			openTracer(TracerType::DISABLED);
		} else if (tracer == "logfile" || tracer == "file" || tracer == "log_file") {
			openTracer(TracerType::LOG_FILE);
		} else if (tracer == "network_lossy") {
			openTracer(TracerType::NETWORK_LOSSY);
		} else {
			fprintf(stderr, "ERROR: Unknown or unsupported tracer: `%s'", tracer.c_str());
			throw invalid_option_value();
		}
		break;
	}
	default:
		break;
	}
}

// update the network busyness on a 1s cadence
ACTOR Future<Void> monitorNetworkBusyness() {
	state double prevTime = now();
	loop {
		wait(delay(CLIENT_KNOBS->NETWORK_BUSYNESS_MONITOR_INTERVAL, TaskPriority::FlushTrace));
		double elapsed = now() - prevTime; // get elapsed time from last execution
		prevTime = now();
		struct NetworkMetrics::PriorityStats& tracker = g_network->networkInfo.metrics.starvationTrackerNetworkBusyness;

		if (tracker.active) { // update metrics
			tracker.duration += now() - tracker.windowedTimer;
			tracker.maxDuration = std::max(tracker.maxDuration, now() - tracker.timer);
			tracker.windowedTimer = now();
		}

		double busyFraction = std::min(elapsed, tracker.duration) / elapsed;

		// The burstiness score is an indicator of the maximum busyness spike over the measurement interval.
		// It scales linearly from 0 to 1 as the largest burst goes from the start to the saturation threshold.
		// This allows us to account for saturation that happens in smaller bursts than the measurement interval.
		//
		// Burstiness will not be calculated if the saturation threshold is smaller than the start threshold or
		// if either value is negative.
		double burstiness = 0;
		if (CLIENT_KNOBS->BUSYNESS_SPIKE_START_THRESHOLD >= 0 &&
		    CLIENT_KNOBS->BUSYNESS_SPIKE_SATURATED_THRESHOLD >= CLIENT_KNOBS->BUSYNESS_SPIKE_START_THRESHOLD) {
			burstiness = std::min(1.0,
			                      std::max(0.0, tracker.maxDuration - CLIENT_KNOBS->BUSYNESS_SPIKE_START_THRESHOLD) /
			                          std::max(1e-6,
			                                   CLIENT_KNOBS->BUSYNESS_SPIKE_SATURATED_THRESHOLD -
			                                       CLIENT_KNOBS->BUSYNESS_SPIKE_START_THRESHOLD));
		}

		g_network->networkInfo.metrics.networkBusyness = std::max(busyFraction, burstiness);

		tracker.duration = 0;
		tracker.maxDuration = 0;
	}
}

// Setup g_network and start monitoring for network busyness
void setupNetwork(uint64_t transportId, UseMetrics useMetrics) {
	if (g_network)
		throw network_already_setup();

	if (!networkOptions.logClientInfo.present())
		networkOptions.logClientInfo = true;

	TLS::DisableOpenSSLAtExitHandler();
	g_network = newNet2(tlsConfig, false, useMetrics || networkOptions.traceDirectory.present());
	g_network->addStopCallback(Net2FileSystem::stop);
	g_network->addStopCallback(TLS::DestroyOpenSSLGlobalState);
	FlowTransport::createInstance(true, transportId, WLTOKEN_RESERVED_COUNT);
	Net2FileSystem::newFileSystem();

	uncancellable(monitorNetworkBusyness());
}

void runNetwork() {
	if (!g_network) {
		throw network_not_setup();
	}

	if (!g_network->checkRunnable()) {
		throw network_cannot_be_restarted();
	}

	if (networkOptions.traceDirectory.present() && networkOptions.runLoopProfilingEnabled) {
		setupRunLoopProfiler();
	}

	g_network->run();

	if (networkOptions.traceDirectory.present())
		systemMonitor();
}

void stopNetwork() {
	if (!g_network)
		throw network_not_setup();

	TraceEvent("ClientStopNetwork");
	g_network->stop();
	closeTraceFile();
}

void DatabaseContext::updateProxies() {
	if (proxiesLastChange == clientInfo->get().id)
		return;
	proxiesLastChange = clientInfo->get().id;
	commitProxies.clear();
	grvProxies.clear();
	bool commitProxyProvisional = false, grvProxyProvisional = false;
	if (clientInfo->get().commitProxies.size()) {
		commitProxies = makeReference<CommitProxyInfo>(clientInfo->get().commitProxies, false);
		commitProxyProvisional = clientInfo->get().commitProxies[0].provisional;
	}
	if (clientInfo->get().grvProxies.size()) {
		grvProxies = makeReference<GrvProxyInfo>(clientInfo->get().grvProxies, true);
		grvProxyProvisional = clientInfo->get().grvProxies[0].provisional;
	}
	if (clientInfo->get().commitProxies.size() && clientInfo->get().grvProxies.size()) {
		ASSERT(commitProxyProvisional == grvProxyProvisional);
		proxyProvisional = commitProxyProvisional;
	}
}

Reference<CommitProxyInfo> DatabaseContext::getCommitProxies(bool useProvisionalProxies) {
	updateProxies();
	if (proxyProvisional && !useProvisionalProxies) {
		return Reference<CommitProxyInfo>();
	}
	return commitProxies;
}

Reference<GrvProxyInfo> DatabaseContext::getGrvProxies(bool useProvisionalProxies) {
	updateProxies();
	if (proxyProvisional && !useProvisionalProxies) {
		return Reference<GrvProxyInfo>();
	}
	return grvProxies;
}

// Actor which will wait until the MultiInterface<CommitProxyInterface> returned by the DatabaseContext cx is not
// nullptr
ACTOR Future<Reference<CommitProxyInfo>> getCommitProxiesFuture(DatabaseContext* cx, bool useProvisionalProxies) {
	loop {
		Reference<CommitProxyInfo> commitProxies = cx->getCommitProxies(useProvisionalProxies);
		if (commitProxies)
			return commitProxies;
		wait(cx->onProxiesChanged());
	}
}

// Returns a future which will not be set until the CommitProxyInfo of this DatabaseContext is not nullptr
Future<Reference<CommitProxyInfo>> DatabaseContext::getCommitProxiesFuture(bool useProvisionalProxies) {
	return ::getCommitProxiesFuture(this, useProvisionalProxies);
}

void GetRangeLimits::decrement(VectorRef<KeyValueRef> const& data) {
	if (rows != GetRangeLimits::ROW_LIMIT_UNLIMITED) {
		ASSERT(data.size() <= rows);
		rows -= data.size();
	}

	minRows = std::max(0, minRows - data.size());

	if (bytes != GetRangeLimits::BYTE_LIMIT_UNLIMITED)
		bytes = std::max(0, bytes - (int)data.expectedSize() - (8 - (int)sizeof(KeyValueRef)) * data.size());
}

void GetRangeLimits::decrement(KeyValueRef const& data) {
	minRows = std::max(0, minRows - 1);
	if (rows != GetRangeLimits::ROW_LIMIT_UNLIMITED)
		rows--;
	if (bytes != GetRangeLimits::BYTE_LIMIT_UNLIMITED)
		bytes = std::max(0, bytes - (int)8 - (int)data.expectedSize());
}

// True if either the row or byte limit has been reached
bool GetRangeLimits::isReached() {
	return rows == 0 || (bytes == 0 && minRows == 0);
}

// True if data would cause the row or byte limit to be reached
bool GetRangeLimits::reachedBy(VectorRef<KeyValueRef> const& data) {
	return (rows != GetRangeLimits::ROW_LIMIT_UNLIMITED && data.size() >= rows) ||
	       (bytes != GetRangeLimits::BYTE_LIMIT_UNLIMITED &&
	        (int)data.expectedSize() + (8 - (int)sizeof(KeyValueRef)) * data.size() >= bytes && data.size() >= minRows);
}

bool GetRangeLimits::hasByteLimit() {
	return bytes != GetRangeLimits::BYTE_LIMIT_UNLIMITED;
}

bool GetRangeLimits::hasRowLimit() {
	return rows != GetRangeLimits::ROW_LIMIT_UNLIMITED;
}

bool GetRangeLimits::hasSatisfiedMinRows() {
	return hasByteLimit() && minRows == 0;
}

AddressExclusion AddressExclusion::parse(StringRef const& key) {
	// Must not change: serialized to the database!
	auto parsedIp = IPAddress::parse(key.toString());
	if (parsedIp.present()) {
		return AddressExclusion(parsedIp.get());
	}

	// Not a whole machine, includes `port'.
	try {
		auto addr = NetworkAddress::parse(key.toString());
		if (addr.isTLS()) {
			TraceEvent(SevWarnAlways, "AddressExclusionParseError")
			    .detail("String", key)
			    .detail("Description", "Address inclusion string should not include `:tls' suffix.");
			return AddressExclusion();
		}
		return AddressExclusion(addr.ip, addr.port);
	} catch (Error&) {
		TraceEvent(SevWarnAlways, "AddressExclusionParseError").detail("String", key);
		return AddressExclusion();
	}
}

Future<RangeResult> getRange(Database const& cx,
                             Future<Version> const& fVersion,
                             KeySelector const& begin,
                             KeySelector const& end,
                             GetRangeLimits const& limits,
                             Reverse const& reverse,
                             TransactionInfo const& info,
                             TagSet const& tags);

ACTOR Future<Optional<Value>> getValue(Future<Version> version,
                                       Key key,
                                       Database cx,
                                       TransactionInfo info,
                                       Reference<TransactionLogInfo> trLogInfo,
                                       TagSet tags);

ACTOR Future<Optional<StorageServerInterface>> fetchServerInterface(Database cx,
                                                                    TransactionInfo info,
                                                                    UID id,
                                                                    TagSet tags,
                                                                    Future<Version> ver = latestVersion) {
	Optional<Value> val = wait(getValue(ver, serverListKeyFor(id), cx, info, Reference<TransactionLogInfo>(), tags));
	if (!val.present()) {
		// A storage server has been removed from serverList since we read keyServers
		return Optional<StorageServerInterface>();
	}

	return decodeServerListValue(val.get());
}

ACTOR Future<Optional<std::vector<StorageServerInterface>>> transactionalGetServerInterfaces(Future<Version> ver,
                                                                                             Database cx,
                                                                                             TransactionInfo info,
                                                                                             std::vector<UID> ids,
                                                                                             TagSet tags) {
	state std::vector<Future<Optional<StorageServerInterface>>> serverListEntries;
	serverListEntries.reserve(ids.size());
	for (int s = 0; s < ids.size(); s++) {
		serverListEntries.push_back(fetchServerInterface(cx, info, ids[s], tags, ver));
	}

	std::vector<Optional<StorageServerInterface>> serverListValues = wait(getAll(serverListEntries));
	std::vector<StorageServerInterface> serverInterfaces;
	for (int s = 0; s < serverListValues.size(); s++) {
		if (!serverListValues[s].present()) {
			// A storage server has been removed from ServerList since we read keyServers
			return Optional<std::vector<StorageServerInterface>>();
		}
		serverInterfaces.push_back(serverListValues[s].get());
	}
	return serverInterfaces;
}

void updateTssMappings(Database cx, const GetKeyServerLocationsReply& reply) {
	// Since a ss -> tss mapping is included in resultsTssMapping iff that SS is in results and has a tss pair,
	// all SS in results that do not have a mapping present must not have a tss pair.
	std::unordered_map<UID, const StorageServerInterface*> ssiById;
	for (const auto& [_, shard] : reply.results) {
		for (auto& ssi : shard) {
			ssiById[ssi.id()] = &ssi;
		}
	}

	for (const auto& mapping : reply.resultsTssMapping) {
		auto ssi = ssiById.find(mapping.first);
		ASSERT(ssi != ssiById.end());
		cx->addTssMapping(*ssi->second, mapping.second);
		ssiById.erase(mapping.first);
	}

	// if SS didn't have a mapping above, it's still in the ssiById map, so remove its tss mapping
	for (const auto& it : ssiById) {
		cx->removeTssMapping(*it.second);
	}
}

// If isBackward == true, returns the shard containing the key before 'key' (an infinitely long, inexpressible key).
// Otherwise returns the shard containing key
ACTOR Future<std::pair<KeyRange, Reference<LocationInfo>>>
getKeyLocation_internal(Database cx, Key key, TransactionInfo info, Reverse isBackward = Reverse::False) {
	state Span span("NAPI:getKeyLocation"_loc, info.spanID);
	if (isBackward) {
		ASSERT(key != allKeys.begin && key <= allKeys.end);
	} else {
		ASSERT(key < allKeys.end);
	}

	if (info.debugID.present())
		g_traceBatch.addEvent("TransactionDebug", info.debugID.get().first(), "NativeAPI.getKeyLocation.Before");

	loop {
		++cx->transactionKeyServerLocationRequests;
		choose {
			when(wait(cx->onProxiesChanged())) {}
			when(GetKeyServerLocationsReply rep = wait(basicLoadBalance(
			         cx->getCommitProxies(info.useProvisionalProxies),
			         &CommitProxyInterface::getKeyServersLocations,
			         GetKeyServerLocationsRequest(span.context, key, Optional<KeyRef>(), 100, isBackward, key.arena()),
			         TaskPriority::DefaultPromiseEndpoint))) {
				++cx->transactionKeyServerLocationRequestsCompleted;
				if (info.debugID.present())
					g_traceBatch.addEvent(
					    "TransactionDebug", info.debugID.get().first(), "NativeAPI.getKeyLocation.After");
				ASSERT(rep.results.size() == 1);

				auto locationInfo = cx->setCachedLocation(rep.results[0].first, rep.results[0].second);
				updateTssMappings(cx, rep);
				return std::make_pair(KeyRange(rep.results[0].first, rep.arena), locationInfo);
			}
		}
	}
}

template <class F>
Future<std::pair<KeyRange, Reference<LocationInfo>>> getKeyLocation(Database const& cx,
                                                                    Key const& key,
                                                                    F StorageServerInterface::*member,
                                                                    TransactionInfo const& info,
                                                                    Reverse isBackward = Reverse::False) {
	// we first check whether this range is cached
	auto ssi = cx->getCachedLocation(key, isBackward);
	if (!ssi.second) {
		return getKeyLocation_internal(cx, key, info, isBackward);
	}

	for (int i = 0; i < ssi.second->size(); i++) {
		if (IFailureMonitor::failureMonitor().onlyEndpointFailed(ssi.second->get(i, member).getEndpoint())) {
			cx->invalidateCache(key);
			ssi.second.clear();
			return getKeyLocation_internal(cx, key, info, isBackward);
		}
	}

	return ssi;
}

ACTOR Future<std::vector<std::pair<KeyRange, Reference<LocationInfo>>>>
getKeyRangeLocations_internal(Database cx, KeyRange keys, int limit, Reverse reverse, TransactionInfo info) {
	state Span span("NAPI:getKeyRangeLocations"_loc, info.spanID);
	if (info.debugID.present())
		g_traceBatch.addEvent("TransactionDebug", info.debugID.get().first(), "NativeAPI.getKeyLocations.Before");

	loop {
		++cx->transactionKeyServerLocationRequests;
		choose {
			when(wait(cx->onProxiesChanged())) {}
			when(GetKeyServerLocationsReply _rep = wait(basicLoadBalance(
			         cx->getCommitProxies(info.useProvisionalProxies),
			         &CommitProxyInterface::getKeyServersLocations,
			         GetKeyServerLocationsRequest(span.context, keys.begin, keys.end, limit, reverse, keys.arena()),
			         TaskPriority::DefaultPromiseEndpoint))) {
				++cx->transactionKeyServerLocationRequestsCompleted;
				state GetKeyServerLocationsReply rep = _rep;
				if (info.debugID.present())
					g_traceBatch.addEvent(
					    "TransactionDebug", info.debugID.get().first(), "NativeAPI.getKeyLocations.After");
				ASSERT(rep.results.size());

				state std::vector<std::pair<KeyRange, Reference<LocationInfo>>> results;
				state int shard = 0;
				for (; shard < rep.results.size(); shard++) {
					// FIXME: these shards are being inserted into the map sequentially, it would be much more CPU
					// efficient to save the map pairs and insert them all at once.
					results.emplace_back(rep.results[shard].first & keys,
					                     cx->setCachedLocation(rep.results[shard].first, rep.results[shard].second));
					wait(yield());
				}
				updateTssMappings(cx, rep);

				return results;
			}
		}
	}
}

// Get the SS locations for each shard in the 'keys' key-range;
// Returned vector size is the number of shards in the input keys key-range.
// Returned vector element is <ShardRange, storage server location info> pairs, where
// ShardRange is the whole shard key-range, not a part of the given key range.
// Example: If query the function with  key range (b, d), the returned list of pairs could be something like:
// [([a, b1), locationInfo), ([b1, c), locationInfo), ([c, d1), locationInfo)].
template <class F>
Future<std::vector<std::pair<KeyRange, Reference<LocationInfo>>>> getKeyRangeLocations(
    Database const& cx,
    KeyRange const& keys,
    int limit,
    Reverse reverse,
    F StorageServerInterface::*member,
    TransactionInfo const& info) {
	ASSERT(!keys.empty());

	std::vector<std::pair<KeyRange, Reference<LocationInfo>>> locations;
	if (!cx->getCachedLocations(keys, locations, limit, reverse)) {
		return getKeyRangeLocations_internal(cx, keys, limit, reverse, info);
	}

	bool foundFailed = false;
	for (const auto& [range, locInfo] : locations) {
		bool onlyEndpointFailed = false;
		for (int i = 0; i < locInfo->size(); i++) {
			if (IFailureMonitor::failureMonitor().onlyEndpointFailed(locInfo->get(i, member).getEndpoint())) {
				onlyEndpointFailed = true;
				break;
			}
		}

		if (onlyEndpointFailed) {
			cx->invalidateCache(range.begin);
			foundFailed = true;
		}
	}

	if (foundFailed) {
		return getKeyRangeLocations_internal(cx, keys, limit, reverse, info);
	}

	return locations;
}

ACTOR Future<Void> warmRange_impl(Transaction* self, Database cx, KeyRange keys) {
	state int totalRanges = 0;
	state int totalRequests = 0;
	loop {
		std::vector<std::pair<KeyRange, Reference<LocationInfo>>> locations = wait(
		    getKeyRangeLocations_internal(cx, keys, CLIENT_KNOBS->WARM_RANGE_SHARD_LIMIT, Reverse::False, self->info));
		totalRanges += CLIENT_KNOBS->WARM_RANGE_SHARD_LIMIT;
		totalRequests++;
		if (locations.size() == 0 || totalRanges >= cx->locationCacheSize ||
		    locations[locations.size() - 1].first.end >= keys.end)
			break;

		keys = KeyRangeRef(locations[locations.size() - 1].first.end, keys.end);

		if (totalRequests % 20 == 0) {
			// To avoid blocking the proxies from starting other transactions, occasionally get a read version.
			state Transaction tr(cx);
			loop {
				try {
					tr.setOption(FDBTransactionOptions::LOCK_AWARE);
					tr.setOption(FDBTransactionOptions::CAUSAL_READ_RISKY);
					wait(success(tr.getReadVersion()));
					break;
				} catch (Error& e) {
					wait(tr.onError(e));
				}
			}
		}
	}

	return Void();
}

Future<Void> Transaction::warmRange(Database cx, KeyRange keys) {
	return warmRange_impl(this, cx, keys);
}

ACTOR Future<Optional<Value>> getValue(Future<Version> version,
                                       Key key,
                                       Database cx,
                                       TransactionInfo info,
                                       Reference<TransactionLogInfo> trLogInfo,
                                       TagSet tags) {
	state Version ver = wait(version);
	state Span span("NAPI:getValue"_loc, info.spanID);
	span.addTag("key"_sr, key);
	cx->validateVersion(ver);

	loop {
		state std::pair<KeyRange, Reference<LocationInfo>> ssi =
		    wait(getKeyLocation(cx, key, &StorageServerInterface::getValue, info));
		state Optional<UID> getValueID = Optional<UID>();
		state uint64_t startTime;
		state double startTimeD;
		try {
			if (info.debugID.present()) {
				getValueID = nondeterministicRandom()->randomUniqueID();

				g_traceBatch.addAttach("GetValueAttachID", info.debugID.get().first(), getValueID.get().first());
				g_traceBatch.addEvent("GetValueDebug",
				                      getValueID.get().first(),
				                      "NativeAPI.getValue.Before"); //.detail("TaskID", g_network->getCurrentTask());
				/*TraceEvent("TransactionDebugGetValueInfo", getValueID.get())
				    .detail("Key", key)
				    .detail("ReqVersion", ver)
				    .detail("Servers", describe(ssi.second->get()));*/
			}

			++cx->getValueSubmitted;
			startTime = timer_int();
			startTimeD = now();
			++cx->transactionPhysicalReads;

			state GetValueReply reply;
			try {
				if (CLIENT_BUGGIFY_WITH_PROB(.01)) {
					throw deterministicRandom()->randomChoice(
					    std::vector<Error>{ transaction_too_old(), future_version() });
				}
				choose {
					when(wait(cx->connectionFileChanged())) { throw transaction_too_old(); }
					when(GetValueReply _reply = wait(loadBalance(
					         cx.getPtr(),
					         ssi.second,
					         &StorageServerInterface::getValue,
					         GetValueRequest(
					             span.context, key, ver, cx->sampleReadTags() ? tags : Optional<TagSet>(), getValueID),
					         TaskPriority::DefaultPromiseEndpoint,
					         AtMostOnce::False,
					         cx->enableLocalityLoadBalance ? &cx->queueModel : nullptr))) {
						reply = _reply;
					}
				}
				++cx->transactionPhysicalReadsCompleted;
			} catch (Error&) {
				++cx->transactionPhysicalReadsCompleted;
				throw;
			}

			double latency = now() - startTimeD;
			cx->readLatencies.addSample(latency);
			if (trLogInfo) {
				int valueSize = reply.value.present() ? reply.value.get().size() : 0;
				trLogInfo->addLog(
				    FdbClientLogEvents::EventGet(startTimeD, cx->clientLocality.dcId(), latency, valueSize, key));
			}
			cx->getValueCompleted->latency = timer_int() - startTime;
			cx->getValueCompleted->log();

			if (info.debugID.present()) {
				g_traceBatch.addEvent("GetValueDebug",
				                      getValueID.get().first(),
				                      "NativeAPI.getValue.After"); //.detail("TaskID", g_network->getCurrentTask());
				/*TraceEvent("TransactionDebugGetValueDone", getValueID.get())
				    .detail("Key", key)
				    .detail("ReqVersion", ver)
				    .detail("ReplySize", reply.value.present() ? reply.value.get().size() : -1);*/
			}

			cx->transactionBytesRead += reply.value.present() ? reply.value.get().size() : 0;
			++cx->transactionKeysRead;
			return reply.value;
		} catch (Error& e) {
			cx->getValueCompleted->latency = timer_int() - startTime;
			cx->getValueCompleted->log();
			if (info.debugID.present()) {
				g_traceBatch.addEvent("GetValueDebug",
				                      getValueID.get().first(),
				                      "NativeAPI.getValue.Error"); //.detail("TaskID", g_network->getCurrentTask());
				/*TraceEvent("TransactionDebugGetValueDone", getValueID.get())
				    .detail("Key", key)
				    .detail("ReqVersion", ver)
				    .detail("ReplySize", reply.value.present() ? reply.value.get().size() : -1);*/
			}
			if (e.code() == error_code_wrong_shard_server || e.code() == error_code_all_alternatives_failed ||
			    (e.code() == error_code_transaction_too_old && ver == latestVersion)) {
				cx->invalidateCache(key);
				wait(delay(CLIENT_KNOBS->WRONG_SHARD_SERVER_DELAY, info.taskID));
			} else {
				if (trLogInfo)
					trLogInfo->addLog(FdbClientLogEvents::EventGetError(
					    startTimeD, cx->clientLocality.dcId(), static_cast<int>(e.code()), key));
				throw e;
			}
		}
	}
}

ACTOR Future<Key> getKey(Database cx, KeySelector k, Future<Version> version, TransactionInfo info, TagSet tags) {
	wait(success(version));

	state Optional<UID> getKeyID = Optional<UID>();
	state Span span("NAPI:getKey"_loc, info.spanID);
	if (info.debugID.present()) {
		getKeyID = nondeterministicRandom()->randomUniqueID();

		g_traceBatch.addAttach("GetKeyAttachID", info.debugID.get().first(), getKeyID.get().first());
		g_traceBatch.addEvent(
		    "GetKeyDebug",
		    getKeyID.get().first(),
		    "NativeAPI.getKey.AfterVersion"); //.detail("StartKey",
		                                      // k.getKey()).detail("Offset",k.offset).detail("OrEqual",k.orEqual);
	}

	loop {
		if (k.getKey() == allKeys.end) {
			if (k.offset > 0)
				return allKeys.end;
			k.orEqual = false;
		} else if (k.getKey() == allKeys.begin && k.offset <= 0) {
			return Key();
		}

		Key locationKey(k.getKey(), k.arena());
		state std::pair<KeyRange, Reference<LocationInfo>> ssi =
		    wait(getKeyLocation(cx, locationKey, &StorageServerInterface::getKey, info, Reverse{ k.isBackward() }));

		try {
			if (info.debugID.present())
				g_traceBatch.addEvent(
				    "GetKeyDebug",
				    getKeyID.get().first(),
				    "NativeAPI.getKey.Before"); //.detail("StartKey",
				                                // k.getKey()).detail("Offset",k.offset).detail("OrEqual",k.orEqual);
			++cx->transactionPhysicalReads;

			GetKeyRequest req(
			    span.context, k, version.get(), cx->sampleReadTags() ? tags : Optional<TagSet>(), getKeyID);
			req.arena.dependsOn(k.arena());

			state GetKeyReply reply;
			try {
				choose {
					when(wait(cx->connectionFileChanged())) { throw transaction_too_old(); }
					when(GetKeyReply _reply =
					         wait(loadBalance(cx.getPtr(),
					                          ssi.second,
					                          &StorageServerInterface::getKey,
					                          req,
					                          TaskPriority::DefaultPromiseEndpoint,
					                          AtMostOnce::False,
					                          cx->enableLocalityLoadBalance ? &cx->queueModel : nullptr))) {
						reply = _reply;
					}
				}
				++cx->transactionPhysicalReadsCompleted;
			} catch (Error&) {
				++cx->transactionPhysicalReadsCompleted;
				throw;
			}
			if (info.debugID.present())
				g_traceBatch.addEvent("GetKeyDebug",
				                      getKeyID.get().first(),
				                      "NativeAPI.getKey.After"); //.detail("NextKey",reply.sel.key).detail("Offset",
				                                                 // reply.sel.offset).detail("OrEqual", k.orEqual);
			k = reply.sel;
			if (!k.offset && k.orEqual) {
				return k.getKey();
			}
		} catch (Error& e) {
			if (info.debugID.present())
				g_traceBatch.addEvent("GetKeyDebug", getKeyID.get().first(), "NativeAPI.getKey.Error");
			if (e.code() == error_code_wrong_shard_server || e.code() == error_code_all_alternatives_failed) {
				cx->invalidateCache(k.getKey(), Reverse{ k.isBackward() });

				wait(delay(CLIENT_KNOBS->WRONG_SHARD_SERVER_DELAY, info.taskID));
			} else {
				TraceEvent(SevInfo, "GetKeyError").error(e).detail("AtKey", k.getKey()).detail("Offset", k.offset);
				throw e;
			}
		}
	}
}

ACTOR Future<Version> waitForCommittedVersion(Database cx, Version version, SpanID spanContext) {
	state Span span("NAPI:waitForCommittedVersion"_loc, { spanContext });
	try {
		loop {
			choose {
				when(wait(cx->onProxiesChanged())) {}
				when(GetReadVersionReply v =
				         wait(basicLoadBalance(cx->getGrvProxies(false),
				                               &GrvProxyInterface::getConsistentReadVersion,
				                               GetReadVersionRequest(span.context, 0, TransactionPriority::IMMEDIATE),
				                               cx->taskID))) {
					cx->minAcceptableReadVersion = std::min(cx->minAcceptableReadVersion, v.version);
					if (v.midShardSize > 0)
						cx->smoothMidShardSize.setTotal(v.midShardSize);
					if (v.version >= version)
						return v.version;
					// SOMEDAY: Do the wait on the server side, possibly use less expensive source of committed version
					// (causal consistency is not needed for this purpose)
					wait(delay(CLIENT_KNOBS->FUTURE_VERSION_RETRY_DELAY, cx->taskID));
				}
			}
		}
	} catch (Error& e) {
		TraceEvent(SevError, "WaitForCommittedVersionError").error(e);
		throw;
	}
}

ACTOR Future<Version> getRawVersion(Database cx, SpanID spanContext) {
	state Span span("NAPI:getRawVersion"_loc, { spanContext });
	loop {
		choose {
			when(wait(cx->onProxiesChanged())) {}
			when(GetReadVersionReply v =
			         wait(basicLoadBalance(cx->getGrvProxies(false),
			                               &GrvProxyInterface::getConsistentReadVersion,
			                               GetReadVersionRequest(spanContext, 0, TransactionPriority::IMMEDIATE),
			                               cx->taskID))) {
				return v.version;
			}
		}
	}
}

ACTOR Future<Void> readVersionBatcher(
    DatabaseContext* cx,
    FutureStream<std::pair<Promise<GetReadVersionReply>, Optional<UID>>> versionStream,
    uint32_t flags);

ACTOR Future<Version> watchValue(Future<Version> version,
                                 Key key,
                                 Optional<Value> value,
                                 Database cx,
                                 TransactionInfo info,
                                 TagSet tags) {
	state Version ver = wait(version);
	state Span span("NAPI:watchValue"_loc, info.spanID);
	cx->validateVersion(ver);
	ASSERT(ver != latestVersion);

	loop {
		state std::pair<KeyRange, Reference<LocationInfo>> ssi =
		    wait(getKeyLocation(cx, key, &StorageServerInterface::watchValue, info));

		try {
			state Optional<UID> watchValueID = Optional<UID>();
			if (info.debugID.present()) {
				watchValueID = nondeterministicRandom()->randomUniqueID();

				g_traceBatch.addAttach("WatchValueAttachID", info.debugID.get().first(), watchValueID.get().first());
				g_traceBatch.addEvent("WatchValueDebug",
				                      watchValueID.get().first(),
				                      "NativeAPI.watchValue.Before"); //.detail("TaskID", g_network->getCurrentTask());
			}
			state WatchValueReply resp;
			choose {
				when(WatchValueReply r =
				         wait(loadBalance(cx.getPtr(),
				                          ssi.second,
				                          &StorageServerInterface::watchValue,
				                          WatchValueRequest(span.context,
				                                            key,
				                                            value,
				                                            ver,
				                                            cx->sampleReadTags() ? tags : Optional<TagSet>(),
				                                            watchValueID),
				                          TaskPriority::DefaultPromiseEndpoint))) {
					resp = r;
				}
				when(wait(cx->connectionFile ? cx->connectionFile->onChange() : Never())) { wait(Never()); }
			}
			if (info.debugID.present()) {
				g_traceBatch.addEvent("WatchValueDebug",
				                      watchValueID.get().first(),
				                      "NativeAPI.watchValue.After"); //.detail("TaskID", g_network->getCurrentTask());
			}

			// FIXME: wait for known committed version on the storage server before replying,
			// cannot do this until the storage server is notified on knownCommittedVersion changes from tlog (faster
			// than the current update loop)
			Version v = wait(waitForCommittedVersion(cx, resp.version, span.context));

			//TraceEvent("WatcherCommitted").detail("CommittedVersion", v).detail("WatchVersion", resp.version).detail("Key",  key ).detail("Value", value);

			// False if there is a master failure between getting the response and getting the committed version,
			// Dependent on SERVER_KNOBS->MAX_VERSIONS_IN_FLIGHT
			if (v - resp.version < 50000000) {
				return resp.version;
			}
			ver = v;
		} catch (Error& e) {
			if (e.code() == error_code_wrong_shard_server || e.code() == error_code_all_alternatives_failed) {
				cx->invalidateCache(key);
				wait(delay(CLIENT_KNOBS->WRONG_SHARD_SERVER_DELAY, info.taskID));
			} else if (e.code() == error_code_watch_cancelled || e.code() == error_code_process_behind) {
				// clang-format off
				TEST(e.code() == error_code_watch_cancelled); // Too many watches on the storage server, poll for changes instead
				TEST(e.code() == error_code_process_behind); // The storage servers are all behind
				// clang-format on
				wait(delay(CLIENT_KNOBS->WATCH_POLLING_TIME, info.taskID));
			} else if (e.code() == error_code_timed_out) { // The storage server occasionally times out watches in case
				                                           // it was cancelled
				TEST(true); // A watch timed out
				wait(delay(CLIENT_KNOBS->FUTURE_VERSION_RETRY_DELAY, info.taskID));
			} else {
				state Error err = e;
				wait(delay(CLIENT_KNOBS->FUTURE_VERSION_RETRY_DELAY, info.taskID));
				throw err;
			}
		}
	}
}

ACTOR Future<Void> watchStorageServerResp(KeyRef key, Database cx) {
	loop {
		try {
			state Reference<WatchMetadata> metadata = cx->getWatchMetadata(key);
			if (!metadata.isValid())
				return Void();

			Version watchVersion = wait(watchValue(Future<Version>(metadata->version),
			                                       metadata->key,
			                                       metadata->value,
			                                       cx,
			                                       metadata->info,
			                                       metadata->tags));

			metadata = cx->getWatchMetadata(key);
			if (!metadata.isValid())
				return Void();

			if (watchVersion >= metadata->version) { // case 1: version_1 (SS) >= version_2 (map)
				cx->deleteWatchMetadata(key);
				if (metadata->watchPromise.canBeSet())
					metadata->watchPromise.send(watchVersion);
			} else { // ABA happens
				TEST(true); // ABA issue where the version returned from the server is less than the version in the map
				if (metadata->watchPromise.getFutureReferenceCount() ==
				    1) { // case 2: version_1 < version_2 and future_count == 1
					cx->deleteWatchMetadata(key);
				}
			}
		} catch (Error& e) {
			if (e.code() == error_code_operation_cancelled) {
				throw e;
			}

			Reference<WatchMetadata> metadata = cx->getWatchMetadata(key);
			if (!metadata.isValid()) {
				return Void();
			} else if (metadata->watchPromise.getFutureReferenceCount() == 1) {
				cx->deleteWatchMetadata(key);
				return Void();
			} else if (e.code() == error_code_future_version) {
				continue;
			}
			cx->deleteWatchMetadata(key);
			metadata->watchPromise.sendError(e);
			throw e;
		}
	}
}

ACTOR Future<Void> sameVersionDiffValue(Version ver,
                                        Key key,
                                        Optional<Value> value,
                                        Database cx,
                                        TransactionInfo info,
                                        TagSet tags) {
	state ReadYourWritesTransaction tr(cx);
	loop {
		try {
			tr.setOption(FDBTransactionOptions::READ_SYSTEM_KEYS);
			state Optional<Value> valSS = wait(tr.get(key));
			Reference<WatchMetadata> metadata = cx->getWatchMetadata(key.contents());

			if (metadata.isValid() &&
			    valSS != metadata->value) { // val_3 != val_1 (storage server value doesnt match value in map)
				cx->deleteWatchMetadata(key.contents());

				metadata->watchPromise.send(ver);
				metadata->watchFutureSS.cancel();
			}

			if (valSS ==
			    value) { // val_3 == val_2 (storage server value matches value passed into the function -> new watch)
				metadata = makeReference<WatchMetadata>(key, value, ver, info, tags);
				KeyRef keyRef = cx->setWatchMetadata(metadata);

				metadata->watchFutureSS = watchStorageServerResp(keyRef, cx);
			}

			if (valSS != value)
				return Void(); // if val_3 != val_2

			wait(success(metadata->watchPromise.getFuture())); // val_3 == val_2

			return Void();
		} catch (Error& e) {
			wait(tr.onError(e));
		}
	}
}

Future<Void> getWatchFuture(Version ver,
                            Key key,
                            Optional<Value> value,
                            Database cx,
                            TransactionInfo info,
                            TagSet tags) {
	Reference<WatchMetadata> metadata = cx->getWatchMetadata(key.contents());

	if (!metadata.isValid()) { // case 1: key not in map
		metadata = makeReference<WatchMetadata>(key, value, ver, info, tags);
		KeyRef keyRef = cx->setWatchMetadata(metadata);

		metadata->watchFutureSS = watchStorageServerResp(keyRef, cx);
		return success(metadata->watchPromise.getFuture());
	} else if (metadata->value == value) { // case 2: val_1 == val_2 (received watch with same value as key already in
		                                   // the map so just update)
		if (ver > metadata->version) {
			metadata->version = ver;
			metadata->info = info;
			metadata->tags = tags;
		}

		return success(metadata->watchPromise.getFuture());
	} else if (ver > metadata->version) { // case 3: val_1 != val_2 && version_2 > version_1 (recived watch with
		                                  // different value and a higher version so recreate in SS)
		TEST(true); // Setting a watch that has a different value than the one in the map but a higher version (newer)
		cx->deleteWatchMetadata(key.contents());

		metadata->watchPromise.send(ver);
		metadata->watchFutureSS.cancel();

		metadata = makeReference<WatchMetadata>(key, value, ver, info, tags);
		KeyRef keyRef = cx->setWatchMetadata(metadata);

		metadata->watchFutureSS = watchStorageServerResp(keyRef, cx);

		return success(metadata->watchPromise.getFuture());
	} else if (metadata->version == ver) { // case 5: val_1 != val_2 && version_1 == version_2 (recived watch with
		                                   // different value but same version)
		TEST(true); // Setting a watch which has a different value than the one in the map but the same version
		return sameVersionDiffValue(ver, key, value, cx, info, tags);
	}
	TEST(true); // Setting a watch which has a different value than the one in the map but a lower version (older)
	// case 4: val_1 != val_2 && version_2 < version_1
	return Void();
}

ACTOR Future<Void> watchValueMap(Future<Version> version,
                                 Key key,
                                 Optional<Value> value,
                                 Database cx,
                                 TransactionInfo info,
                                 TagSet tags) {
	state Version ver = wait(version);
	wait(getWatchFuture(ver, key, value, cx, info, tags));
	return Void();
}

void transformRangeLimits(GetRangeLimits limits, Reverse reverse, GetKeyValuesRequest& req) {
	if (limits.bytes != 0) {
		if (!limits.hasRowLimit())
			req.limit = CLIENT_KNOBS->REPLY_BYTE_LIMIT; // Can't get more than this many rows anyway
		else
			req.limit = std::min(CLIENT_KNOBS->REPLY_BYTE_LIMIT, limits.rows);

		if (reverse)
			req.limit *= -1;

		if (!limits.hasByteLimit())
			req.limitBytes = CLIENT_KNOBS->REPLY_BYTE_LIMIT;
		else
			req.limitBytes = std::min(CLIENT_KNOBS->REPLY_BYTE_LIMIT, limits.bytes);
	} else {
		req.limitBytes = CLIENT_KNOBS->REPLY_BYTE_LIMIT;
		req.limit = reverse ? -limits.minRows : limits.minRows;
	}
}

ACTOR Future<RangeResult> getExactRange(Database cx,
                                        Version version,
                                        KeyRange keys,
                                        GetRangeLimits limits,
                                        Reverse reverse,
                                        TransactionInfo info,
                                        TagSet tags) {
	state RangeResult output;
	state Span span("NAPI:getExactRange"_loc, info.spanID);

	// printf("getExactRange( '%s', '%s' )\n", keys.begin.toString().c_str(), keys.end.toString().c_str());
	loop {
		state std::vector<std::pair<KeyRange, Reference<LocationInfo>>> locations = wait(getKeyRangeLocations(
		    cx, keys, CLIENT_KNOBS->GET_RANGE_SHARD_LIMIT, reverse, &StorageServerInterface::getKeyValues, info));
		ASSERT(locations.size());
		state int shard = 0;
		loop {
			const KeyRangeRef& range = locations[shard].first;

			GetKeyValuesRequest req;
			req.version = version;
			req.begin = firstGreaterOrEqual(range.begin);
			req.end = firstGreaterOrEqual(range.end);
			req.spanContext = span.context;

			// keep shard's arena around in case of async tss comparison
			req.arena.dependsOn(locations[shard].first.arena());

			transformRangeLimits(limits, reverse, req);
			ASSERT(req.limitBytes > 0 && req.limit != 0 && req.limit < 0 == reverse);

			// FIXME: buggify byte limits on internal functions that use them, instead of globally
			req.tags = cx->sampleReadTags() ? tags : Optional<TagSet>();
			req.debugID = info.debugID;

			try {
				if (info.debugID.present()) {
					g_traceBatch.addEvent(
					    "TransactionDebug", info.debugID.get().first(), "NativeAPI.getExactRange.Before");
					/*TraceEvent("TransactionDebugGetExactRangeInfo", info.debugID.get())
					    .detail("ReqBeginKey", req.begin.getKey())
					    .detail("ReqEndKey", req.end.getKey())
					    .detail("ReqLimit", req.limit)
					    .detail("ReqLimitBytes", req.limitBytes)
					    .detail("ReqVersion", req.version)
					    .detail("Reverse", reverse)
					    .detail("Servers", locations[shard].second->description());*/
				}
				++cx->transactionPhysicalReads;
				state GetKeyValuesReply rep;
				try {
					choose {
						when(wait(cx->connectionFileChanged())) { throw transaction_too_old(); }
						when(GetKeyValuesReply _rep =
						         wait(loadBalance(cx.getPtr(),
						                          locations[shard].second,
						                          &StorageServerInterface::getKeyValues,
						                          req,
						                          TaskPriority::DefaultPromiseEndpoint,
						                          AtMostOnce::False,
						                          cx->enableLocalityLoadBalance ? &cx->queueModel : nullptr))) {
							rep = _rep;
						}
					}
					++cx->transactionPhysicalReadsCompleted;
				} catch (Error&) {
					++cx->transactionPhysicalReadsCompleted;
					throw;
				}
				if (info.debugID.present())
					g_traceBatch.addEvent(
					    "TransactionDebug", info.debugID.get().first(), "NativeAPI.getExactRange.After");
				output.arena().dependsOn(rep.arena);
				output.append(output.arena(), rep.data.begin(), rep.data.size());

				if (limits.hasRowLimit() && rep.data.size() > limits.rows) {
					TraceEvent(SevError, "GetExactRangeTooManyRows")
					    .detail("RowLimit", limits.rows)
					    .detail("DeliveredRows", output.size());
					ASSERT(false);
				}
				limits.decrement(rep.data);

				if (limits.isReached()) {
					output.more = true;
					return output;
				}

				bool more = rep.more;
				// If the reply says there is more but we know that we finished the shard, then fix rep.more
				if (reverse && more && rep.data.size() > 0 &&
				    output[output.size() - 1].key == locations[shard].first.begin)
					more = false;

				if (more) {
					if (!rep.data.size()) {
						TraceEvent(SevError, "GetExactRangeError")
						    .detail("Reason", "More data indicated but no rows present")
						    .detail("LimitBytes", limits.bytes)
						    .detail("LimitRows", limits.rows)
						    .detail("OutputSize", output.size())
						    .detail("OutputBytes", output.expectedSize())
						    .detail("BlockSize", rep.data.size())
						    .detail("BlockBytes", rep.data.expectedSize());
						ASSERT(false);
					}
					TEST(true); // GetKeyValuesReply.more in getExactRange
					// Make next request to the same shard with a beginning key just after the last key returned
					if (reverse)
						locations[shard].first =
						    KeyRangeRef(locations[shard].first.begin, output[output.size() - 1].key);
					else
						locations[shard].first =
						    KeyRangeRef(keyAfter(output[output.size() - 1].key), locations[shard].first.end);
				}

				if (!more || locations[shard].first.empty()) {
					TEST(true); // getExactrange (!more || locations[shard].first.empty())
					if (shard == locations.size() - 1) {
						const KeyRangeRef& range = locations[shard].first;
						KeyRef begin = reverse ? keys.begin : range.end;
						KeyRef end = reverse ? range.begin : keys.end;

						if (begin >= end) {
							output.more = false;
							return output;
						}
						TEST(true); // Multiple requests of key locations

						keys = KeyRangeRef(begin, end);
						break;
					}

					++shard;
				}

				// Soft byte limit - return results early if the user specified a byte limit and we got results
				// This can prevent problems where the desired range spans many shards and would be too slow to
				// fetch entirely.
				if (limits.hasSatisfiedMinRows() && output.size() > 0) {
					output.more = true;
					return output;
				}

			} catch (Error& e) {
				if (e.code() == error_code_wrong_shard_server || e.code() == error_code_all_alternatives_failed) {
					const KeyRangeRef& range = locations[shard].first;

					if (reverse)
						keys = KeyRangeRef(keys.begin, range.end);
					else
						keys = KeyRangeRef(range.begin, keys.end);

					cx->invalidateCache(keys);
					wait(delay(CLIENT_KNOBS->WRONG_SHARD_SERVER_DELAY, info.taskID));
					break;
				} else {
					TraceEvent(SevInfo, "GetExactRangeError")
					    .error(e)
					    .detail("ShardBegin", locations[shard].first.begin)
					    .detail("ShardEnd", locations[shard].first.end);
					throw;
				}
			}
		}
	}
}

Future<Key> resolveKey(Database const& cx,
                       KeySelector const& key,
                       Version const& version,
                       TransactionInfo const& info,
                       TagSet const& tags) {
	if (key.isFirstGreaterOrEqual())
		return Future<Key>(key.getKey());

	if (key.isFirstGreaterThan())
		return Future<Key>(keyAfter(key.getKey()));

	return getKey(cx, key, version, info, tags);
}

ACTOR Future<RangeResult> getRangeFallback(Database cx,
                                           Version version,
                                           KeySelector begin,
                                           KeySelector end,
                                           GetRangeLimits limits,
                                           Reverse reverse,
                                           TransactionInfo info,
                                           TagSet tags) {
	if (version == latestVersion) {
		state Transaction transaction(cx);
		transaction.setOption(FDBTransactionOptions::CAUSAL_READ_RISKY);
		transaction.setOption(FDBTransactionOptions::LOCK_AWARE);
		transaction.setOption(FDBTransactionOptions::PRIORITY_SYSTEM_IMMEDIATE);
		Version ver = wait(transaction.getReadVersion());
		version = ver;
	}

	Future<Key> fb = resolveKey(cx, begin, version, info, tags);
	state Future<Key> fe = resolveKey(cx, end, version, info, tags);

	state Key b = wait(fb);
	state Key e = wait(fe);
	if (b >= e) {
		return RangeResult();
	}

	// if e is allKeys.end, we have read through the end of the database
	// if b is allKeys.begin, we have either read through the beginning of the database,
	// or allKeys.begin exists in the database and will be part of the conflict range anyways

	RangeResult _r = wait(getExactRange(cx, version, KeyRangeRef(b, e), limits, reverse, info, tags));
	RangeResult r = _r;

	if (b == allKeys.begin && ((reverse && !r.more) || !reverse))
		r.readToBegin = true;
	if (e == allKeys.end && ((!reverse && !r.more) || reverse))
		r.readThroughEnd = true;

	ASSERT(!limits.hasRowLimit() || r.size() <= limits.rows);

	// If we were limiting bytes and the returned range is twice the request (plus 10K) log a warning
	if (limits.hasByteLimit() &&
	    r.expectedSize() >
	        size_t(limits.bytes + CLIENT_KNOBS->SYSTEM_KEY_SIZE_LIMIT + CLIENT_KNOBS->VALUE_SIZE_LIMIT + 1) &&
	    limits.minRows == 0) {
		TraceEvent(SevWarnAlways, "GetRangeFallbackTooMuchData")
		    .detail("LimitBytes", limits.bytes)
		    .detail("DeliveredBytes", r.expectedSize())
		    .detail("LimitRows", limits.rows)
		    .detail("DeliveredRows", r.size());
	}

	return r;
}

void getRangeFinished(Database cx,
                      Reference<TransactionLogInfo> trLogInfo,
                      double startTime,
                      KeySelector begin,
                      KeySelector end,
                      Snapshot snapshot,
                      Promise<std::pair<Key, Key>> conflictRange,
                      Reverse reverse,
                      RangeResult result) {
	int64_t bytes = 0;
	for (const KeyValueRef& kv : result) {
		bytes += kv.key.size() + kv.value.size();
	}

	cx->transactionBytesRead += bytes;
	cx->transactionKeysRead += result.size();

	if (trLogInfo) {
		trLogInfo->addLog(FdbClientLogEvents::EventGetRange(
		    startTime, cx->clientLocality.dcId(), now() - startTime, bytes, begin.getKey(), end.getKey()));
	}

	if (!snapshot) {
		Key rangeBegin;
		Key rangeEnd;

		if (result.readToBegin) {
			rangeBegin = allKeys.begin;
		} else if (((!reverse || !result.more || begin.offset > 1) && begin.offset > 0) || result.size() == 0) {
			rangeBegin = Key(begin.getKey(), begin.arena());
		} else {
			rangeBegin = reverse ? result.end()[-1].key : result[0].key;
		}

		if (end.offset > begin.offset && end.getKey() < rangeBegin) {
			rangeBegin = Key(end.getKey(), end.arena());
		}

		if (result.readThroughEnd) {
			rangeEnd = allKeys.end;
		} else if (((reverse || !result.more || end.offset <= 0) && end.offset <= 1) || result.size() == 0) {
			rangeEnd = Key(end.getKey(), end.arena());
		} else {
			rangeEnd = keyAfter(reverse ? result[0].key : result.end()[-1].key);
		}

		if (begin.offset < end.offset && begin.getKey() > rangeEnd) {
			rangeEnd = Key(begin.getKey(), begin.arena());
		}

		conflictRange.send(std::make_pair(rangeBegin, rangeEnd));
	}
}

ACTOR Future<RangeResult> getRange(Database cx,
                                   Reference<TransactionLogInfo> trLogInfo,
                                   Future<Version> fVersion,
                                   KeySelector begin,
                                   KeySelector end,
                                   GetRangeLimits limits,
                                   Promise<std::pair<Key, Key>> conflictRange,
                                   Snapshot snapshot,
                                   Reverse reverse,
                                   TransactionInfo info,
                                   TagSet tags) {
	state GetRangeLimits originalLimits(limits);
	state KeySelector originalBegin = begin;
	state KeySelector originalEnd = end;
	state RangeResult output;
	state Span span("NAPI:getRange"_loc, info.spanID);

	try {
		state Version version = wait(fVersion);
		cx->validateVersion(version);

		state double startTime = now();
		state Version readVersion = version; // Needed for latestVersion requests; if more, make future requests at the
		                                     // version that the first one completed
		                                     // FIXME: Is this really right?  Weaken this and see if there is a problem;
		                                     // if so maybe there is a much subtler problem even with this.

		if (begin.getKey() == allKeys.begin && begin.offset < 1) {
			output.readToBegin = true;
			begin = KeySelector(firstGreaterOrEqual(begin.getKey()), begin.arena());
		}

		ASSERT(!limits.isReached());
		ASSERT((!limits.hasRowLimit() || limits.rows >= limits.minRows) && limits.minRows >= 0);

		loop {
			if (end.getKey() == allKeys.begin && (end.offset < 1 || end.isFirstGreaterOrEqual())) {
				getRangeFinished(
				    cx, trLogInfo, startTime, originalBegin, originalEnd, snapshot, conflictRange, reverse, output);
				return output;
			}

			Key locationKey = reverse ? Key(end.getKey(), end.arena()) : Key(begin.getKey(), begin.arena());
			Reverse locationBackward{ reverse ? (end - 1).isBackward() : begin.isBackward() };
			state std::pair<KeyRange, Reference<LocationInfo>> beginServer =
			    wait(getKeyLocation(cx, locationKey, &StorageServerInterface::getKeyValues, info, locationBackward));
			state KeyRange shard = beginServer.first;
			state bool modifiedSelectors = false;
			state GetKeyValuesRequest req;

			req.isFetchKeys = (info.taskID == TaskPriority::FetchKeys);
			req.version = readVersion;

			// In case of async tss comparison, also make req arena depend on begin, end, and/or shard's arena depending
			// on which  is used
			bool dependOnShard = false;
			if (reverse && (begin - 1).isDefinitelyLess(shard.begin) &&
			    (!begin.isFirstGreaterOrEqual() ||
			     begin.getKey() != shard.begin)) { // In this case we would be setting modifiedSelectors to true, but
				                                   // not modifying anything

				req.begin = firstGreaterOrEqual(shard.begin);
				modifiedSelectors = true;
				req.arena.dependsOn(shard.arena());
				dependOnShard = true;
			} else {
				req.begin = begin;
				req.arena.dependsOn(begin.arena());
			}

			if (!reverse && end.isDefinitelyGreater(shard.end)) {
				req.end = firstGreaterOrEqual(shard.end);
				modifiedSelectors = true;
				if (!dependOnShard) {
					req.arena.dependsOn(shard.arena());
				}
			} else {
				req.end = end;
				req.arena.dependsOn(end.arena());
			}

			transformRangeLimits(limits, reverse, req);
			ASSERT(req.limitBytes > 0 && req.limit != 0 && req.limit < 0 == reverse);

			req.tags = cx->sampleReadTags() ? tags : Optional<TagSet>();
			req.debugID = info.debugID;
			req.spanContext = span.context;
			try {
				if (info.debugID.present()) {
					g_traceBatch.addEvent("TransactionDebug", info.debugID.get().first(), "NativeAPI.getRange.Before");
					/*TraceEvent("TransactionDebugGetRangeInfo", info.debugID.get())
					    .detail("ReqBeginKey", req.begin.getKey())
					    .detail("ReqEndKey", req.end.getKey())
					    .detail("OriginalBegin", originalBegin.toString())
					    .detail("OriginalEnd", originalEnd.toString())
					    .detail("Begin", begin.toString())
					    .detail("End", end.toString())
					    .detail("Shard", shard)
					    .detail("ReqLimit", req.limit)
					    .detail("ReqLimitBytes", req.limitBytes)
					    .detail("ReqVersion", req.version)
					    .detail("Reverse", reverse)
					    .detail("ModifiedSelectors", modifiedSelectors)
					    .detail("Servers", beginServer.second->description());*/
				}

				++cx->transactionPhysicalReads;
				state GetKeyValuesReply rep;
				try {
					if (CLIENT_BUGGIFY_WITH_PROB(.01)) {
						throw deterministicRandom()->randomChoice(
						    std::vector<Error>{ transaction_too_old(), future_version() });
					}
					// state AnnotateActor annotation(currentLineage);
					GetKeyValuesReply _rep =
					    wait(loadBalance(cx.getPtr(),
					                     beginServer.second,
					                     &StorageServerInterface::getKeyValues,
					                     req,
					                     TaskPriority::DefaultPromiseEndpoint,
					                     AtMostOnce::False,
					                     cx->enableLocalityLoadBalance ? &cx->queueModel : nullptr));
					rep = _rep;
					++cx->transactionPhysicalReadsCompleted;
				} catch (Error&) {
					++cx->transactionPhysicalReadsCompleted;
					throw;
				}

				if (info.debugID.present()) {
					g_traceBatch.addEvent("TransactionDebug",
					                      info.debugID.get().first(),
					                      "NativeAPI.getRange.After"); //.detail("SizeOf", rep.data.size());
					/*TraceEvent("TransactionDebugGetRangeDone", info.debugID.get())
					    .detail("ReqBeginKey", req.begin.getKey())
					    .detail("ReqEndKey", req.end.getKey())
					    .detail("RepIsMore", rep.more)
					    .detail("VersionReturned", rep.version)
					    .detail("RowsReturned", rep.data.size());*/
				}

				ASSERT(!rep.more || rep.data.size());
				ASSERT(!limits.hasRowLimit() || rep.data.size() <= limits.rows);

				limits.decrement(rep.data);

				if (reverse && begin.isLastLessOrEqual() && rep.data.size() &&
				    rep.data.end()[-1].key == begin.getKey()) {
					modifiedSelectors = false;
				}

				bool finished = limits.isReached() || (!modifiedSelectors && !rep.more) || limits.hasSatisfiedMinRows();
				bool readThrough = modifiedSelectors && !rep.more;

				// optimization: first request got all data--just return it
				if (finished && !output.size()) {
					bool readToBegin = output.readToBegin;
					bool readThroughEnd = output.readThroughEnd;

					output = RangeResult(RangeResultRef(rep.data, modifiedSelectors || limits.isReached() || rep.more),
					                     rep.arena);
					output.readToBegin = readToBegin;
					output.readThroughEnd = readThroughEnd;

					if (BUGGIFY && limits.hasByteLimit() && output.size() > std::max(1, originalLimits.minRows)) {
						// Copy instead of resizing because TSS maybe be using output's arena for comparison. This only
						// happens in simulation so it's fine
						RangeResult copy;
						int newSize =
						    deterministicRandom()->randomInt(std::max(1, originalLimits.minRows), output.size());
						for (int i = 0; i < newSize; i++) {
							copy.push_back_deep(copy.arena(), output[i]);
						}
						output = copy;
						output.more = true;

						getRangeFinished(cx,
						                 trLogInfo,
						                 startTime,
						                 originalBegin,
						                 originalEnd,
						                 snapshot,
						                 conflictRange,
						                 reverse,
						                 output);
						return output;
					}

					if (readThrough) {
						output.arena().dependsOn(shard.arena());
						output.readThrough = reverse ? shard.begin : shard.end;
					}

					getRangeFinished(
					    cx, trLogInfo, startTime, originalBegin, originalEnd, snapshot, conflictRange, reverse, output);
					return output;
				}

				output.arena().dependsOn(rep.arena);
				output.append(output.arena(), rep.data.begin(), rep.data.size());

				if (finished) {
					if (readThrough) {
						output.arena().dependsOn(shard.arena());
						output.readThrough = reverse ? shard.begin : shard.end;
					}
					output.more = modifiedSelectors || limits.isReached() || rep.more;

					getRangeFinished(
					    cx, trLogInfo, startTime, originalBegin, originalEnd, snapshot, conflictRange, reverse, output);
					return output;
				}

				readVersion = rep.version; // see above comment

				if (!rep.more) {
					ASSERT(modifiedSelectors);
					TEST(true); // !GetKeyValuesReply.more and modifiedSelectors in getRange

					if (!rep.data.size()) {
						RangeResult result = wait(getRangeFallback(
						    cx, version, originalBegin, originalEnd, originalLimits, reverse, info, tags));
						getRangeFinished(cx,
						                 trLogInfo,
						                 startTime,
						                 originalBegin,
						                 originalEnd,
						                 snapshot,
						                 conflictRange,
						                 reverse,
						                 result);
						return result;
					}

					if (reverse)
						end = firstGreaterOrEqual(shard.begin);
					else
						begin = firstGreaterOrEqual(shard.end);
				} else {
					TEST(true); // GetKeyValuesReply.more in getRange
					if (reverse)
						end = firstGreaterOrEqual(output[output.size() - 1].key);
					else
						begin = firstGreaterThan(output[output.size() - 1].key);
				}

			} catch (Error& e) {
				if (info.debugID.present()) {
					g_traceBatch.addEvent("TransactionDebug", info.debugID.get().first(), "NativeAPI.getRange.Error");
					TraceEvent("TransactionDebugError", info.debugID.get()).error(e);
				}
				if (e.code() == error_code_wrong_shard_server || e.code() == error_code_all_alternatives_failed ||
				    (e.code() == error_code_transaction_too_old && readVersion == latestVersion)) {
					cx->invalidateCache(reverse ? end.getKey() : begin.getKey(),
					                    Reverse{ reverse ? (end - 1).isBackward() : begin.isBackward() });

					if (e.code() == error_code_wrong_shard_server) {
						RangeResult result = wait(getRangeFallback(
						    cx, version, originalBegin, originalEnd, originalLimits, reverse, info, tags));
						getRangeFinished(cx,
						                 trLogInfo,
						                 startTime,
						                 originalBegin,
						                 originalEnd,
						                 snapshot,
						                 conflictRange,
						                 reverse,
						                 result);
						return result;
					}

					wait(delay(CLIENT_KNOBS->WRONG_SHARD_SERVER_DELAY, info.taskID));
				} else {
					if (trLogInfo)
						trLogInfo->addLog(FdbClientLogEvents::EventGetRangeError(startTime,
						                                                         cx->clientLocality.dcId(),
						                                                         static_cast<int>(e.code()),
						                                                         begin.getKey(),
						                                                         end.getKey()));

					throw e;
				}
			}
		}
	} catch (Error& e) {
		if (conflictRange.canBeSet()) {
			conflictRange.send(std::make_pair(Key(), Key()));
		}

		throw;
	}
}

template <class StreamReply>
struct TSSDuplicateStreamData {
	PromiseStream<StreamReply> stream;
	Promise<Void> tssComparisonDone;

	// empty constructor for optional?
	TSSDuplicateStreamData() {}

	TSSDuplicateStreamData(PromiseStream<StreamReply> stream) : stream(stream) {}

	bool done() { return tssComparisonDone.getFuture().isReady(); }

	void setDone() {
		if (tssComparisonDone.canBeSet()) {
			tssComparisonDone.send(Void());
		}
	}

	~TSSDuplicateStreamData() {}
};

// Error tracking here is weird, and latency doesn't really mean the same thing here as it does with normal tss
// comparisons, so this is pretty much just counting mismatches
ACTOR template <class Request>
static Future<Void> tssStreamComparison(Request request,
                                        TSSDuplicateStreamData<REPLYSTREAM_TYPE(Request)> streamData,
                                        ReplyPromiseStream<REPLYSTREAM_TYPE(Request)> tssReplyStream,
                                        TSSEndpointData tssData) {
	state bool ssEndOfStream = false;
	state bool tssEndOfStream = false;
	state Optional<REPLYSTREAM_TYPE(Request)> ssReply = Optional<REPLYSTREAM_TYPE(Request)>();
	state Optional<REPLYSTREAM_TYPE(Request)> tssReply = Optional<REPLYSTREAM_TYPE(Request)>();

	loop {
		// reset replies
		ssReply = Optional<REPLYSTREAM_TYPE(Request)>();
		tssReply = Optional<REPLYSTREAM_TYPE(Request)>();

		state double startTime = now();
		// wait for ss response
		try {
			REPLYSTREAM_TYPE(Request) _ssReply = waitNext(streamData.stream.getFuture());
			ssReply = _ssReply;
		} catch (Error& e) {
			if (e.code() == error_code_actor_cancelled) {
				streamData.setDone();
				throw;
			}
			if (e.code() == error_code_end_of_stream) {
				// ss response will be set to empty, to compare to the SS response if it wasn't empty and cause a
				// mismatch
				ssEndOfStream = true;
			} else {
				tssData.metrics->ssError(e.code());
			}
			TEST(e.code() != error_code_end_of_stream); // SS got error in TSS stream comparison
		}

		state double sleepTime = std::max(startTime + FLOW_KNOBS->LOAD_BALANCE_TSS_TIMEOUT - now(), 0.0);
		// wait for tss response
		try {
			choose {
				when(REPLYSTREAM_TYPE(Request) _tssReply = waitNext(tssReplyStream.getFuture())) {
					tssReply = _tssReply;
				}
				when(wait(delay(sleepTime))) {
					++tssData.metrics->tssTimeouts;
					TEST(true); // Got TSS timeout in stream comparison
				}
			}
		} catch (Error& e) {
			if (e.code() == error_code_actor_cancelled) {
				streamData.setDone();
				throw;
			}
			if (e.code() == error_code_end_of_stream) {
				// tss response will be set to empty, to compare to the SS response if it wasn't empty and cause a
				// mismatch
				tssEndOfStream = true;
			} else {
				tssData.metrics->tssError(e.code());
			}
			TEST(e.code() != error_code_end_of_stream); // TSS got error in TSS stream comparison
		}

		if (!ssEndOfStream || !tssEndOfStream) {
			++tssData.metrics->streamComparisons;
		}

		// if both are successful, compare
		if (ssReply.present() && tssReply.present()) {
			// compare results
			// FIXME: this code is pretty much identical to LoadBalance.h
			// TODO could add team check logic in if we added synchronous way to turn this into a fixed getRange request
			// and send it to the whole team and compare? I think it's fine to skip that for streaming though
			TEST(ssEndOfStream != tssEndOfStream); // SS or TSS stream finished early!

			// skip tss comparison if both are end of stream
			if ((!ssEndOfStream || !tssEndOfStream) && !TSS_doCompare(ssReply.get(), tssReply.get())) {
				TEST(true); // TSS mismatch in stream comparison
				TraceEvent mismatchEvent(
				    (g_network->isSimulated() && g_simulator.tssMode == ISimulator::TSSMode::EnabledDropMutations)
				        ? SevWarnAlways
				        : SevError,
				    TSS_mismatchTraceName(request));
				mismatchEvent.setMaxEventLength(FLOW_KNOBS->TSS_LARGE_TRACE_SIZE);
				mismatchEvent.detail("TSSID", tssData.tssId);

				if (tssData.metrics->shouldRecordDetailedMismatch()) {
					TSS_traceMismatch(mismatchEvent, request, ssReply.get(), tssReply.get());

					TEST(FLOW_KNOBS
					         ->LOAD_BALANCE_TSS_MISMATCH_TRACE_FULL); // Tracing Full TSS Mismatch in stream comparison
					TEST(!FLOW_KNOBS->LOAD_BALANCE_TSS_MISMATCH_TRACE_FULL); // Tracing Partial TSS Mismatch in stream
					                                                         // comparison and storing the rest in FDB

					if (!FLOW_KNOBS->LOAD_BALANCE_TSS_MISMATCH_TRACE_FULL) {
						mismatchEvent.disable();
						UID mismatchUID = deterministicRandom()->randomUniqueID();
						tssData.metrics->recordDetailedMismatchData(mismatchUID, mismatchEvent.getFields().toString());

						// record a summarized trace event instead
						TraceEvent summaryEvent((g_network->isSimulated() &&
						                         g_simulator.tssMode == ISimulator::TSSMode::EnabledDropMutations)
						                            ? SevWarnAlways
						                            : SevError,
						                        TSS_mismatchTraceName(request));
						summaryEvent.detail("TSSID", tssData.tssId).detail("MismatchId", mismatchUID);
					}
				} else {
					// don't record trace event
					mismatchEvent.disable();
				}
				streamData.setDone();
				return Void();
			}
		}
		if (!ssReply.present() || !tssReply.present() || ssEndOfStream || tssEndOfStream) {
			// if both streams don't still have more data, stop comparison
			streamData.setDone();
			return Void();
		}
	}
}

// Currently only used for GetKeyValuesStream but could easily be plugged for other stream types
// User of the stream has to forward the SS's responses to the returned promise stream, if it is set
template <class Request>
Optional<TSSDuplicateStreamData<REPLYSTREAM_TYPE(Request)>>
maybeDuplicateTSSStreamFragment(Request& req, QueueModel* model, RequestStream<Request> const* ssStream) {
	if (model) {
		Optional<TSSEndpointData> tssData = model->getTssData(ssStream->getEndpoint().token.first());

		if (tssData.present()) {
			TEST(true); // duplicating stream to TSS
			resetReply(req);
			// FIXME: optimize to avoid creating new netNotifiedQueueWithAcknowledgements for each stream duplication
			RequestStream<Request> tssRequestStream(tssData.get().endpoint);
			ReplyPromiseStream<REPLYSTREAM_TYPE(Request)> tssReplyStream = tssRequestStream.getReplyStream(req);
			PromiseStream<REPLYSTREAM_TYPE(Request)> ssDuplicateReplyStream;
			TSSDuplicateStreamData<REPLYSTREAM_TYPE(Request)> streamData(ssDuplicateReplyStream);
			model->addActor.send(tssStreamComparison(req, streamData, tssReplyStream, tssData.get()));
			return Optional<TSSDuplicateStreamData<REPLYSTREAM_TYPE(Request)>>(streamData);
		}
	}
	return Optional<TSSDuplicateStreamData<REPLYSTREAM_TYPE(Request)>>();
}

// Streams all of the KV pairs in a target key range into a ParallelStream fragment
ACTOR Future<Void> getRangeStreamFragment(ParallelStream<RangeResult>::Fragment* results,
                                          Database cx,
                                          Reference<TransactionLogInfo> trLogInfo,
                                          Version version,
                                          KeyRange keys,
                                          GetRangeLimits limits,
                                          Snapshot snapshot,
                                          Reverse reverse,
                                          TransactionInfo info,
                                          TagSet tags,
                                          SpanID spanContext) {
	loop {
		state std::vector<std::pair<KeyRange, Reference<LocationInfo>>> locations = wait(getKeyRangeLocations(
		    cx, keys, CLIENT_KNOBS->GET_RANGE_SHARD_LIMIT, reverse, &StorageServerInterface::getKeyValuesStream, info));
		ASSERT(locations.size());
		state int shard = 0;
		loop {
			const KeyRange& range = locations[shard].first;

			state Optional<TSSDuplicateStreamData<GetKeyValuesStreamReply>> tssDuplicateStream;
			state GetKeyValuesStreamRequest req;
			req.version = version;
			req.begin = firstGreaterOrEqual(range.begin);
			req.end = firstGreaterOrEqual(range.end);
			req.spanContext = spanContext;
			req.limit = reverse ? -CLIENT_KNOBS->REPLY_BYTE_LIMIT : CLIENT_KNOBS->REPLY_BYTE_LIMIT;
			req.limitBytes = std::numeric_limits<int>::max();

			// keep shard's arena around in case of async tss comparison
			req.arena.dependsOn(range.arena());

			ASSERT(req.limitBytes > 0 && req.limit != 0 && req.limit < 0 == reverse);

			// FIXME: buggify byte limits on internal functions that use them, instead of globally
			req.tags = cx->sampleReadTags() ? tags : Optional<TagSet>();
			req.debugID = info.debugID;

			try {
				if (info.debugID.present()) {
					g_traceBatch.addEvent(
					    "TransactionDebug", info.debugID.get().first(), "NativeAPI.RangeStream.Before");
				}
				++cx->transactionPhysicalReads;
				state GetKeyValuesStreamReply rep;

				if (locations[shard].second->size() == 0) {
					wait(cx->connectionFileChanged());
					results->sendError(transaction_too_old());
					return Void();
				}

				state int useIdx = -1;

				loop {
					// FIXME: create a load balance function for this code so future users of reply streams do not have
					// to duplicate this code
					int count = 0;
					for (int i = 0; i < locations[shard].second->size(); i++) {
						if (!IFailureMonitor::failureMonitor()
						         .getState(locations[shard]
						                       .second->get(i, &StorageServerInterface::getKeyValuesStream)
						                       .getEndpoint())
						         .failed) {
							if (deterministicRandom()->random01() <= 1.0 / ++count) {
								useIdx = i;
							}
						}
					}

					if (useIdx >= 0) {
						break;
					}

					std::vector<Future<Void>> ok(locations[shard].second->size());
					for (int i = 0; i < ok.size(); i++) {
						ok[i] = IFailureMonitor::failureMonitor().onStateEqual(
						    locations[shard].second->get(i, &StorageServerInterface::getKeyValuesStream).getEndpoint(),
						    FailureStatus(false));
					}

					// Making this SevWarn means a lot of clutter
					if (now() - g_network->networkInfo.newestAlternativesFailure > 1 ||
					    deterministicRandom()->random01() < 0.01) {
						TraceEvent("AllAlternativesFailed")
						    .detail("Alternatives", locations[shard].second->description());
					}

					wait(allAlternativesFailedDelay(quorum(ok, 1)));
				}

				state ReplyPromiseStream<GetKeyValuesStreamReply> replyStream =
				    locations[shard]
				        .second->get(useIdx, &StorageServerInterface::getKeyValuesStream)
				        .getReplyStream(req);

				tssDuplicateStream = maybeDuplicateTSSStreamFragment(
				    req,
				    cx->enableLocalityLoadBalance ? &cx->queueModel : nullptr,
				    &locations[shard].second->get(useIdx, &StorageServerInterface::getKeyValuesStream));

				state bool breakAgain = false;
				loop {
					wait(results->onEmpty());
					try {
						choose {
							when(wait(cx->connectionFileChanged())) {
								results->sendError(transaction_too_old());
								if (tssDuplicateStream.present() && !tssDuplicateStream.get().done()) {
									tssDuplicateStream.get().stream.sendError(transaction_too_old());
								}
								return Void();
							}

							when(GetKeyValuesStreamReply _rep = waitNext(replyStream.getFuture())) { rep = _rep; }
						}
						++cx->transactionPhysicalReadsCompleted;
					} catch (Error& e) {
						++cx->transactionPhysicalReadsCompleted;
						if (e.code() == error_code_broken_promise) {
							if (tssDuplicateStream.present() && !tssDuplicateStream.get().done()) {
								tssDuplicateStream.get().stream.sendError(connection_failed());
							}
							throw connection_failed();
						}
						if (e.code() != error_code_end_of_stream) {
							if (tssDuplicateStream.present() && !tssDuplicateStream.get().done()) {
								tssDuplicateStream.get().stream.sendError(e);
							}
							throw;
						}
						rep = GetKeyValuesStreamReply();
					}
					if (info.debugID.present())
						g_traceBatch.addEvent(
						    "TransactionDebug", info.debugID.get().first(), "NativeAPI.getExactRange.After");
					RangeResult output(RangeResultRef(rep.data, rep.more), rep.arena);

					if (tssDuplicateStream.present() && !tssDuplicateStream.get().done()) {
						// shallow copy the reply with an arena depends, and send it to the duplicate stream for TSS
						GetKeyValuesStreamReply replyCopy;
						replyCopy.version = rep.version;
						replyCopy.more = rep.more;
						replyCopy.cached = rep.cached;
						replyCopy.arena.dependsOn(rep.arena);
						replyCopy.data.append(replyCopy.arena, rep.data.begin(), rep.data.size());
						tssDuplicateStream.get().stream.send(replyCopy);
					}

					int64_t bytes = 0;
					for (const KeyValueRef& kv : output) {
						bytes += kv.key.size() + kv.value.size();
					}

					cx->transactionBytesRead += bytes;
					cx->transactionKeysRead += output.size();

					// If the reply says there is more but we know that we finished the shard, then fix rep.more
					if (reverse && output.more && rep.data.size() > 0 &&
					    output[output.size() - 1].key == locations[shard].first.begin) {
						output.more = false;
					}

					if (output.more) {
						if (!rep.data.size()) {
							TraceEvent(SevError, "GetRangeStreamError")
							    .detail("Reason", "More data indicated but no rows present")
							    .detail("LimitBytes", limits.bytes)
							    .detail("LimitRows", limits.rows)
							    .detail("OutputSize", output.size())
							    .detail("OutputBytes", output.expectedSize())
							    .detail("BlockSize", rep.data.size())
							    .detail("BlockBytes", rep.data.expectedSize());
							ASSERT(false);
						}
						TEST(true); // GetKeyValuesStreamReply.more in getRangeStream
						// Make next request to the same shard with a beginning key just after the last key returned
						if (reverse)
							locations[shard].first =
							    KeyRangeRef(locations[shard].first.begin, output[output.size() - 1].key);
						else
							locations[shard].first =
							    KeyRangeRef(keyAfter(output[output.size() - 1].key), locations[shard].first.end);
					}

					if (locations[shard].first.empty()) {
						output.more = false;
					}

					if (!output.more) {
						const KeyRange& range = locations[shard].first;
						if (shard == locations.size() - 1) {
							KeyRef begin = reverse ? keys.begin : range.end;
							KeyRef end = reverse ? range.begin : keys.end;

							if (begin >= end) {
								if (range.begin == allKeys.begin) {
									output.readToBegin = true;
								}
								if (range.end == allKeys.end) {
									output.readThroughEnd = true;
								}
								output.arena().dependsOn(keys.arena());
								output.readThrough = reverse ? keys.begin : keys.end;
								results->send(std::move(output));
								results->finish();
								if (tssDuplicateStream.present() && !tssDuplicateStream.get().done()) {
									tssDuplicateStream.get().stream.sendError(end_of_stream());
								}
								return Void();
							}
							keys = KeyRangeRef(begin, end);
							breakAgain = true;
						} else {
							++shard;
						}
						output.arena().dependsOn(range.arena());
						output.readThrough = reverse ? range.begin : range.end;
						results->send(std::move(output));
						break;
					}

					ASSERT(output.size());
					if (keys.begin == allKeys.begin && !reverse) {
						output.readToBegin = true;
					}
					if (keys.end == allKeys.end && reverse) {
						output.readThroughEnd = true;
					}
					results->send(std::move(output));
				}
				if (breakAgain) {
					break;
				}
			} catch (Error& e) {
				// send errors to tss duplicate stream, including actor_cancelled
				if (tssDuplicateStream.present() && !tssDuplicateStream.get().done()) {
					tssDuplicateStream.get().stream.sendError(e);
				}
				if (e.code() == error_code_actor_cancelled) {
					throw;
				}
				if (e.code() == error_code_wrong_shard_server || e.code() == error_code_all_alternatives_failed ||
				    e.code() == error_code_connection_failed) {
					const KeyRangeRef& range = locations[shard].first;

					if (reverse)
						keys = KeyRangeRef(keys.begin, range.end);
					else
						keys = KeyRangeRef(range.begin, keys.end);

					cx->invalidateCache(keys);
					wait(delay(CLIENT_KNOBS->WRONG_SHARD_SERVER_DELAY, info.taskID));
					break;
				} else {
					results->sendError(e);
					return Void();
				}
			}
		}
	}
}

ACTOR Future<Standalone<VectorRef<KeyRef>>> getRangeSplitPoints(Database cx, KeyRange keys, int64_t chunkSize);

static KeyRange intersect(KeyRangeRef lhs, KeyRangeRef rhs) {
	return KeyRange(KeyRangeRef(std::max(lhs.begin, rhs.begin), std::min(lhs.end, rhs.end)));
}

// Divides the requested key range into 1MB fragments, create range streams for each fragment, and merges the results so
// the client get them in order
ACTOR Future<Void> getRangeStream(PromiseStream<RangeResult> _results,
                                  Database cx,
                                  Reference<TransactionLogInfo> trLogInfo,
                                  Future<Version> fVersion,
                                  KeySelector begin,
                                  KeySelector end,
                                  GetRangeLimits limits,
                                  Promise<std::pair<Key, Key>> conflictRange,
                                  Snapshot snapshot,
                                  Reverse reverse,
                                  TransactionInfo info,
                                  TagSet tags) {

	state ParallelStream<RangeResult> results(_results, CLIENT_KNOBS->RANGESTREAM_BUFFERED_FRAGMENTS_LIMIT);

	// FIXME: better handling to disable row limits
	ASSERT(!limits.hasRowLimit());
	state Span span("NAPI:getRangeStream"_loc, info.spanID);

	state Version version = wait(fVersion);
	cx->validateVersion(version);

	Future<Key> fb = resolveKey(cx, begin, version, info, tags);
	state Future<Key> fe = resolveKey(cx, end, version, info, tags);

	state Key b = wait(fb);
	state Key e = wait(fe);

	if (!snapshot) {
		// FIXME: this conflict range is too large, and should be updated continously as results are returned
		conflictRange.send(std::make_pair(std::min(b, Key(begin.getKey(), begin.arena())),
		                                  std::max(e, Key(end.getKey(), end.arena()))));
	}

	if (b >= e) {
		wait(results.finish());
		return Void();
	}

	// if e is allKeys.end, we have read through the end of the database
	// if b is allKeys.begin, we have either read through the beginning of the database,
	// or allKeys.begin exists in the database and will be part of the conflict range anyways

	state std::vector<Future<Void>> outstandingRequests;
	while (b < e) {
		state std::pair<KeyRange, Reference<LocationInfo>> ssi =
		    wait(getKeyLocation(cx, reverse ? e : b, &StorageServerInterface::getKeyValuesStream, info, reverse));
		state KeyRange shardIntersection = intersect(ssi.first, KeyRangeRef(b, e));
		state Standalone<VectorRef<KeyRef>> splitPoints =
		    wait(getRangeSplitPoints(cx, shardIntersection, CLIENT_KNOBS->RANGESTREAM_FRAGMENT_SIZE));
		state std::vector<KeyRange> toSend;
		// state std::vector<Future<std::list<KeyRangeRef>::iterator>> outstandingRequests;

		if (!splitPoints.empty()) {
			toSend.push_back(KeyRange(KeyRangeRef(shardIntersection.begin, splitPoints.front()), splitPoints.arena()));
			for (int i = 0; i < splitPoints.size() - 1; ++i) {
				toSend.push_back(KeyRange(KeyRangeRef(splitPoints[i], splitPoints[i + 1]), splitPoints.arena()));
			}
			toSend.push_back(KeyRange(KeyRangeRef(splitPoints.back(), shardIntersection.end), splitPoints.arena()));
		} else {
			toSend.push_back(KeyRange(KeyRangeRef(shardIntersection.begin, shardIntersection.end)));
		}

		state int idx = 0;
		state int useIdx = 0;
		for (; idx < toSend.size(); ++idx) {
			useIdx = reverse ? toSend.size() - idx - 1 : idx;
			if (toSend[useIdx].empty()) {
				continue;
			}
			ParallelStream<RangeResult>::Fragment* fragment = wait(results.createFragment());
			outstandingRequests.push_back(getRangeStreamFragment(
			    fragment, cx, trLogInfo, version, toSend[useIdx], limits, snapshot, reverse, info, tags, span.context));
		}
		if (reverse) {
			e = shardIntersection.begin;
		} else {
			b = shardIntersection.end;
		}
	}
	wait(waitForAll(outstandingRequests) && results.finish());
	return Void();
}

Future<RangeResult> getRange(Database const& cx,
                             Future<Version> const& fVersion,
                             KeySelector const& begin,
                             KeySelector const& end,
                             GetRangeLimits const& limits,
                             Reverse const& reverse,
                             TransactionInfo const& info,
                             TagSet const& tags) {
	return getRange(cx,
	                Reference<TransactionLogInfo>(),
	                fVersion,
	                begin,
	                end,
	                limits,
	                Promise<std::pair<Key, Key>>(),
	                Snapshot::True,
	                reverse,
	                info,
	                tags);
}

bool DatabaseContext::debugUseTags = false;
const std::vector<std::string> DatabaseContext::debugTransactionTagChoices = { "a", "b", "c", "d", "e", "f", "g",
	                                                                           "h", "i", "j", "k", "l", "m", "n",
	                                                                           "o", "p", "q", "r", "s", "t" };

void debugAddTags(Transaction* tr) {
	int numTags = deterministicRandom()->randomInt(0, CLIENT_KNOBS->MAX_TAGS_PER_TRANSACTION + 1);
	for (int i = 0; i < numTags; ++i) {
		TransactionTag tag;
		if (deterministicRandom()->random01() < 0.7) {
			tag = TransactionTagRef(deterministicRandom()->randomChoice(DatabaseContext::debugTransactionTagChoices));
		} else {
			int length = deterministicRandom()->randomInt(1, CLIENT_KNOBS->MAX_TRANSACTION_TAG_LENGTH + 1);
			uint8_t* s = new (tag.arena()) uint8_t[length];
			for (int j = 0; j < length; ++j) {
				s[j] = (uint8_t)deterministicRandom()->randomInt(0, 256);
			}

			tag.contents() = TransactionTagRef(s, length);
		}

		if (deterministicRandom()->coinflip()) {
			tr->options.readTags.addTag(tag);
		}
		tr->options.tags.addTag(tag);
	}
}

SpanID generateSpanID(int transactionTracingEnabled) {
	uint64_t txnId = deterministicRandom()->randomUInt64();
	if (transactionTracingEnabled > 0) {
		uint64_t tokenId = deterministicRandom()->random01() <= FLOW_KNOBS->TRACING_SAMPLE_RATE
		                       ? deterministicRandom()->randomUInt64()
		                       : 0;
		return SpanID(txnId, tokenId);
	} else {
		return SpanID(txnId, 0);
	}
}

Transaction::Transaction() : info(TaskPriority::DefaultEndpoint, generateSpanID(true)) {}

Transaction::Transaction(Database const& cx)
  : info(cx->taskID, generateSpanID(cx->transactionTracingEnabled)), numErrors(0), options(cx),
    span(info.spanID, "Transaction"_loc), trLogInfo(createTrLogInfoProbabilistically(cx)), cx(cx),
    backoff(CLIENT_KNOBS->DEFAULT_BACKOFF), committedVersion(invalidVersion), tr(info.spanID) {
	if (DatabaseContext::debugUseTags) {
		debugAddTags(this);
	}
}

Transaction::~Transaction() {
	flushTrLogsIfEnabled();
	cancelWatches();
}

void Transaction::operator=(Transaction&& r) noexcept {
	flushTrLogsIfEnabled();
	cx = std::move(r.cx);
	tr = std::move(r.tr);
	readVersion = std::move(r.readVersion);
	metadataVersion = std::move(r.metadataVersion);
	extraConflictRanges = std::move(r.extraConflictRanges);
	commitResult = std::move(r.commitResult);
	committing = std::move(r.committing);
	options = std::move(r.options);
	info = r.info;
	backoff = r.backoff;
	numErrors = r.numErrors;
	committedVersion = r.committedVersion;
	versionstampPromise = std::move(r.versionstampPromise);
	watches = r.watches;
	trLogInfo = std::move(r.trLogInfo);
}

void Transaction::flushTrLogsIfEnabled() {
	if (trLogInfo && trLogInfo->logsAdded && trLogInfo->trLogWriter.getData()) {
		ASSERT(trLogInfo->flushed == false);
		cx->clientStatusUpdater.inStatusQ.push_back({ trLogInfo->identifier, std::move(trLogInfo->trLogWriter) });
		trLogInfo->flushed = true;
	}
}

void Transaction::setVersion(Version v) {
	startTime = now();
	if (readVersion.isValid())
		throw read_version_already_set();
	if (v <= 0)
		throw version_invalid();
	readVersion = v;
}

Future<Optional<Value>> Transaction::get(const Key& key, Snapshot snapshot) {
	++cx->transactionLogicalReads;
	++cx->transactionGetValueRequests;
	// ASSERT (key < allKeys.end);

	// There are no keys in the database with size greater than KEY_SIZE_LIMIT
	if (key.size() >
	    (key.startsWith(systemKeys.begin) ? CLIENT_KNOBS->SYSTEM_KEY_SIZE_LIMIT : CLIENT_KNOBS->KEY_SIZE_LIMIT))
		return Optional<Value>();

	auto ver = getReadVersion();

	/*	if (!systemKeys.contains(key))
	        return Optional<Value>(Value()); */

	if (!snapshot)
		tr.transaction.read_conflict_ranges.push_back(tr.arena, singleKeyRange(key, tr.arena));

	if (key == metadataVersionKey) {
		++cx->transactionMetadataVersionReads;
		if (!ver.isReady() || metadataVersion.isSet()) {
			return metadataVersion.getFuture();
		} else {
			if (ver.isError())
				return ver.getError();
			if (ver.get() == cx->metadataVersionCache[cx->mvCacheInsertLocation].first) {
				return cx->metadataVersionCache[cx->mvCacheInsertLocation].second;
			}

			Version v = ver.get();
			int hi = cx->mvCacheInsertLocation;
			int lo = (cx->mvCacheInsertLocation + 1) % cx->metadataVersionCache.size();

			while (hi != lo) {
				int cu = hi > lo ? (hi + lo) / 2
				                 : ((hi + cx->metadataVersionCache.size() + lo) / 2) % cx->metadataVersionCache.size();
				if (v == cx->metadataVersionCache[cu].first) {
					return cx->metadataVersionCache[cu].second;
				}
				if (cu == lo) {
					break;
				}
				if (v < cx->metadataVersionCache[cu].first) {
					hi = cu;
				} else {
					lo = (cu + 1) % cx->metadataVersionCache.size();
				}
			}
		}
	}

	return getValue(ver, key, cx, info, trLogInfo, options.readTags);
}

void Watch::setWatch(Future<Void> watchFuture) {
	this->watchFuture = watchFuture;

	// Cause the watch loop to go around and start waiting on watchFuture
	onSetWatchTrigger.send(Void());
}

// FIXME: This seems pretty horrible. Now a Database can't die until all of its watches do...
ACTOR Future<Void> watch(Reference<Watch> watch, Database cx, TagSet tags, TransactionInfo info) {
	try {
		choose {
			// RYOW write to value that is being watched (if applicable)
			// Errors
			when(wait(watch->onChangeTrigger.getFuture())) {}

			// NativeAPI finished commit and updated watchFuture
			when(wait(watch->onSetWatchTrigger.getFuture())) {

				loop {
					choose {
						// NativeAPI watchValue future finishes or errors
						when(wait(watch->watchFuture)) { break; }

						when(wait(cx->connectionFileChanged())) {
							TEST(true); // Recreated a watch after switch
							cx->clearWatchMetadata();
							watch->watchFuture =
							    watchValueMap(cx->minAcceptableReadVersion, watch->key, watch->value, cx, info, tags);
						}
					}
				}
			}
		}
	} catch (Error& e) {
		cx->removeWatch();
		throw;
	}

	cx->removeWatch();
	return Void();
}

Future<Version> Transaction::getRawReadVersion() {
	return ::getRawVersion(cx, info.spanID);
}

Future<Void> Transaction::watch(Reference<Watch> watch) {
	++cx->transactionWatchRequests;
	cx->addWatch();
	watches.push_back(watch);
	return ::watch(watch, cx, options.readTags, info);
}

ACTOR Future<Standalone<VectorRef<const char*>>> getAddressesForKeyActor(Key key,
                                                                         Future<Version> ver,
                                                                         Database cx,
                                                                         TransactionInfo info,
                                                                         TransactionOptions options) {
	state std::vector<StorageServerInterface> ssi;

	// If key >= allKeys.end, then getRange will return a kv-pair with an empty value. This will result in our
	// serverInterfaces vector being empty, which will cause us to return an empty addresses list.

	state Key ksKey = keyServersKey(key);
	state RangeResult serverTagResult = wait(getRange(cx,
	                                                  ver,
	                                                  lastLessOrEqual(serverTagKeys.begin),
	                                                  firstGreaterThan(serverTagKeys.end),
	                                                  GetRangeLimits(CLIENT_KNOBS->TOO_MANY),
	                                                  Reverse::False,
	                                                  info,
	                                                  options.readTags));
	ASSERT(!serverTagResult.more && serverTagResult.size() < CLIENT_KNOBS->TOO_MANY);
	Future<RangeResult> futureServerUids = getRange(cx,
	                                                ver,
	                                                lastLessOrEqual(ksKey),
	                                                firstGreaterThan(ksKey),
	                                                GetRangeLimits(1),
	                                                Reverse::False,
	                                                info,
	                                                options.readTags);
	RangeResult serverUids = wait(futureServerUids);

	ASSERT(serverUids.size()); // every shard needs to have a team

	std::vector<UID> src;
	std::vector<UID> ignore; // 'ignore' is so named because it is the vector into which we decode the 'dest' servers in
	                         // the case where this key is being relocated. But 'src' is the canonical location until
	                         // the move is finished, because it could be cancelled at any time.
	decodeKeyServersValue(serverTagResult, serverUids[0].value, src, ignore);
	Optional<std::vector<StorageServerInterface>> serverInterfaces =
	    wait(transactionalGetServerInterfaces(ver, cx, info, src, options.readTags));

	ASSERT(serverInterfaces.present()); // since this is happening transactionally, /FF/keyServers and /FF/serverList
	                                    // need to be consistent with one another
	ssi = serverInterfaces.get();

	Standalone<VectorRef<const char*>> addresses;
	for (auto i : ssi) {
		std::string ipString = options.includePort ? i.address().toString() : i.address().ip.toString();
		char* c_string = new (addresses.arena()) char[ipString.length() + 1];
		strcpy(c_string, ipString.c_str());
		addresses.push_back(addresses.arena(), c_string);
	}
	return addresses;
}

Future<Standalone<VectorRef<const char*>>> Transaction::getAddressesForKey(const Key& key) {
	++cx->transactionLogicalReads;
	++cx->transactionGetAddressesForKeyRequests;
	auto ver = getReadVersion();

	return getAddressesForKeyActor(key, ver, cx, info, options);
}

ACTOR Future<Key> getKeyAndConflictRange(Database cx,
                                         KeySelector k,
                                         Future<Version> version,
                                         Promise<std::pair<Key, Key>> conflictRange,
                                         TransactionInfo info,
                                         TagSet tags) {
	try {
		Key rep = wait(getKey(cx, k, version, info, tags));
		if (k.offset <= 0)
			conflictRange.send(std::make_pair(rep, k.orEqual ? keyAfter(k.getKey()) : Key(k.getKey(), k.arena())));
		else
			conflictRange.send(
			    std::make_pair(k.orEqual ? keyAfter(k.getKey()) : Key(k.getKey(), k.arena()), keyAfter(rep)));
		return rep;
	} catch (Error& e) {
		conflictRange.send(std::make_pair(Key(), Key()));
		throw;
	}
}

Future<Key> Transaction::getKey(const KeySelector& key, Snapshot snapshot) {
	++cx->transactionLogicalReads;
	++cx->transactionGetKeyRequests;
	if (snapshot)
		return ::getKey(cx, key, getReadVersion(), info, options.readTags);

	Promise<std::pair<Key, Key>> conflictRange;
	extraConflictRanges.push_back(conflictRange.getFuture());
	return getKeyAndConflictRange(cx, key, getReadVersion(), conflictRange, info, options.readTags);
}

Future<RangeResult> Transaction::getRange(const KeySelector& begin,
                                          const KeySelector& end,
                                          GetRangeLimits limits,
                                          Snapshot snapshot,
                                          Reverse reverse) {
	++cx->transactionLogicalReads;
	++cx->transactionGetRangeRequests;

	if (limits.isReached())
		return RangeResult();

	if (!limits.isValid())
		return range_limits_invalid();

	ASSERT(limits.rows != 0);

	KeySelector b = begin;
	if (b.orEqual) {
		TEST(true); // Native begin orEqual==true
		b.removeOrEqual(b.arena());
	}

	KeySelector e = end;
	if (e.orEqual) {
		TEST(true); // Native end orEqual==true
		e.removeOrEqual(e.arena());
	}

	if (b.offset >= e.offset && b.getKey() >= e.getKey()) {
		TEST(true); // Native range inverted
		return RangeResult();
	}

	Promise<std::pair<Key, Key>> conflictRange;
	if (!snapshot) {
		extraConflictRanges.push_back(conflictRange.getFuture());
	}

	return ::getRange(
	    cx, trLogInfo, getReadVersion(), b, e, limits, conflictRange, snapshot, reverse, info, options.readTags);
}

Future<RangeResult> Transaction::getRange(const KeySelector& begin,
                                          const KeySelector& end,
                                          int limit,
                                          Snapshot snapshot,
                                          Reverse reverse) {
	return getRange(begin, end, GetRangeLimits(limit), snapshot, reverse);
}

// A method for streaming data from the storage server that is more efficient than getRange when reading large amounts
// of data
Future<Void> Transaction::getRangeStream(const PromiseStream<RangeResult>& results,
                                         const KeySelector& begin,
                                         const KeySelector& end,
                                         GetRangeLimits limits,
                                         Snapshot snapshot,
                                         Reverse reverse) {
	++cx->transactionLogicalReads;
	++cx->transactionGetRangeStreamRequests;

	// FIXME: limits are not implemented yet, and this code has not be tested with reverse=true
	ASSERT(!limits.hasByteLimit() && !limits.hasRowLimit() && !reverse);

	KeySelector b = begin;
	if (b.orEqual) {
		TEST(true); // Native stream begin orEqual==true
		b.removeOrEqual(b.arena());
	}

	KeySelector e = end;
	if (e.orEqual) {
		TEST(true); // Native stream end orEqual==true
		e.removeOrEqual(e.arena());
	}

	if (b.offset >= e.offset && b.getKey() >= e.getKey()) {
		TEST(true); // Native stream range inverted
		results.sendError(end_of_stream());
		return Void();
	}

	Promise<std::pair<Key, Key>> conflictRange;
	if (!snapshot) {
		extraConflictRanges.push_back(conflictRange.getFuture());
	}

	return forwardErrors(::getRangeStream(results,
	                                      cx,
	                                      trLogInfo,
	                                      getReadVersion(),
	                                      b,
	                                      e,
	                                      limits,
	                                      conflictRange,
	                                      snapshot,
	                                      reverse,
	                                      info,
	                                      options.readTags),
	                     results);
}

Future<Void> Transaction::getRangeStream(const PromiseStream<RangeResult>& results,
                                         const KeySelector& begin,
                                         const KeySelector& end,
                                         int limit,
                                         Snapshot snapshot,
                                         Reverse reverse) {
	return getRangeStream(results, begin, end, GetRangeLimits(limit), snapshot, reverse);
}

void Transaction::addReadConflictRange(KeyRangeRef const& keys) {
	ASSERT(!keys.empty());

	// There aren't any keys in the database with size larger than KEY_SIZE_LIMIT, so if range contains large keys
	// we can translate it to an equivalent one with smaller keys
	KeyRef begin = keys.begin;
	KeyRef end = keys.end;

	if (begin.size() >
	    (begin.startsWith(systemKeys.begin) ? CLIENT_KNOBS->SYSTEM_KEY_SIZE_LIMIT : CLIENT_KNOBS->KEY_SIZE_LIMIT))
		begin = begin.substr(
		    0,
		    (begin.startsWith(systemKeys.begin) ? CLIENT_KNOBS->SYSTEM_KEY_SIZE_LIMIT : CLIENT_KNOBS->KEY_SIZE_LIMIT) +
		        1);
	if (end.size() >
	    (end.startsWith(systemKeys.begin) ? CLIENT_KNOBS->SYSTEM_KEY_SIZE_LIMIT : CLIENT_KNOBS->KEY_SIZE_LIMIT))
		end = end.substr(
		    0,
		    (end.startsWith(systemKeys.begin) ? CLIENT_KNOBS->SYSTEM_KEY_SIZE_LIMIT : CLIENT_KNOBS->KEY_SIZE_LIMIT) +
		        1);

	KeyRangeRef r = KeyRangeRef(begin, end);

	if (r.empty()) {
		return;
	}

	tr.transaction.read_conflict_ranges.push_back_deep(tr.arena, r);
}

void Transaction::makeSelfConflicting() {
	BinaryWriter wr(Unversioned());
	wr.serializeBytes(LiteralStringRef("\xFF/SC/"));
	wr << deterministicRandom()->randomUniqueID();
	auto r = singleKeyRange(wr.toValue(), tr.arena);
	tr.transaction.read_conflict_ranges.push_back(tr.arena, r);
	tr.transaction.write_conflict_ranges.push_back(tr.arena, r);
}

void Transaction::set(const KeyRef& key, const ValueRef& value, AddConflictRange addConflictRange) {
	++cx->transactionSetMutations;
	if (key.size() >
	    (key.startsWith(systemKeys.begin) ? CLIENT_KNOBS->SYSTEM_KEY_SIZE_LIMIT : CLIENT_KNOBS->KEY_SIZE_LIMIT))
		throw key_too_large();
	if (value.size() > CLIENT_KNOBS->VALUE_SIZE_LIMIT)
		throw value_too_large();

	auto& req = tr;
	auto& t = req.transaction;
	auto r = singleKeyRange(key, req.arena);
	auto v = ValueRef(req.arena, value);
	t.mutations.emplace_back(req.arena, MutationRef::SetValue, r.begin, v);

	if (addConflictRange) {
		t.write_conflict_ranges.push_back(req.arena, r);
	}
}

void Transaction::atomicOp(const KeyRef& key,
                           const ValueRef& operand,
                           MutationRef::Type operationType,
                           AddConflictRange addConflictRange) {
	++cx->transactionAtomicMutations;
	if (key.size() >
	    (key.startsWith(systemKeys.begin) ? CLIENT_KNOBS->SYSTEM_KEY_SIZE_LIMIT : CLIENT_KNOBS->KEY_SIZE_LIMIT))
		throw key_too_large();
	if (operand.size() > CLIENT_KNOBS->VALUE_SIZE_LIMIT)
		throw value_too_large();

	if (apiVersionAtLeast(510)) {
		if (operationType == MutationRef::Min)
			operationType = MutationRef::MinV2;
		else if (operationType == MutationRef::And)
			operationType = MutationRef::AndV2;
	}

	auto& req = tr;
	auto& t = req.transaction;
	auto r = singleKeyRange(key, req.arena);
	auto v = ValueRef(req.arena, operand);

	t.mutations.emplace_back(req.arena, operationType, r.begin, v);

	if (addConflictRange && operationType != MutationRef::SetVersionstampedKey)
		t.write_conflict_ranges.push_back(req.arena, r);

	TEST(true); // NativeAPI atomic operation
}

void Transaction::clear(const KeyRangeRef& range, AddConflictRange addConflictRange) {
	++cx->transactionClearMutations;
	auto& req = tr;
	auto& t = req.transaction;

	KeyRef begin = range.begin;
	KeyRef end = range.end;

	// There aren't any keys in the database with size larger than KEY_SIZE_LIMIT, so if range contains large keys
	// we can translate it to an equivalent one with smaller keys
	if (begin.size() >
	    (begin.startsWith(systemKeys.begin) ? CLIENT_KNOBS->SYSTEM_KEY_SIZE_LIMIT : CLIENT_KNOBS->KEY_SIZE_LIMIT))
		begin = begin.substr(
		    0,
		    (begin.startsWith(systemKeys.begin) ? CLIENT_KNOBS->SYSTEM_KEY_SIZE_LIMIT : CLIENT_KNOBS->KEY_SIZE_LIMIT) +
		        1);
	if (end.size() >
	    (end.startsWith(systemKeys.begin) ? CLIENT_KNOBS->SYSTEM_KEY_SIZE_LIMIT : CLIENT_KNOBS->KEY_SIZE_LIMIT))
		end = end.substr(
		    0,
		    (end.startsWith(systemKeys.begin) ? CLIENT_KNOBS->SYSTEM_KEY_SIZE_LIMIT : CLIENT_KNOBS->KEY_SIZE_LIMIT) +
		        1);

	auto r = KeyRangeRef(req.arena, KeyRangeRef(begin, end));
	if (r.empty())
		return;

	t.mutations.emplace_back(req.arena, MutationRef::ClearRange, r.begin, r.end);

	if (addConflictRange)
		t.write_conflict_ranges.push_back(req.arena, r);
}
void Transaction::clear(const KeyRef& key, AddConflictRange addConflictRange) {
	++cx->transactionClearMutations;
	// There aren't any keys in the database with size larger than KEY_SIZE_LIMIT
	if (key.size() >
	    (key.startsWith(systemKeys.begin) ? CLIENT_KNOBS->SYSTEM_KEY_SIZE_LIMIT : CLIENT_KNOBS->KEY_SIZE_LIMIT))
		return;

	auto& req = tr;
	auto& t = req.transaction;

	// efficient single key range clear range mutation, see singleKeyRange
	uint8_t* data = new (req.arena) uint8_t[key.size() + 1];
	memcpy(data, key.begin(), key.size());
	data[key.size()] = 0;
	t.mutations.emplace_back(
	    req.arena, MutationRef::ClearRange, KeyRef(data, key.size()), KeyRef(data, key.size() + 1));
	if (addConflictRange)
		t.write_conflict_ranges.emplace_back(req.arena, KeyRef(data, key.size()), KeyRef(data, key.size() + 1));
}
void Transaction::addWriteConflictRange(const KeyRangeRef& keys) {
	ASSERT(!keys.empty());
	auto& req = tr;
	auto& t = req.transaction;

	// There aren't any keys in the database with size larger than KEY_SIZE_LIMIT, so if range contains large keys
	// we can translate it to an equivalent one with smaller keys
	KeyRef begin = keys.begin;
	KeyRef end = keys.end;

	if (begin.size() >
	    (begin.startsWith(systemKeys.begin) ? CLIENT_KNOBS->SYSTEM_KEY_SIZE_LIMIT : CLIENT_KNOBS->KEY_SIZE_LIMIT))
		begin = begin.substr(
		    0,
		    (begin.startsWith(systemKeys.begin) ? CLIENT_KNOBS->SYSTEM_KEY_SIZE_LIMIT : CLIENT_KNOBS->KEY_SIZE_LIMIT) +
		        1);
	if (end.size() >
	    (end.startsWith(systemKeys.begin) ? CLIENT_KNOBS->SYSTEM_KEY_SIZE_LIMIT : CLIENT_KNOBS->KEY_SIZE_LIMIT))
		end = end.substr(
		    0,
		    (end.startsWith(systemKeys.begin) ? CLIENT_KNOBS->SYSTEM_KEY_SIZE_LIMIT : CLIENT_KNOBS->KEY_SIZE_LIMIT) +
		        1);

	KeyRangeRef r = KeyRangeRef(begin, end);

	if (r.empty()) {
		return;
	}

	t.write_conflict_ranges.push_back_deep(req.arena, r);
}

double Transaction::getBackoff(int errCode) {
	double returnedBackoff = backoff;

	if (errCode == error_code_tag_throttled) {
		auto priorityItr = cx->throttledTags.find(options.priority);
		for (auto& tag : options.tags) {
			if (priorityItr != cx->throttledTags.end()) {
				auto tagItr = priorityItr->second.find(tag);
				if (tagItr != priorityItr->second.end()) {
					TEST(true); // Returning throttle backoff
					returnedBackoff = std::max(
					    returnedBackoff,
					    std::min(CLIENT_KNOBS->TAG_THROTTLE_RECHECK_INTERVAL, tagItr->second.throttleDuration()));
					if (returnedBackoff == CLIENT_KNOBS->TAG_THROTTLE_RECHECK_INTERVAL) {
						break;
					}
				}
			}
		}
	}

	returnedBackoff *= deterministicRandom()->random01();

	// Set backoff for next time
	if (errCode == error_code_proxy_memory_limit_exceeded) {
		backoff = std::min(backoff * CLIENT_KNOBS->BACKOFF_GROWTH_RATE, CLIENT_KNOBS->RESOURCE_CONSTRAINED_MAX_BACKOFF);
	} else {
		backoff = std::min(backoff * CLIENT_KNOBS->BACKOFF_GROWTH_RATE, options.maxBackoff);
	}

	return returnedBackoff;
}

TransactionOptions::TransactionOptions(Database const& cx) {
	reset(cx);
	if (BUGGIFY) {
		commitOnFirstProxy = true;
	}
}

void TransactionOptions::clear() {
	maxBackoff = CLIENT_KNOBS->DEFAULT_MAX_BACKOFF;
	getReadVersionFlags = 0;
	sizeLimit = CLIENT_KNOBS->TRANSACTION_SIZE_LIMIT;
	maxTransactionLoggingFieldLength = 0;
	checkWritesEnabled = false;
	causalWriteRisky = false;
	commitOnFirstProxy = false;
	debugDump = false;
	lockAware = false;
	readOnly = false;
	firstInBatch = false;
	includePort = false;
	reportConflictingKeys = false;
	tags = TagSet{};
	readTags = TagSet{};
	priority = TransactionPriority::DEFAULT;
	expensiveClearCostEstimation = false;
}

TransactionOptions::TransactionOptions() {
	clear();
}

void TransactionOptions::reset(Database const& cx) {
	clear();
	lockAware = cx->lockAware;
	if (cx->apiVersionAtLeast(630)) {
		includePort = true;
	}
}

void Transaction::reset() {
	tr = CommitTransactionRequest();
	readVersion = Future<Version>();
	metadataVersion = Promise<Optional<Key>>();
	extraConflictRanges.clear();
	versionstampPromise = Promise<Standalone<StringRef>>();
	commitResult = Promise<Void>();
	committing = Future<Void>();
	info.taskID = cx->taskID;
	info.debugID = Optional<UID>();
	flushTrLogsIfEnabled();
	trLogInfo = Reference<TransactionLogInfo>(createTrLogInfoProbabilistically(cx));
	cancelWatches();

	if (apiVersionAtLeast(16)) {
		options.reset(cx);
	}
}

void Transaction::fullReset() {
	reset();
	span = Span(span.location);
	info.spanID = span.context;
	backoff = CLIENT_KNOBS->DEFAULT_BACKOFF;
}

int Transaction::apiVersionAtLeast(int minVersion) const {
	return cx->apiVersionAtLeast(minVersion);
}

class MutationBlock {
public:
	bool mutated;
	bool cleared;
	ValueRef setValue;

	MutationBlock() : mutated(false) {}
	MutationBlock(bool _cleared) : mutated(true), cleared(_cleared) {}
	MutationBlock(ValueRef value) : mutated(true), cleared(false), setValue(value) {}
};

bool compareBegin(KeyRangeRef lhs, KeyRangeRef rhs) {
	return lhs.begin < rhs.begin;
}

// If there is any intersection between the two given sets of ranges, returns a range that
//   falls within the intersection
Optional<KeyRangeRef> intersects(VectorRef<KeyRangeRef> lhs, VectorRef<KeyRangeRef> rhs) {
	if (lhs.size() && rhs.size()) {
		std::sort(lhs.begin(), lhs.end(), compareBegin);
		std::sort(rhs.begin(), rhs.end(), compareBegin);

		int l = 0, r = 0;
		while (l < lhs.size() && r < rhs.size()) {
			if (lhs[l].end <= rhs[r].begin)
				l++;
			else if (rhs[r].end <= lhs[l].begin)
				r++;
			else
				return lhs[l] & rhs[r];
		}
	}

	return Optional<KeyRangeRef>();
}

ACTOR void checkWrites(Database cx,
                       Future<Void> committed,
                       Promise<Void> outCommitted,
                       CommitTransactionRequest req,
                       Transaction* checkTr) {
	state Version version;
	try {
		wait(committed);
		// If the commit is successful, by definition the transaction still exists for now.  Grab the version, and don't
		// use it again.
		version = checkTr->getCommittedVersion();
		outCommitted.send(Void());
	} catch (Error& e) {
		outCommitted.sendError(e);
		return;
	}

	wait(delay(deterministicRandom()->random01())); // delay between 0 and 1 seconds

	// Future<Optional<Version>> version, Database cx, CommitTransactionRequest req ) {
	state KeyRangeMap<MutationBlock> expectedValues;

	auto& mutations = req.transaction.mutations;
	state int mCount = mutations.size(); // debugging info for traceEvent

	for (int idx = 0; idx < mutations.size(); idx++) {
		if (mutations[idx].type == MutationRef::SetValue)
			expectedValues.insert(singleKeyRange(mutations[idx].param1), MutationBlock(mutations[idx].param2));
		else if (mutations[idx].type == MutationRef::ClearRange)
			expectedValues.insert(KeyRangeRef(mutations[idx].param1, mutations[idx].param2), MutationBlock(true));
	}

	try {
		state Transaction tr(cx);
		tr.setVersion(version);
		state int checkedRanges = 0;
		state KeyRangeMap<MutationBlock>::Ranges ranges = expectedValues.ranges();
		state KeyRangeMap<MutationBlock>::iterator it = ranges.begin();
		for (; it != ranges.end(); ++it) {
			state MutationBlock m = it->value();
			if (m.mutated) {
				checkedRanges++;
				if (m.cleared) {
					RangeResult shouldBeEmpty = wait(tr.getRange(it->range(), 1));
					if (shouldBeEmpty.size()) {
						TraceEvent(SevError, "CheckWritesFailed")
						    .detail("Class", "Clear")
						    .detail("KeyBegin", it->range().begin)
						    .detail("KeyEnd", it->range().end);
						return;
					}
				} else {
					Optional<Value> val = wait(tr.get(it->range().begin));
					if (!val.present() || val.get() != m.setValue) {
						TraceEvent evt(SevError, "CheckWritesFailed");
						evt.detail("Class", "Set").detail("Key", it->range().begin).detail("Expected", m.setValue);
						if (!val.present())
							evt.detail("Actual", "_Value Missing_");
						else
							evt.detail("Actual", val.get());
						return;
					}
				}
			}
		}
		TraceEvent("CheckWritesSuccess")
		    .detail("Version", version)
		    .detail("MutationCount", mCount)
		    .detail("CheckedRanges", checkedRanges);
	} catch (Error& e) {
		bool ok = e.code() == error_code_transaction_too_old || e.code() == error_code_future_version;
		TraceEvent(ok ? SevWarn : SevError, "CheckWritesFailed").error(e);
		throw;
	}
}

ACTOR static Future<Void> commitDummyTransaction(Database cx,
                                                 KeyRange range,
                                                 TransactionInfo info,
                                                 TransactionOptions options) {
	state Transaction tr(cx);
	state int retries = 0;
	state Span span("NAPI:dummyTransaction"_loc, info.spanID);
	tr.span.addParent(span.context);
	loop {
		try {
			TraceEvent("CommitDummyTransaction").detail("Key", range.begin).detail("Retries", retries);
			tr.options = options;
			tr.info.taskID = info.taskID;
			tr.setOption(FDBTransactionOptions::ACCESS_SYSTEM_KEYS);
			tr.setOption(FDBTransactionOptions::CAUSAL_WRITE_RISKY);
			tr.setOption(FDBTransactionOptions::LOCK_AWARE);
			tr.addReadConflictRange(range);
			tr.addWriteConflictRange(range);
			wait(tr.commit());
			return Void();
		} catch (Error& e) {
			TraceEvent("CommitDummyTransactionError")
			    .error(e, true)
			    .detail("Key", range.begin)
			    .detail("Retries", retries);
			wait(tr.onError(e));
		}
		++retries;
	}
}

void Transaction::cancelWatches(Error const& e) {
	for (int i = 0; i < watches.size(); ++i)
		if (!watches[i]->onChangeTrigger.isSet())
			watches[i]->onChangeTrigger.sendError(e);

	watches.clear();
}

void Transaction::setupWatches() {
	try {
		Future<Version> watchVersion = getCommittedVersion() > 0 ? getCommittedVersion() : getReadVersion();

		for (int i = 0; i < watches.size(); ++i)
			watches[i]->setWatch(
			    watchValueMap(watchVersion, watches[i]->key, watches[i]->value, cx, info, options.readTags));

		watches.clear();
	} catch (Error&) {
		ASSERT(false); // The above code must NOT throw because commit has already occured.
		throw internal_error();
	}
}

ACTOR Future<Optional<ClientTrCommitCostEstimation>> estimateCommitCosts(Transaction* self,
                                                                         CommitTransactionRef const* transaction) {
	state ClientTrCommitCostEstimation trCommitCosts;
	state KeyRangeRef keyRange;
	state int i = 0;

	for (; i < transaction->mutations.size(); ++i) {
		auto* it = &transaction->mutations[i];

		if (it->type == MutationRef::Type::SetValue || it->isAtomicOp()) {
			trCommitCosts.opsCount++;
			trCommitCosts.writeCosts += getWriteOperationCost(it->expectedSize());
		} else if (it->type == MutationRef::Type::ClearRange) {
			trCommitCosts.opsCount++;
			keyRange = KeyRangeRef(it->param1, it->param2);
			if (self->options.expensiveClearCostEstimation) {
				StorageMetrics m = wait(self->getStorageMetrics(keyRange, CLIENT_KNOBS->TOO_MANY));
				trCommitCosts.clearIdxCosts.emplace_back(i, getWriteOperationCost(m.bytes));
				trCommitCosts.writeCosts += getWriteOperationCost(m.bytes);
				++trCommitCosts.expensiveCostEstCount;
				++self->getDatabase()->transactionsExpensiveClearCostEstCount;
			} else {
				std::vector<std::pair<KeyRange, Reference<LocationInfo>>> locations =
				    wait(getKeyRangeLocations(self->getDatabase(),
				                              keyRange,
				                              CLIENT_KNOBS->TOO_MANY,
				                              Reverse::False,
				                              &StorageServerInterface::getShardState,
				                              self->info));
				if (locations.empty()) {
					continue;
				}

				uint64_t bytes = 0;
				if (locations.size() == 1) {
					bytes = CLIENT_KNOBS->INCOMPLETE_SHARD_PLUS;
				} else { // small clear on the boundary will hit two shards but be much smaller than the shard size
					bytes = CLIENT_KNOBS->INCOMPLETE_SHARD_PLUS * 2 +
					        (locations.size() - 2) * (int64_t)self->getDatabase()->smoothMidShardSize.smoothTotal();
				}

				trCommitCosts.clearIdxCosts.emplace_back(i, getWriteOperationCost(bytes));
				trCommitCosts.writeCosts += getWriteOperationCost(bytes);
			}
		}
	}

	// sample on written bytes
	if (!self->getDatabase()->sampleOnCost(trCommitCosts.writeCosts))
		return Optional<ClientTrCommitCostEstimation>();

	// sample clear op: the expectation of #sampledOp is every COMMIT_SAMPLE_COST sample once
	// we also scale the cost of mutations whose cost is less than COMMIT_SAMPLE_COST as scaledCost =
	// min(COMMIT_SAMPLE_COST, cost) If we have 4 transactions: A - 100 1-cost mutations: E[sampled ops] = 1, E[sampled
	// cost] = 100 B - 1 100-cost mutation: E[sampled ops] = 1, E[sampled cost] = 100 C - 50 2-cost mutations: E[sampled
	// ops] = 1, E[sampled cost] = 100 D - 1 150-cost mutation and 150 1-cost mutations: E[sampled ops] = 3, E[sampled
	// cost] = 150cost * 1 + 150 * 100cost * 0.01 = 300
	ASSERT(trCommitCosts.writeCosts > 0);
	std::deque<std::pair<int, uint64_t>> newClearIdxCosts;
	for (const auto& [idx, cost] : trCommitCosts.clearIdxCosts) {
		if (trCommitCosts.writeCosts >= CLIENT_KNOBS->COMMIT_SAMPLE_COST) {
			double mul = trCommitCosts.writeCosts / std::max(1.0, (double)CLIENT_KNOBS->COMMIT_SAMPLE_COST);
			if (deterministicRandom()->random01() < cost * mul / trCommitCosts.writeCosts) {
				newClearIdxCosts.emplace_back(
				    idx, cost < CLIENT_KNOBS->COMMIT_SAMPLE_COST ? CLIENT_KNOBS->COMMIT_SAMPLE_COST : cost);
			}
		} else if (deterministicRandom()->random01() < (double)cost / trCommitCosts.writeCosts) {
			newClearIdxCosts.emplace_back(
			    idx, cost < CLIENT_KNOBS->COMMIT_SAMPLE_COST ? CLIENT_KNOBS->COMMIT_SAMPLE_COST : cost);
		}
	}

	trCommitCosts.clearIdxCosts.swap(newClearIdxCosts);
	return trCommitCosts;
}

ACTOR static Future<Void> tryCommit(Database cx,
                                    Reference<TransactionLogInfo> trLogInfo,
                                    CommitTransactionRequest req,
                                    Future<Version> readVersion,
                                    TransactionInfo info,
                                    Version* pCommittedVersion,
                                    Transaction* tr,
                                    TransactionOptions options) {
	state TraceInterval interval("TransactionCommit");
	state double startTime = now();
	state Span span("NAPI:tryCommit"_loc, info.spanID);
	req.spanContext = span.context;
	if (info.debugID.present())
		TraceEvent(interval.begin()).detail("Parent", info.debugID.get());
	try {
		if (CLIENT_BUGGIFY) {
			throw deterministicRandom()->randomChoice(std::vector<Error>{
			    not_committed(), transaction_too_old(), proxy_memory_limit_exceeded(), commit_unknown_result() });
		}

		if (req.tagSet.present() && tr->options.priority < TransactionPriority::IMMEDIATE) {
			wait(store(req.transaction.read_snapshot, readVersion) &&
			     store(req.commitCostEstimation, estimateCommitCosts(tr, &req.transaction)));
		} else {
			wait(store(req.transaction.read_snapshot, readVersion));
		}

		startTime = now();
		state Optional<UID> commitID = Optional<UID>();
		if (info.debugID.present()) {
			commitID = nondeterministicRandom()->randomUniqueID();
			g_traceBatch.addAttach("CommitAttachID", info.debugID.get().first(), commitID.get().first());
			g_traceBatch.addEvent("CommitDebug", commitID.get().first(), "NativeAPI.commit.Before");
		}

		req.debugID = commitID;
		state Future<CommitID> reply;
		if (options.commitOnFirstProxy) {
			if (cx->clientInfo->get().firstCommitProxy.present()) {
				reply = throwErrorOr(brokenPromiseToMaybeDelivered(
				    cx->clientInfo->get().firstCommitProxy.get().commit.tryGetReply(req)));
			} else {
				const std::vector<CommitProxyInterface>& proxies = cx->clientInfo->get().commitProxies;
				reply = proxies.size() ? throwErrorOr(brokenPromiseToMaybeDelivered(proxies[0].commit.tryGetReply(req)))
				                       : Never();
			}
		} else {
			reply = basicLoadBalance(cx->getCommitProxies(info.useProvisionalProxies),
			                         &CommitProxyInterface::commit,
			                         req,
			                         TaskPriority::DefaultPromiseEndpoint,
			                         AtMostOnce::True);
		}

		choose {
			when(wait(cx->onProxiesChanged())) {
				reply.cancel();
				throw request_maybe_delivered();
			}
			when(CommitID ci = wait(reply)) {
				Version v = ci.version;
				if (v != invalidVersion) {
					if (CLIENT_BUGGIFY) {
						throw commit_unknown_result();
					}
					if (info.debugID.present())
						TraceEvent(interval.end()).detail("CommittedVersion", v);
					*pCommittedVersion = v;
					if (v > cx->metadataVersionCache[cx->mvCacheInsertLocation].first) {
						cx->mvCacheInsertLocation = (cx->mvCacheInsertLocation + 1) % cx->metadataVersionCache.size();
						cx->metadataVersionCache[cx->mvCacheInsertLocation] = std::make_pair(v, ci.metadataVersion);
					}

					Standalone<StringRef> ret = makeString(10);
					placeVersionstamp(mutateString(ret), v, ci.txnBatchId);
					tr->versionstampPromise.send(ret);

					tr->numErrors = 0;
					++cx->transactionsCommitCompleted;
					cx->transactionCommittedMutations += req.transaction.mutations.size();
					cx->transactionCommittedMutationBytes += req.transaction.mutations.expectedSize();

					if (info.debugID.present())
						g_traceBatch.addEvent("CommitDebug", commitID.get().first(), "NativeAPI.commit.After");

					double latency = now() - startTime;
					cx->commitLatencies.addSample(latency);
					cx->latencies.addSample(now() - tr->startTime);
					if (trLogInfo)
						trLogInfo->addLog(FdbClientLogEvents::EventCommit_V2(startTime,
						                                                     cx->clientLocality.dcId(),
						                                                     latency,
						                                                     req.transaction.mutations.size(),
						                                                     req.transaction.mutations.expectedSize(),
						                                                     ci.version,
						                                                     req));
					return Void();
				} else {
					// clear the RYW transaction which contains previous conflicting keys
					tr->info.conflictingKeys.reset();
					if (ci.conflictingKRIndices.present()) {
						tr->info.conflictingKeys =
						    std::make_shared<CoalescedKeyRangeMap<Value>>(conflictingKeysFalse, specialKeys.end);
						state Standalone<VectorRef<int>> conflictingKRIndices = ci.conflictingKRIndices.get();
						// drop duplicate indices and merge overlapped ranges
						// Note: addReadConflictRange in native transaction object does not merge overlapped ranges
						state std::unordered_set<int> mergedIds(conflictingKRIndices.begin(),
						                                        conflictingKRIndices.end());
						for (auto const& rCRIndex : mergedIds) {
							const KeyRangeRef kr = req.transaction.read_conflict_ranges[rCRIndex];
							const KeyRange krWithPrefix = KeyRangeRef(kr.begin.withPrefix(conflictingKeysRange.begin),
							                                          kr.end.withPrefix(conflictingKeysRange.begin));
							tr->info.conflictingKeys->insert(krWithPrefix, conflictingKeysTrue);
						}
					}

					if (info.debugID.present())
						TraceEvent(interval.end()).detail("Conflict", 1);

					if (info.debugID.present())
						g_traceBatch.addEvent("CommitDebug", commitID.get().first(), "NativeAPI.commit.After");

					throw not_committed();
				}
			}
		}
	} catch (Error& e) {
		if (e.code() == error_code_request_maybe_delivered || e.code() == error_code_commit_unknown_result) {
			// We don't know if the commit happened, and it might even still be in flight.

			if (!options.causalWriteRisky) {
				// Make sure it's not still in flight, either by ensuring the master we submitted to is dead, or the
				// version we submitted with is dead, or by committing a conflicting transaction successfully
				// if ( cx->getCommitProxies()->masterGeneration <= originalMasterGeneration )

				// To ensure the original request is not in flight, we need a key range which intersects its read
				// conflict ranges We pick a key range which also intersects its write conflict ranges, since that
				// avoids potentially creating conflicts where there otherwise would be none We make the range as small
				// as possible (a single key range) to minimize conflicts The intersection will never be empty, because
				// if it were (since !causalWriteRisky) makeSelfConflicting would have been applied automatically to req
				KeyRangeRef selfConflictingRange =
				    intersects(req.transaction.write_conflict_ranges, req.transaction.read_conflict_ranges).get();

				TEST(true); // Waiting for dummy transaction to report commit_unknown_result

				wait(commitDummyTransaction(cx, singleKeyRange(selfConflictingRange.begin), info, tr->options));
			}

			// The user needs to be informed that we aren't sure whether the commit happened.  Standard retry loops
			// retry it anyway (relying on transaction idempotence) but a client might do something else.
			throw commit_unknown_result();
		} else {
			if (e.code() != error_code_transaction_too_old && e.code() != error_code_not_committed &&
			    e.code() != error_code_database_locked && e.code() != error_code_proxy_memory_limit_exceeded &&
			    e.code() != error_code_batch_transaction_throttled && e.code() != error_code_tag_throttled) {
				TraceEvent(SevError, "TryCommitError").error(e);
			}
			if (trLogInfo)
				trLogInfo->addLog(FdbClientLogEvents::EventCommitError(
				    startTime, cx->clientLocality.dcId(), static_cast<int>(e.code()), req));
			throw;
		}
	}
}

Future<Void> Transaction::commitMutations() {
	try {
		// if this is a read-only transaction return immediately
		if (!tr.transaction.write_conflict_ranges.size() && !tr.transaction.mutations.size()) {
			numErrors = 0;

			committedVersion = invalidVersion;
			versionstampPromise.sendError(no_commit_version());
			return Void();
		}

		++cx->transactionsCommitStarted;

		if (options.readOnly)
			return transaction_read_only();

		cx->mutationsPerCommit.addSample(tr.transaction.mutations.size());
		cx->bytesPerCommit.addSample(tr.transaction.mutations.expectedSize());
		if (options.tags.size())
			tr.tagSet = options.tags;

		size_t transactionSize = getSize();
		if (transactionSize > (uint64_t)FLOW_KNOBS->PACKET_WARNING) {
			TraceEvent(!g_network->isSimulated() ? SevWarnAlways : SevWarn, "LargeTransaction")
			    .suppressFor(1.0)
			    .detail("Size", transactionSize)
			    .detail("NumMutations", tr.transaction.mutations.size())
			    .detail("ReadConflictSize", tr.transaction.read_conflict_ranges.expectedSize())
			    .detail("WriteConflictSize", tr.transaction.write_conflict_ranges.expectedSize())
			    .detail("DebugIdentifier", trLogInfo ? trLogInfo->identifier : "");
		}

		if (!apiVersionAtLeast(300)) {
			transactionSize =
			    tr.transaction.mutations.expectedSize(); // Old API versions didn't account for conflict ranges when
			                                             // determining whether to throw transaction_too_large
		}

		if (transactionSize > options.sizeLimit) {
			return transaction_too_large();
		}

		if (!readVersion.isValid())
			getReadVersion(
			    GetReadVersionRequest::FLAG_CAUSAL_READ_RISKY); // sets up readVersion field.  We had no reads, so no
			                                                    // need for (expensive) full causal consistency.

		bool isCheckingWrites = options.checkWritesEnabled && deterministicRandom()->random01() < 0.01;
		for (int i = 0; i < extraConflictRanges.size(); i++)
			if (extraConflictRanges[i].isReady() &&
			    extraConflictRanges[i].get().first < extraConflictRanges[i].get().second)
				tr.transaction.read_conflict_ranges.emplace_back(
				    tr.arena, extraConflictRanges[i].get().first, extraConflictRanges[i].get().second);

		if (!options.causalWriteRisky &&
		    !intersects(tr.transaction.write_conflict_ranges, tr.transaction.read_conflict_ranges).present())
			makeSelfConflicting();

		if (isCheckingWrites) {
			// add all writes into the read conflict range...
			tr.transaction.read_conflict_ranges.append(
			    tr.arena, tr.transaction.write_conflict_ranges.begin(), tr.transaction.write_conflict_ranges.size());
		}

		if (options.debugDump) {
			UID u = nondeterministicRandom()->randomUniqueID();
			TraceEvent("TransactionDump", u).log();
			for (auto i = tr.transaction.mutations.begin(); i != tr.transaction.mutations.end(); ++i)
				TraceEvent("TransactionMutation", u)
				    .detail("T", i->type)
				    .detail("P1", i->param1)
				    .detail("P2", i->param2);
		}

		if (options.lockAware) {
			tr.flags = tr.flags | CommitTransactionRequest::FLAG_IS_LOCK_AWARE;
		}
		if (options.firstInBatch) {
			tr.flags = tr.flags | CommitTransactionRequest::FLAG_FIRST_IN_BATCH;
		}
		if (options.reportConflictingKeys) {
			tr.transaction.report_conflicting_keys = true;
		}

		Future<Void> commitResult =
		    tryCommit(cx, trLogInfo, tr, readVersion, info, &this->committedVersion, this, options);

		if (isCheckingWrites) {
			Promise<Void> committed;
			checkWrites(cx, commitResult, committed, tr, this);
			return committed.getFuture();
		}
		return commitResult;
	} catch (Error& e) {
		TraceEvent("ClientCommitError").error(e);
		return Future<Void>(e);
	} catch (...) {
		Error e(error_code_unknown_error);
		TraceEvent("ClientCommitError").error(e);
		return Future<Void>(e);
	}
}

ACTOR Future<Void> commitAndWatch(Transaction* self) {
	try {
		wait(self->commitMutations());

		if (!self->watches.empty()) {
			self->setupWatches();
		}

		if (!self->apiVersionAtLeast(700)) {
			self->reset();
		}

		return Void();
	} catch (Error& e) {
		if (e.code() != error_code_actor_cancelled) {
			if (!self->watches.empty()) {
				self->cancelWatches(e);
			}

			self->versionstampPromise.sendError(transaction_invalid_version());

			if (!self->apiVersionAtLeast(700)) {
				self->reset();
			}
		}

		throw;
	}
}

Future<Void> Transaction::commit() {
	ASSERT(!committing.isValid());
	committing = commitAndWatch(this);
	return committing;
}

void Transaction::setOption(FDBTransactionOptions::Option option, Optional<StringRef> value) {
	switch (option) {
	case FDBTransactionOptions::INITIALIZE_NEW_DATABASE:
		validateOptionValueNotPresent(value);
		if (readVersion.isValid())
			throw read_version_already_set();
		readVersion = Version(0);
		options.causalWriteRisky = true;
		break;

	case FDBTransactionOptions::CAUSAL_READ_RISKY:
		validateOptionValueNotPresent(value);
		options.getReadVersionFlags |= GetReadVersionRequest::FLAG_CAUSAL_READ_RISKY;
		break;

	case FDBTransactionOptions::PRIORITY_SYSTEM_IMMEDIATE:
		validateOptionValueNotPresent(value);
		options.priority = TransactionPriority::IMMEDIATE;
		break;

	case FDBTransactionOptions::PRIORITY_BATCH:
		validateOptionValueNotPresent(value);
		options.priority = TransactionPriority::BATCH;
		break;

	case FDBTransactionOptions::CAUSAL_WRITE_RISKY:
		validateOptionValueNotPresent(value);
		options.causalWriteRisky = true;
		break;

	case FDBTransactionOptions::COMMIT_ON_FIRST_PROXY:
		validateOptionValueNotPresent(value);
		options.commitOnFirstProxy = true;
		break;

	case FDBTransactionOptions::CHECK_WRITES_ENABLE:
		validateOptionValueNotPresent(value);
		options.checkWritesEnabled = true;
		break;

	case FDBTransactionOptions::DEBUG_DUMP:
		validateOptionValueNotPresent(value);
		options.debugDump = true;
		break;

	case FDBTransactionOptions::TRANSACTION_LOGGING_ENABLE:
		setOption(FDBTransactionOptions::DEBUG_TRANSACTION_IDENTIFIER, value);
		setOption(FDBTransactionOptions::LOG_TRANSACTION);
		break;

	case FDBTransactionOptions::DEBUG_TRANSACTION_IDENTIFIER:
		validateOptionValuePresent(value);

		if (value.get().size() > 100 || value.get().size() == 0) {
			throw invalid_option_value();
		}

		if (trLogInfo) {
			if (trLogInfo->identifier.empty()) {
				trLogInfo->identifier = value.get().printable();
			} else if (trLogInfo->identifier != value.get().printable()) {
				TraceEvent(SevWarn, "CannotChangeDebugTransactionIdentifier")
				    .detail("PreviousIdentifier", trLogInfo->identifier)
				    .detail("NewIdentifier", value.get());
				throw client_invalid_operation();
			}
		} else {
			trLogInfo = makeReference<TransactionLogInfo>(value.get().printable(), TransactionLogInfo::DONT_LOG);
			trLogInfo->maxFieldLength = options.maxTransactionLoggingFieldLength;
		}
		if (info.debugID.present()) {
			TraceEvent(SevInfo, "TransactionBeingTraced")
			    .detail("DebugTransactionID", trLogInfo->identifier)
			    .detail("ServerTraceID", info.debugID.get());
		}
		break;

	case FDBTransactionOptions::LOG_TRANSACTION:
		validateOptionValueNotPresent(value);
		if (trLogInfo && !trLogInfo->identifier.empty()) {
			trLogInfo->logTo(TransactionLogInfo::TRACE_LOG);
		} else {
			TraceEvent(SevWarn, "DebugTransactionIdentifierNotSet")
			    .detail("Error", "Debug Transaction Identifier option must be set before logging the transaction");
			throw client_invalid_operation();
		}
		break;

	case FDBTransactionOptions::TRANSACTION_LOGGING_MAX_FIELD_LENGTH:
		validateOptionValuePresent(value);
		{
			int maxFieldLength = extractIntOption(value, -1, std::numeric_limits<int32_t>::max());
			if (maxFieldLength == 0) {
				throw invalid_option_value();
			}
			options.maxTransactionLoggingFieldLength = maxFieldLength;
		}
		if (trLogInfo) {
			trLogInfo->maxFieldLength = options.maxTransactionLoggingFieldLength;
		}
		break;

	case FDBTransactionOptions::SERVER_REQUEST_TRACING:
		validateOptionValueNotPresent(value);
		debugTransaction(deterministicRandom()->randomUniqueID());
		if (trLogInfo && !trLogInfo->identifier.empty()) {
			TraceEvent(SevInfo, "TransactionBeingTraced")
			    .detail("DebugTransactionID", trLogInfo->identifier)
			    .detail("ServerTraceID", info.debugID.get());
		}
		break;

	case FDBTransactionOptions::MAX_RETRY_DELAY:
		validateOptionValuePresent(value);
		options.maxBackoff = extractIntOption(value, 0, std::numeric_limits<int32_t>::max()) / 1000.0;
		break;

	case FDBTransactionOptions::SIZE_LIMIT:
		validateOptionValuePresent(value);
		options.sizeLimit = extractIntOption(value, 32, CLIENT_KNOBS->TRANSACTION_SIZE_LIMIT);
		break;

	case FDBTransactionOptions::LOCK_AWARE:
		validateOptionValueNotPresent(value);
		options.lockAware = true;
		options.readOnly = false;
		break;

	case FDBTransactionOptions::READ_LOCK_AWARE:
		validateOptionValueNotPresent(value);
		if (!options.lockAware) {
			options.lockAware = true;
			options.readOnly = true;
		}
		break;

	case FDBTransactionOptions::FIRST_IN_BATCH:
		validateOptionValueNotPresent(value);
		options.firstInBatch = true;
		break;

	case FDBTransactionOptions::USE_PROVISIONAL_PROXIES:
		validateOptionValueNotPresent(value);
		options.getReadVersionFlags |= GetReadVersionRequest::FLAG_USE_PROVISIONAL_PROXIES;
		info.useProvisionalProxies = true;
		break;

	case FDBTransactionOptions::INCLUDE_PORT_IN_ADDRESS:
		validateOptionValueNotPresent(value);
		options.includePort = true;
		break;

	case FDBTransactionOptions::TAG:
		validateOptionValuePresent(value);
		options.tags.addTag(value.get());
		break;

	case FDBTransactionOptions::AUTO_THROTTLE_TAG:
		validateOptionValuePresent(value);
		options.tags.addTag(value.get());
		options.readTags.addTag(value.get());
		break;

	case FDBTransactionOptions::SPAN_PARENT:
		validateOptionValuePresent(value);
		if (value.get().size() != 16) {
			throw invalid_option_value();
		}
		span.addParent(BinaryReader::fromStringRef<UID>(value.get(), Unversioned()));
		break;

	case FDBTransactionOptions::REPORT_CONFLICTING_KEYS:
		validateOptionValueNotPresent(value);
		options.reportConflictingKeys = true;
		break;

	case FDBTransactionOptions::EXPENSIVE_CLEAR_COST_ESTIMATION_ENABLE:
		validateOptionValueNotPresent(value);
		options.expensiveClearCostEstimation = true;
		break;

	default:
		break;
	}
}

ACTOR Future<GetReadVersionReply> getConsistentReadVersion(SpanID parentSpan,
                                                           DatabaseContext* cx,
                                                           uint32_t transactionCount,
                                                           TransactionPriority priority,
                                                           uint32_t flags,
                                                           TransactionTagMap<uint32_t> tags,
                                                           Optional<UID> debugID) {
	state Span span("NAPI:getConsistentReadVersion"_loc, parentSpan);

	++cx->transactionReadVersionBatches;
	if (debugID.present())
		g_traceBatch.addEvent("TransactionDebug", debugID.get().first(), "NativeAPI.getConsistentReadVersion.Before");
	loop {
		try {
			state GetReadVersionRequest req(span.context, transactionCount, priority, flags, tags, debugID);

			choose {
				when(wait(cx->onProxiesChanged())) {}
				when(GetReadVersionReply v = wait(basicLoadBalance(
				         cx->getGrvProxies(flags & GetReadVersionRequest::FLAG_USE_PROVISIONAL_PROXIES),
				         &GrvProxyInterface::getConsistentReadVersion,
				         req,
				         cx->taskID))) {
					if (tags.size() != 0) {
						auto& priorityThrottledTags = cx->throttledTags[priority];
						for (auto& tag : tags) {
							auto itr = v.tagThrottleInfo.find(tag.first);
							if (itr == v.tagThrottleInfo.end()) {
								TEST(true); // Removing client throttle
								priorityThrottledTags.erase(tag.first);
							} else {
								TEST(true); // Setting client throttle
								auto result = priorityThrottledTags.try_emplace(tag.first, itr->second);
								if (!result.second) {
									result.first->second.update(itr->second);
								}
							}
						}
					}

					if (debugID.present())
						g_traceBatch.addEvent(
						    "TransactionDebug", debugID.get().first(), "NativeAPI.getConsistentReadVersion.After");
					ASSERT(v.version > 0);
					cx->minAcceptableReadVersion = std::min(cx->minAcceptableReadVersion, v.version);
					return v;
				}
			}
		} catch (Error& e) {
			if (e.code() != error_code_broken_promise && e.code() != error_code_batch_transaction_throttled)
				TraceEvent(SevError, "GetConsistentReadVersionError").error(e);
			if (e.code() == error_code_batch_transaction_throttled && !cx->apiVersionAtLeast(630)) {
				wait(delayJittered(5.0));
			} else {
				throw;
			}
		}
	}
}

ACTOR Future<Void> readVersionBatcher(DatabaseContext* cx,
                                      FutureStream<DatabaseContext::VersionRequest> versionStream,
                                      TransactionPriority priority,
                                      uint32_t flags) {
	state std::vector<Promise<GetReadVersionReply>> requests;
	state PromiseStream<Future<Void>> addActor;
	state Future<Void> collection = actorCollection(addActor.getFuture());
	state Future<Void> timeout;
	state Optional<UID> debugID;
	state bool send_batch;
	state Reference<Histogram> batchSizeDist = Histogram::getHistogram(LiteralStringRef("GrvBatcher"),
	                                                                   LiteralStringRef("ClientGrvBatchSize"),
	                                                                   Histogram::Unit::countLinear,
	                                                                   0,
	                                                                   CLIENT_KNOBS->MAX_BATCH_SIZE * 2);
	state Reference<Histogram> batchIntervalDist =
	    Histogram::getHistogram(LiteralStringRef("GrvBatcher"),
	                            LiteralStringRef("ClientGrvBatchInterval"),
	                            Histogram::Unit::microseconds,
	                            0,
	                            CLIENT_KNOBS->GRV_BATCH_TIMEOUT * 1000000 * 2);
	state Reference<Histogram> grvReplyLatencyDist = Histogram::getHistogram(
	    LiteralStringRef("GrvBatcher"), LiteralStringRef("ClientGrvReplyLatency"), Histogram::Unit::microseconds);
	state double lastRequestTime = now();

	state TransactionTagMap<uint32_t> tags;

	// dynamic batching
	state PromiseStream<double> replyTimes;
	state PromiseStream<Error> _errorStream;
	state double batchTime = 0;
	state Span span("NAPI:readVersionBatcher"_loc);
	loop {
		send_batch = false;
		choose {
			when(DatabaseContext::VersionRequest req = waitNext(versionStream)) {
				if (req.debugID.present()) {
					if (!debugID.present()) {
						debugID = nondeterministicRandom()->randomUniqueID();
					}
					g_traceBatch.addAttach("TransactionAttachID", req.debugID.get().first(), debugID.get().first());
				}
				span.addParent(req.spanContext);
				requests.push_back(req.reply);
				for (auto tag : req.tags) {
					++tags[tag];
				}

				if (requests.size() == CLIENT_KNOBS->MAX_BATCH_SIZE) {
					send_batch = true;
					++cx->transactionGrvFullBatches;
				} else if (!timeout.isValid()) {
					timeout = delay(batchTime, TaskPriority::GetConsistentReadVersion);
				}
			}
			when(wait(timeout.isValid() ? timeout : Never())) {
				send_batch = true;
				++cx->transactionGrvTimedOutBatches;
			}
			// dynamic batching monitors reply latencies
			when(double reply_latency = waitNext(replyTimes.getFuture())) {
				double target_latency = reply_latency * 0.5;
				batchTime = std::min(0.1 * target_latency + 0.9 * batchTime, CLIENT_KNOBS->GRV_BATCH_TIMEOUT);
				grvReplyLatencyDist->sampleSeconds(reply_latency);
			}
			when(wait(collection)) {} // for errors
		}
		if (send_batch) {
			int count = requests.size();
			ASSERT(count);

			batchSizeDist->sampleRecordCounter(count);
			auto requestTime = now();
			batchIntervalDist->sampleSeconds(requestTime - lastRequestTime);
			lastRequestTime = requestTime;

			// dynamic batching
			Promise<GetReadVersionReply> GRVReply;
			requests.push_back(GRVReply);
			addActor.send(ready(timeReply(GRVReply.getFuture(), replyTimes)));

			Future<Void> batch = incrementalBroadcastWithError(
			    getConsistentReadVersion(span.context, cx, count, priority, flags, std::move(tags), std::move(debugID)),
			    std::move(requests),
			    CLIENT_KNOBS->BROADCAST_BATCH_SIZE);

			span = Span("NAPI:readVersionBatcher"_loc);
			tags.clear();
			debugID = Optional<UID>();
			requests.clear();
			addActor.send(batch);
			timeout = Future<Void>();
		}
	}
}

ACTOR Future<Version> extractReadVersion(Location location,
                                         SpanID spanContext,
                                         SpanID parent,
                                         DatabaseContext* cx,
                                         TransactionPriority priority,
                                         Reference<TransactionLogInfo> trLogInfo,
                                         Future<GetReadVersionReply> f,
                                         LockAware lockAware,
                                         double startTime,
                                         Promise<Optional<Value>> metadataVersion,
                                         TagSet tags) {
	state Span span(spanContext, location, { parent });
	GetReadVersionReply rep = wait(f);
	double latency = now() - startTime;
	cx->GRVLatencies.addSample(latency);
	if (trLogInfo)
		trLogInfo->addLog(FdbClientLogEvents::EventGetVersion_V3(
		    startTime, cx->clientLocality.dcId(), latency, priority, rep.version));
	if (rep.locked && !lockAware)
		throw database_locked();

	++cx->transactionReadVersionsCompleted;
	switch (priority) {
	case TransactionPriority::IMMEDIATE:
		++cx->transactionImmediateReadVersionsCompleted;
		break;
	case TransactionPriority::DEFAULT:
		++cx->transactionDefaultReadVersionsCompleted;
		break;
	case TransactionPriority::BATCH:
		++cx->transactionBatchReadVersionsCompleted;
		break;
	default:
		ASSERT(false);
	}

	if (tags.size() != 0) {
		auto& priorityThrottledTags = cx->throttledTags[priority];
		for (auto& tag : tags) {
			auto itr = priorityThrottledTags.find(tag);
			if (itr != priorityThrottledTags.end()) {
				if (itr->second.expired()) {
					priorityThrottledTags.erase(itr);
				} else if (itr->second.throttleDuration() > 0) {
					TEST(true); // throttling transaction after getting read version
					++cx->transactionReadVersionsThrottled;
					throw tag_throttled();
				}
			}
		}

		for (auto& tag : tags) {
			auto itr = priorityThrottledTags.find(tag);
			if (itr != priorityThrottledTags.end()) {
				itr->second.addReleased(1);
			}
		}
	}

	if (rep.version > cx->metadataVersionCache[cx->mvCacheInsertLocation].first) {
		cx->mvCacheInsertLocation = (cx->mvCacheInsertLocation + 1) % cx->metadataVersionCache.size();
		cx->metadataVersionCache[cx->mvCacheInsertLocation] = std::make_pair(rep.version, rep.metadataVersion);
	}

	metadataVersion.send(rep.metadataVersion);
	return rep.version;
}

Future<Version> Transaction::getReadVersion(uint32_t flags) {
	if (!readVersion.isValid()) {
		++cx->transactionReadVersions;
		flags |= options.getReadVersionFlags;
		switch (options.priority) {
		case TransactionPriority::IMMEDIATE:
			flags |= GetReadVersionRequest::PRIORITY_SYSTEM_IMMEDIATE;
			++cx->transactionImmediateReadVersions;
			break;
		case TransactionPriority::DEFAULT:
			flags |= GetReadVersionRequest::PRIORITY_DEFAULT;
			++cx->transactionDefaultReadVersions;
			break;
		case TransactionPriority::BATCH:
			flags |= GetReadVersionRequest::PRIORITY_BATCH;
			++cx->transactionBatchReadVersions;
			break;
		default:
			ASSERT(false);
		}

		if (options.tags.size() != 0) {
			double maxThrottleDelay = 0.0;
			bool canRecheck = false;

			auto& priorityThrottledTags = cx->throttledTags[options.priority];
			for (auto& tag : options.tags) {
				auto itr = priorityThrottledTags.find(tag);
				if (itr != priorityThrottledTags.end()) {
					if (!itr->second.expired()) {
						maxThrottleDelay = std::max(maxThrottleDelay, itr->second.throttleDuration());
						canRecheck = itr->second.canRecheck();
					} else {
						priorityThrottledTags.erase(itr);
					}
				}
			}

			if (maxThrottleDelay > 0.0 && !canRecheck) { // TODO: allow delaying?
				TEST(true); // Throttling tag before GRV request
				++cx->transactionReadVersionsThrottled;
				readVersion = tag_throttled();
				return readVersion;
			} else {
				TEST(maxThrottleDelay > 0.0); // Rechecking throttle
			}

			for (auto& tag : options.tags) {
				auto itr = priorityThrottledTags.find(tag);
				if (itr != priorityThrottledTags.end()) {
					itr->second.updateChecked();
				}
			}
		}

		auto& batcher = cx->versionBatcher[flags];
		if (!batcher.actor.isValid()) {
			batcher.actor = readVersionBatcher(cx.getPtr(), batcher.stream.getFuture(), options.priority, flags);
		}

		Location location = "NAPI:getReadVersion"_loc;
		UID spanContext = generateSpanID(cx->transactionTracingEnabled);
		auto const req = DatabaseContext::VersionRequest(spanContext, options.tags, info.debugID);
		batcher.stream.send(req);
		startTime = now();
		readVersion = extractReadVersion(location,
		                                 spanContext,
		                                 info.spanID,
		                                 cx.getPtr(),
		                                 options.priority,
		                                 trLogInfo,
		                                 req.reply.getFuture(),
		                                 LockAware{ options.lockAware },
		                                 startTime,
		                                 metadataVersion,
		                                 options.tags);
	}
	return readVersion;
}

Optional<Version> Transaction::getCachedReadVersion() const {
	if (readVersion.isValid() && readVersion.isReady() && !readVersion.isError()) {
		return readVersion.get();
	} else {
		return Optional<Version>();
	}
}

Future<Standalone<StringRef>> Transaction::getVersionstamp() {
	if (committing.isValid()) {
		return transaction_invalid_version();
	}
	return versionstampPromise.getFuture();
}

// Gets the protocol version reported by a coordinator via the protocol info interface
ACTOR Future<ProtocolVersion> getCoordinatorProtocol(NetworkAddressList coordinatorAddresses) {
	RequestStream<ProtocolInfoRequest> requestStream{ Endpoint::wellKnown({ coordinatorAddresses },
		                                                                  WLTOKEN_PROTOCOL_INFO) };
	ProtocolInfoReply reply = wait(retryBrokenPromise(requestStream, ProtocolInfoRequest{}));

	return reply.version;
}

// Gets the protocol version reported by a coordinator in its connect packet
// If we are unable to get a version from the connect packet (e.g. because we lost connection with the peer), then this
// function will return with an unset result.
// If an expected version is given, this future won't return if the actual protocol version matches the expected version
ACTOR Future<Optional<ProtocolVersion>> getCoordinatorProtocolFromConnectPacket(
    NetworkAddress coordinatorAddress,
    Optional<ProtocolVersion> expectedVersion) {

	state Reference<AsyncVar<Optional<ProtocolVersion>> const> protocolVersion =
	    FlowTransport::transport().getPeerProtocolAsyncVar(coordinatorAddress);

	loop {
		if (protocolVersion->get().present() && protocolVersion->get() != expectedVersion) {
			return protocolVersion->get();
		}

		Future<Void> change = protocolVersion->onChange();
		if (!protocolVersion->get().present()) {
			// If we still don't have any connection info after a timeout, retry sending the protocol version request
			change = timeout(change, FLOW_KNOBS->CONNECTION_MONITOR_TIMEOUT, Void());
		}

		wait(change);

		if (!protocolVersion->get().present()) {
			return protocolVersion->get();
		}
	}
}

// Returns the protocol version reported by the given coordinator
// If an expected version is given, the future won't return until the protocol version is different than expected
ACTOR Future<ProtocolVersion> getClusterProtocolImpl(
    Reference<AsyncVar<Optional<ClientLeaderRegInterface>> const> coordinator,
    Optional<ProtocolVersion> expectedVersion) {

	state bool needToConnect = true;
	state Future<ProtocolVersion> protocolVersion = Never();

	loop {
		if (!coordinator->get().present()) {
			wait(coordinator->onChange());
		} else {
			Endpoint coordinatorEndpoint = coordinator->get().get().getLeader.getEndpoint();
			if (needToConnect) {
				// Even though we typically rely on the connect packet to get the protocol version, we need to send some
				// request in order to start a connection. This protocol version request serves that purpose.
				protocolVersion = getCoordinatorProtocol(coordinatorEndpoint.addresses);
				needToConnect = false;
			}
			choose {
				when(wait(coordinator->onChange())) { needToConnect = true; }

				when(ProtocolVersion pv = wait(protocolVersion)) {
					if (!expectedVersion.present() || expectedVersion.get() != pv) {
						return pv;
					}

					protocolVersion = Never();
				}

				// Older versions of FDB don't have an endpoint to return the protocol version, so we get this info from
				// the connect packet
				when(Optional<ProtocolVersion> pv = wait(getCoordinatorProtocolFromConnectPacket(
				         coordinatorEndpoint.getPrimaryAddress(), expectedVersion))) {
					if (pv.present()) {
						return pv.get();
					} else {
						needToConnect = true;
					}
				}
			}
		}
	}
}

// Returns the protocol version reported by the coordinator this client is currently connected to
// If an expected version is given, the future won't return until the protocol version is different than expected
// Note: this will never return if the server is running a protocol from FDB 5.0 or older
Future<ProtocolVersion> DatabaseContext::getClusterProtocol(Optional<ProtocolVersion> expectedVersion) {
	return getClusterProtocolImpl(coordinator, expectedVersion);
}

uint32_t Transaction::getSize() {
	auto s = tr.transaction.mutations.expectedSize() + tr.transaction.read_conflict_ranges.expectedSize() +
	         tr.transaction.write_conflict_ranges.expectedSize();
	return s;
}

Future<Void> Transaction::onError(Error const& e) {
	if (e.code() == error_code_success) {
		return client_invalid_operation();
	}
	if (e.code() == error_code_not_committed || e.code() == error_code_commit_unknown_result ||
	    e.code() == error_code_database_locked || e.code() == error_code_proxy_memory_limit_exceeded ||
	    e.code() == error_code_process_behind || e.code() == error_code_batch_transaction_throttled ||
	    e.code() == error_code_tag_throttled) {
		if (e.code() == error_code_not_committed)
			++cx->transactionsNotCommitted;
		else if (e.code() == error_code_commit_unknown_result)
			++cx->transactionsMaybeCommitted;
		else if (e.code() == error_code_proxy_memory_limit_exceeded)
			++cx->transactionsResourceConstrained;
		else if (e.code() == error_code_process_behind)
			++cx->transactionsProcessBehind;
		else if (e.code() == error_code_batch_transaction_throttled || e.code() == error_code_tag_throttled) {
			++cx->transactionsThrottled;
		}

		double backoff = getBackoff(e.code());
		reset();
		return delay(backoff, info.taskID);
	}
	if (e.code() == error_code_transaction_too_old || e.code() == error_code_future_version) {
		if (e.code() == error_code_transaction_too_old)
			++cx->transactionsTooOld;
		else if (e.code() == error_code_future_version)
			++cx->transactionsFutureVersions;

		double maxBackoff = options.maxBackoff;
		reset();
		return delay(std::min(CLIENT_KNOBS->FUTURE_VERSION_RETRY_DELAY, maxBackoff), info.taskID);
	}

	if (g_network->isSimulated() && ++numErrors % 10 == 0)
		TraceEvent(SevWarnAlways, "TransactionTooManyRetries").detail("NumRetries", numErrors);

	return e;
}
ACTOR Future<StorageMetrics> getStorageMetricsLargeKeyRange(Database cx, KeyRange keys);

ACTOR Future<StorageMetrics> doGetStorageMetrics(Database cx, KeyRange keys, Reference<LocationInfo> locationInfo) {
	loop {
		try {
			WaitMetricsRequest req(keys, StorageMetrics(), StorageMetrics());
			req.min.bytes = 0;
			req.max.bytes = -1;
			StorageMetrics m = wait(loadBalance(
			    locationInfo->locations(), &StorageServerInterface::waitMetrics, req, TaskPriority::DataDistribution));
			return m;
		} catch (Error& e) {
			if (e.code() != error_code_wrong_shard_server && e.code() != error_code_all_alternatives_failed) {
				TraceEvent(SevError, "WaitStorageMetricsError").error(e);
				throw;
			}
			wait(delay(CLIENT_KNOBS->WRONG_SHARD_SERVER_DELAY, TaskPriority::DataDistribution));
			cx->invalidateCache(keys);
			StorageMetrics m = wait(getStorageMetricsLargeKeyRange(cx, keys));
			return m;
		}
	}
}

ACTOR Future<StorageMetrics> getStorageMetricsLargeKeyRange(Database cx, KeyRange keys) {
	state Span span("NAPI:GetStorageMetricsLargeKeyRange"_loc);
	std::vector<std::pair<KeyRange, Reference<LocationInfo>>> locations =
	    wait(getKeyRangeLocations(cx,
	                              keys,
	                              std::numeric_limits<int>::max(),
	                              Reverse::False,
	                              &StorageServerInterface::waitMetrics,
	                              TransactionInfo(TaskPriority::DataDistribution, span.context)));
	state int nLocs = locations.size();
	state std::vector<Future<StorageMetrics>> fx(nLocs);
	state StorageMetrics total;
	KeyRef partBegin, partEnd;
	for (int i = 0; i < nLocs; i++) {
		partBegin = (i == 0) ? keys.begin : locations[i].first.begin;
		partEnd = (i == nLocs - 1) ? keys.end : locations[i].first.end;
		fx[i] = doGetStorageMetrics(cx, KeyRangeRef(partBegin, partEnd), locations[i].second);
	}
	wait(waitForAll(fx));
	for (int i = 0; i < nLocs; i++) {
		total += fx[i].get();
	}
	return total;
}

ACTOR Future<Void> trackBoundedStorageMetrics(KeyRange keys,
                                              Reference<LocationInfo> location,
                                              StorageMetrics x,
                                              StorageMetrics halfError,
                                              PromiseStream<StorageMetrics> deltaStream) {
	try {
		loop {
			WaitMetricsRequest req(keys, x - halfError, x + halfError);
			StorageMetrics nextX = wait(loadBalance(location->locations(), &StorageServerInterface::waitMetrics, req));
			deltaStream.send(nextX - x);
			x = nextX;
		}
	} catch (Error& e) {
		deltaStream.sendError(e);
		throw e;
	}
}

ACTOR Future<StorageMetrics> waitStorageMetricsMultipleLocations(
    std::vector<std::pair<KeyRange, Reference<LocationInfo>>> locations,
    StorageMetrics min,
    StorageMetrics max,
    StorageMetrics permittedError) {
	state int nLocs = locations.size();
	state std::vector<Future<StorageMetrics>> fx(nLocs);
	state StorageMetrics total;
	state PromiseStream<StorageMetrics> deltas;
	state std::vector<Future<Void>> wx(fx.size());
	state StorageMetrics halfErrorPerMachine = permittedError * (0.5 / nLocs);
	state StorageMetrics maxPlus = max + halfErrorPerMachine * (nLocs - 1);
	state StorageMetrics minMinus = min - halfErrorPerMachine * (nLocs - 1);

	for (int i = 0; i < nLocs; i++) {
		WaitMetricsRequest req(locations[i].first, StorageMetrics(), StorageMetrics());
		req.min.bytes = 0;
		req.max.bytes = -1;
		fx[i] = loadBalance(locations[i].second->locations(),
		                    &StorageServerInterface::waitMetrics,
		                    req,
		                    TaskPriority::DataDistribution);
	}
	wait(waitForAll(fx));

	// invariant: true total is between (total-permittedError/2, total+permittedError/2)
	for (int i = 0; i < nLocs; i++)
		total += fx[i].get();

	if (!total.allLessOrEqual(maxPlus))
		return total;
	if (!minMinus.allLessOrEqual(total))
		return total;

	for (int i = 0; i < nLocs; i++)
		wx[i] = trackBoundedStorageMetrics(
		    locations[i].first, locations[i].second, fx[i].get(), halfErrorPerMachine, deltas);

	loop {
		StorageMetrics delta = waitNext(deltas.getFuture());
		total += delta;
		if (!total.allLessOrEqual(maxPlus))
			return total;
		if (!minMinus.allLessOrEqual(total))
			return total;
	}
}

ACTOR Future<StorageMetrics> extractMetrics(Future<std::pair<Optional<StorageMetrics>, int>> fMetrics) {
	std::pair<Optional<StorageMetrics>, int> x = wait(fMetrics);
	return x.first.get();
}

ACTOR Future<Standalone<VectorRef<ReadHotRangeWithMetrics>>> getReadHotRanges(Database cx, KeyRange keys) {
	state Span span("NAPI:GetReadHotRanges"_loc);
	loop {
		int64_t shardLimit = 100; // Shard limit here does not really matter since this function is currently only used
		                          // to find the read-hot sub ranges within a read-hot shard.
		std::vector<std::pair<KeyRange, Reference<LocationInfo>>> locations =
		    wait(getKeyRangeLocations(cx,
		                              keys,
		                              shardLimit,
		                              Reverse::False,
		                              &StorageServerInterface::getReadHotRanges,
		                              TransactionInfo(TaskPriority::DataDistribution, span.context)));
		try {
			// TODO: how to handle this?
			// This function is called whenever a shard becomes read-hot. But somehow the shard was splitted across more
			// than one storage server after become read-hot and before this function is called, i.e. a race condition.
			// Should we abort and wait the newly splitted shards to be hot again?
			state int nLocs = locations.size();
			// if (nLocs > 1) {
			// 	TraceEvent("RHDDebug")
			// 	    .detail("NumSSIs", nLocs)
			// 	    .detail("KeysBegin", keys.begin.printable().c_str())
			// 	    .detail("KeysEnd", keys.end.printable().c_str());
			// }
			state std::vector<Future<ReadHotSubRangeReply>> fReplies(nLocs);
			KeyRef partBegin, partEnd;
			for (int i = 0; i < nLocs; i++) {
				partBegin = (i == 0) ? keys.begin : locations[i].first.begin;
				partEnd = (i == nLocs - 1) ? keys.end : locations[i].first.end;
				ReadHotSubRangeRequest req(KeyRangeRef(partBegin, partEnd));
				fReplies[i] = loadBalance(locations[i].second->locations(),
				                          &StorageServerInterface::getReadHotRanges,
				                          req,
				                          TaskPriority::DataDistribution);
			}

			wait(waitForAll(fReplies));

			if (nLocs == 1) {
				TEST(true); // Single-shard read hot range request
				return fReplies[0].get().readHotRanges;
			} else {
				TEST(true); // Multi-shard read hot range request
				Standalone<VectorRef<ReadHotRangeWithMetrics>> results;
				for (int i = 0; i < nLocs; i++) {
					results.append(results.arena(),
					               fReplies[i].get().readHotRanges.begin(),
					               fReplies[i].get().readHotRanges.size());
					results.arena().dependsOn(fReplies[i].get().readHotRanges.arena());
				}

				return results;
			}
		} catch (Error& e) {
			if (e.code() != error_code_wrong_shard_server && e.code() != error_code_all_alternatives_failed) {
				TraceEvent(SevError, "GetReadHotSubRangesError").error(e);
				throw;
			}
			cx->invalidateCache(keys);
			wait(delay(CLIENT_KNOBS->WRONG_SHARD_SERVER_DELAY, TaskPriority::DataDistribution));
		}
	}
}

ACTOR Future<std::pair<Optional<StorageMetrics>, int>> waitStorageMetrics(Database cx,
                                                                          KeyRange keys,
                                                                          StorageMetrics min,
                                                                          StorageMetrics max,
                                                                          StorageMetrics permittedError,
                                                                          int shardLimit,
                                                                          int expectedShardCount) {
	state Span span("NAPI:WaitStorageMetrics"_loc, generateSpanID(cx->transactionTracingEnabled));
	loop {
		std::vector<std::pair<KeyRange, Reference<LocationInfo>>> locations =
		    wait(getKeyRangeLocations(cx,
		                              keys,
		                              shardLimit,
		                              Reverse::False,
		                              &StorageServerInterface::waitMetrics,
		                              TransactionInfo(TaskPriority::DataDistribution, span.context)));
		if (expectedShardCount >= 0 && locations.size() != expectedShardCount) {
			return std::make_pair(Optional<StorageMetrics>(), locations.size());
		}

		// SOMEDAY: Right now, if there are too many shards we delay and check again later. There may be a better
		// solution to this.
		if (locations.size() < shardLimit) {
			try {
				Future<StorageMetrics> fx;
				if (locations.size() > 1) {
					fx = waitStorageMetricsMultipleLocations(locations, min, max, permittedError);
				} else {
					WaitMetricsRequest req(keys, min, max);
					fx = loadBalance(locations[0].second->locations(),
					                 &StorageServerInterface::waitMetrics,
					                 req,
					                 TaskPriority::DataDistribution);
				}
				StorageMetrics x = wait(fx);
				return std::make_pair(x, -1);
			} catch (Error& e) {
				if (e.code() != error_code_wrong_shard_server && e.code() != error_code_all_alternatives_failed) {
					TraceEvent(SevError, "WaitStorageMetricsError").error(e);
					throw;
				}
				cx->invalidateCache(keys);
				wait(delay(CLIENT_KNOBS->WRONG_SHARD_SERVER_DELAY, TaskPriority::DataDistribution));
			}
		} else {
			TraceEvent(SevWarn, "WaitStorageMetricsPenalty")
			    .detail("Keys", keys)
			    .detail("Limit", CLIENT_KNOBS->STORAGE_METRICS_SHARD_LIMIT)
			    .detail("JitteredSecondsOfPenitence", CLIENT_KNOBS->STORAGE_METRICS_TOO_MANY_SHARDS_DELAY);
			wait(delayJittered(CLIENT_KNOBS->STORAGE_METRICS_TOO_MANY_SHARDS_DELAY, TaskPriority::DataDistribution));
			// make sure that the next getKeyRangeLocations() call will actually re-fetch the range
			cx->invalidateCache(keys);
		}
	}
}

Future<std::pair<Optional<StorageMetrics>, int>> Transaction::waitStorageMetrics(KeyRange const& keys,
                                                                                 StorageMetrics const& min,
                                                                                 StorageMetrics const& max,
                                                                                 StorageMetrics const& permittedError,
                                                                                 int shardLimit,
                                                                                 int expectedShardCount) {
	return ::waitStorageMetrics(cx, keys, min, max, permittedError, shardLimit, expectedShardCount);
}

Future<StorageMetrics> Transaction::getStorageMetrics(KeyRange const& keys, int shardLimit) {
	if (shardLimit > 0) {
		StorageMetrics m;
		m.bytes = -1;
		return extractMetrics(::waitStorageMetrics(cx, keys, StorageMetrics(), m, StorageMetrics(), shardLimit, -1));
	} else {
		return ::getStorageMetricsLargeKeyRange(cx, keys);
	}
}

ACTOR Future<Standalone<VectorRef<DDMetricsRef>>> waitDataDistributionMetricsList(Database cx,
                                                                                  KeyRange keys,
                                                                                  int shardLimit) {
	loop {
		choose {
			when(wait(cx->onProxiesChanged())) {}
			when(ErrorOr<GetDDMetricsReply> rep =
			         wait(errorOr(basicLoadBalance(cx->getCommitProxies(false),
			                                       &CommitProxyInterface::getDDMetrics,
			                                       GetDDMetricsRequest(keys, shardLimit))))) {
				if (rep.isError()) {
					throw rep.getError();
				}
				return rep.get().storageMetricsList;
			}
		}
	}
}

Future<Standalone<VectorRef<ReadHotRangeWithMetrics>>> Transaction::getReadHotRanges(KeyRange const& keys) {
	return ::getReadHotRanges(cx, keys);
}

ACTOR Future<Standalone<VectorRef<KeyRef>>> getRangeSplitPoints(Database cx, KeyRange keys, int64_t chunkSize) {
	state Span span("NAPI:GetRangeSplitPoints"_loc);
	loop {
		state std::vector<std::pair<KeyRange, Reference<LocationInfo>>> locations =
		    wait(getKeyRangeLocations(cx,
		                              keys,
		                              CLIENT_KNOBS->TOO_MANY,
		                              Reverse::False,
		                              &StorageServerInterface::getRangeSplitPoints,
		                              TransactionInfo(TaskPriority::DataDistribution, span.context)));
		try {
			state int nLocs = locations.size();
			state std::vector<Future<SplitRangeReply>> fReplies(nLocs);
			KeyRef partBegin, partEnd;
			for (int i = 0; i < nLocs; i++) {
				partBegin = (i == 0) ? keys.begin : locations[i].first.begin;
				partEnd = (i == nLocs - 1) ? keys.end : locations[i].first.end;
				SplitRangeRequest req(KeyRangeRef(partBegin, partEnd), chunkSize);
				fReplies[i] = loadBalance(locations[i].second->locations(),
				                          &StorageServerInterface::getRangeSplitPoints,
				                          req,
				                          TaskPriority::DataDistribution);
			}

			wait(waitForAll(fReplies));
			Standalone<VectorRef<KeyRef>> results;

			results.push_back_deep(results.arena(), keys.begin);
			for (int i = 0; i < nLocs; i++) {
				if (i > 0) {
					results.push_back_deep(results.arena(), locations[i].first.begin); // Need this shard boundary
				}
				if (fReplies[i].get().splitPoints.size() > 0) {
					results.append(
					    results.arena(), fReplies[i].get().splitPoints.begin(), fReplies[i].get().splitPoints.size());
					results.arena().dependsOn(fReplies[i].get().splitPoints.arena());
				}
			}
			if (results.back() != keys.end) {
				results.push_back_deep(results.arena(), keys.end);
			}

			return results;
		} catch (Error& e) {
			if (e.code() != error_code_wrong_shard_server && e.code() != error_code_all_alternatives_failed) {
				TraceEvent(SevError, "GetRangeSplitPoints").error(e);
				throw;
			}
			cx->invalidateCache(keys);
			wait(delay(CLIENT_KNOBS->WRONG_SHARD_SERVER_DELAY, TaskPriority::DataDistribution));
		}
	}
}

Future<Standalone<VectorRef<KeyRef>>> Transaction::getRangeSplitPoints(KeyRange const& keys, int64_t chunkSize) {
	return ::getRangeSplitPoints(cx, keys, chunkSize);
}

ACTOR Future<Standalone<VectorRef<KeyRef>>> splitStorageMetrics(Database cx,
                                                                KeyRange keys,
                                                                StorageMetrics limit,
                                                                StorageMetrics estimated) {
	state Span span("NAPI:SplitStorageMetrics"_loc);
	loop {
		state std::vector<std::pair<KeyRange, Reference<LocationInfo>>> locations =
		    wait(getKeyRangeLocations(cx,
		                              keys,
		                              CLIENT_KNOBS->STORAGE_METRICS_SHARD_LIMIT,
		                              Reverse::False,
		                              &StorageServerInterface::splitMetrics,
		                              TransactionInfo(TaskPriority::DataDistribution, span.context)));
		state StorageMetrics used;
		state Standalone<VectorRef<KeyRef>> results;

		// SOMEDAY: Right now, if there are too many shards we delay and check again later. There may be a better
		// solution to this.
		if (locations.size() == CLIENT_KNOBS->STORAGE_METRICS_SHARD_LIMIT) {
			wait(delay(CLIENT_KNOBS->STORAGE_METRICS_TOO_MANY_SHARDS_DELAY, TaskPriority::DataDistribution));
			cx->invalidateCache(keys);
		} else {
			results.push_back_deep(results.arena(), keys.begin);
			try {
				//TraceEvent("SplitStorageMetrics").detail("Locations", locations.size());

				state int i = 0;
				for (; i < locations.size(); i++) {
					SplitMetricsRequest req(locations[i].first, limit, used, estimated, i == locations.size() - 1);
					SplitMetricsReply res = wait(loadBalance(locations[i].second->locations(),
					                                         &StorageServerInterface::splitMetrics,
					                                         req,
					                                         TaskPriority::DataDistribution));
					if (res.splits.size() &&
					    res.splits[0] <= results.back()) { // split points are out of order, possibly because of moving
						                                   // data, throw error to retry
						ASSERT_WE_THINK(
						    false); // FIXME: This seems impossible and doesn't seem to be covered by testing
						throw all_alternatives_failed();
					}
					if (res.splits.size()) {
						results.append(results.arena(), res.splits.begin(), res.splits.size());
						results.arena().dependsOn(res.splits.arena());
					}
					used = res.used;

					//TraceEvent("SplitStorageMetricsResult").detail("Used", used.bytes).detail("Location", i).detail("Size", res.splits.size());
				}

				if (used.allLessOrEqual(limit * CLIENT_KNOBS->STORAGE_METRICS_UNFAIR_SPLIT_LIMIT)) {
					results.resize(results.arena(), results.size() - 1);
				}

				results.push_back_deep(results.arena(), keys.end);
				return results;
			} catch (Error& e) {
				if (e.code() != error_code_wrong_shard_server && e.code() != error_code_all_alternatives_failed) {
					TraceEvent(SevError, "SplitStorageMetricsError").error(e);
					throw;
				}
				cx->invalidateCache(keys);
				wait(delay(CLIENT_KNOBS->WRONG_SHARD_SERVER_DELAY, TaskPriority::DataDistribution));
			}
		}
	}
}

Future<Standalone<VectorRef<KeyRef>>> Transaction::splitStorageMetrics(KeyRange const& keys,
                                                                       StorageMetrics const& limit,
                                                                       StorageMetrics const& estimated) {
	return ::splitStorageMetrics(cx, keys, limit, estimated);
}

void Transaction::checkDeferredError() const {
	cx->checkDeferredError();
}

Reference<TransactionLogInfo> Transaction::createTrLogInfoProbabilistically(const Database& cx) {
	if (!cx->isError()) {
		double clientSamplingProbability = GlobalConfig::globalConfig().get<double>(
		    fdbClientInfoTxnSampleRate, CLIENT_KNOBS->CSI_SAMPLING_PROBABILITY);
		if (((networkOptions.logClientInfo.present() && networkOptions.logClientInfo.get()) || BUGGIFY) &&
		    deterministicRandom()->random01() < clientSamplingProbability &&
		    (!g_network->isSimulated() || !g_simulator.speedUpSimulation)) {
			return makeReference<TransactionLogInfo>(TransactionLogInfo::DATABASE);
		}
	}

	return Reference<TransactionLogInfo>();
}

void Transaction::setTransactionID(uint64_t id) {
	ASSERT(getSize() == 0);
	info.spanID = SpanID(id, info.spanID.second());
}

void Transaction::setToken(uint64_t token) {
	ASSERT(getSize() == 0);
	info.spanID = SpanID(info.spanID.first(), token);
}

void enableClientInfoLogging() {
	ASSERT(networkOptions.logClientInfo.present() == false);
	networkOptions.logClientInfo = true;
	TraceEvent(SevInfo, "ClientInfoLoggingEnabled").log();
}

ACTOR Future<Void> snapCreate(Database cx, Standalone<StringRef> snapCmd, UID snapUID) {
	TraceEvent("SnapCreateEnter").detail("SnapCmd", snapCmd).detail("UID", snapUID);
	try {
		loop {
			choose {
				when(wait(cx->onProxiesChanged())) {}
				when(wait(basicLoadBalance(cx->getCommitProxies(false),
				                           &CommitProxyInterface::proxySnapReq,
				                           ProxySnapRequest(snapCmd, snapUID, snapUID),
				                           cx->taskID,
				                           AtMostOnce::True))) {
					TraceEvent("SnapCreateExit").detail("SnapCmd", snapCmd).detail("UID", snapUID);
					return Void();
				}
			}
		}
	} catch (Error& e) {
		TraceEvent("SnapCreateError").detail("SnapCmd", snapCmd.toString()).detail("UID", snapUID).error(e);
		throw;
	}
}

ACTOR Future<bool> checkSafeExclusions(Database cx, std::vector<AddressExclusion> exclusions) {
	TraceEvent("ExclusionSafetyCheckBegin")
	    .detail("NumExclusion", exclusions.size())
	    .detail("Exclusions", describe(exclusions));
	state ExclusionSafetyCheckRequest req(exclusions);
	state bool ddCheck;
	try {
		loop {
			choose {
				when(wait(cx->onProxiesChanged())) {}
				when(ExclusionSafetyCheckReply _ddCheck =
				         wait(basicLoadBalance(cx->getCommitProxies(false),
				                               &CommitProxyInterface::exclusionSafetyCheckReq,
				                               req,
				                               cx->taskID))) {
					ddCheck = _ddCheck.safe;
					break;
				}
			}
		}
	} catch (Error& e) {
		if (e.code() != error_code_actor_cancelled) {
			TraceEvent("ExclusionSafetyCheckError")
			    .detail("NumExclusion", exclusions.size())
			    .detail("Exclusions", describe(exclusions))
			    .error(e);
		}
		throw;
	}
	TraceEvent("ExclusionSafetyCheckCoordinators").log();
	state ClientCoordinators coordinatorList(cx->getConnectionFile());
	state std::vector<Future<Optional<LeaderInfo>>> leaderServers;
	leaderServers.reserve(coordinatorList.clientLeaderServers.size());
	for (int i = 0; i < coordinatorList.clientLeaderServers.size(); i++) {
		leaderServers.push_back(retryBrokenPromise(coordinatorList.clientLeaderServers[i].getLeader,
		                                           GetLeaderRequest(coordinatorList.clusterKey, UID()),
		                                           TaskPriority::CoordinationReply));
	}
	// Wait for quorum so we don't dismiss live coordinators as unreachable by acting too fast
	choose {
		when(wait(smartQuorum(leaderServers, leaderServers.size() / 2 + 1, 1.0))) {}
		when(wait(delay(3.0))) {
			TraceEvent("ExclusionSafetyCheckNoCoordinatorQuorum").log();
			return false;
		}
	}
	int attemptCoordinatorExclude = 0;
	int coordinatorsUnavailable = 0;
	for (int i = 0; i < leaderServers.size(); i++) {
		NetworkAddress leaderAddress =
		    coordinatorList.clientLeaderServers[i].getLeader.getEndpoint().getPrimaryAddress();
		if (leaderServers[i].isReady()) {
			if ((std::count(
			         exclusions.begin(), exclusions.end(), AddressExclusion(leaderAddress.ip, leaderAddress.port)) ||
			     std::count(exclusions.begin(), exclusions.end(), AddressExclusion(leaderAddress.ip)))) {
				attemptCoordinatorExclude++;
			}
		} else {
			coordinatorsUnavailable++;
		}
	}
	int faultTolerance = (leaderServers.size() - 1) / 2 - coordinatorsUnavailable;
	bool coordinatorCheck = (attemptCoordinatorExclude <= faultTolerance);
	TraceEvent("ExclusionSafetyCheckFinish")
	    .detail("CoordinatorListSize", leaderServers.size())
	    .detail("NumExclusions", exclusions.size())
	    .detail("FaultTolerance", faultTolerance)
	    .detail("AttemptCoordinatorExclude", attemptCoordinatorExclude)
	    .detail("CoordinatorCheck", coordinatorCheck)
	    .detail("DataDistributorCheck", ddCheck);

	return (ddCheck && coordinatorCheck);
}

ACTOR Future<Void> addInterfaceActor(std::map<Key, std::pair<Value, ClientLeaderRegInterface>>* address_interface,
                                     Reference<FlowLock> connectLock,
                                     KeyValue kv) {
	wait(connectLock->take());
	state FlowLock::Releaser releaser(*connectLock);
	state ClientWorkerInterface workerInterf =
	    BinaryReader::fromStringRef<ClientWorkerInterface>(kv.value, IncludeVersion());
	state ClientLeaderRegInterface leaderInterf(workerInterf.address());
	choose {
		when(Optional<LeaderInfo> rep =
		         wait(brokenPromiseToNever(leaderInterf.getLeader.getReply(GetLeaderRequest())))) {
			StringRef ip_port =
			    kv.key.endsWith(LiteralStringRef(":tls")) ? kv.key.removeSuffix(LiteralStringRef(":tls")) : kv.key;
			(*address_interface)[ip_port] = std::make_pair(kv.value, leaderInterf);

			if (workerInterf.reboot.getEndpoint().addresses.secondaryAddress.present()) {
				Key full_ip_port2 =
				    StringRef(workerInterf.reboot.getEndpoint().addresses.secondaryAddress.get().toString());
				StringRef ip_port2 = full_ip_port2.endsWith(LiteralStringRef(":tls"))
				                         ? full_ip_port2.removeSuffix(LiteralStringRef(":tls"))
				                         : full_ip_port2;
				(*address_interface)[ip_port2] = std::make_pair(kv.value, leaderInterf);
			}
		}
		when(wait(delay(CLIENT_KNOBS->CLI_CONNECT_TIMEOUT))) {} // NOTE : change timeout time here if necessary
	}
	return Void();
}

ACTOR static Future<int64_t> rebootWorkerActor(DatabaseContext* cx, ValueRef addr, bool check, int duration) {
	// ignore negative value
	if (duration < 0)
		duration = 0;
	// fetch the addresses of all workers
	state std::map<Key, std::pair<Value, ClientLeaderRegInterface>> address_interface;
	if (!cx->getConnectionFile())
		return 0;
	RangeResult kvs = wait(getWorkerInterfaces(cx->getConnectionFile()));
	ASSERT(!kvs.more);
	// Note: reuse this knob from fdbcli, change it if necessary
	Reference<FlowLock> connectLock(new FlowLock(CLIENT_KNOBS->CLI_CONNECT_PARALLELISM));
	std::vector<Future<Void>> addInterfs;
	for (const auto& it : kvs) {
		addInterfs.push_back(addInterfaceActor(&address_interface, connectLock, it));
	}
	wait(waitForAll(addInterfs));
	if (!address_interface.count(addr))
		return 0;

	BinaryReader::fromStringRef<ClientWorkerInterface>(address_interface[addr].first, IncludeVersion())
	    .reboot.send(RebootRequest(false, check, duration));
	return 1;
}

Future<int64_t> DatabaseContext::rebootWorker(StringRef addr, bool check, int duration) {
	return rebootWorkerActor(this, addr, check, duration);
}

Future<Void> DatabaseContext::forceRecoveryWithDataLoss(StringRef dcId) {
	return forceRecovery(getConnectionFile(), dcId);
}

ACTOR static Future<Void> createSnapshotActor(DatabaseContext* cx, UID snapUID, StringRef snapCmd) {
	wait(mgmtSnapCreate(cx->clone(), snapCmd, snapUID));
	return Void();
}

Future<Void> DatabaseContext::createSnapshot(StringRef uid, StringRef snapshot_command) {
	std::string uid_str = uid.toString();
	if (!std::all_of(uid_str.begin(), uid_str.end(), [](unsigned char c) { return std::isxdigit(c); }) ||
	    uid_str.size() != 32) {
		// only 32-length hex string is considered as a valid UID
		throw snap_invalid_uid_string();
	}
	return createSnapshotActor(this, UID::fromString(uid_str), snapshot_command);
}

<<<<<<< HEAD
ACTOR Future<Standalone<VectorRef<MutationsAndVersionRef>>> getChangeFeedMutationsActor(Reference<DatabaseContext> db,
                                                                                        Key rangeID,
                                                                                        Version begin,
                                                                                        Version end,
                                                                                        KeyRange range) {
	// FIXME: this function is out of date!
	state Database cx(db);
	state Transaction tr(cx);
	state Key rangeIDKey = rangeID.withPrefix(changeFeedPrefix);
	state Span span("NAPI:GetChangeFeedMutations"_loc);
	Optional<Value> val = wait(tr.get(rangeIDKey));
	if (!val.present()) {
		throw unsupported_operation();
	}
	state KeyRange keys = std::get<0>(decodeChangeFeedValue(val.get())) & range;
	state std::vector<std::pair<KeyRange, Reference<LocationInfo>>> locations =
	    wait(getKeyRangeLocations(cx,
	                              keys,
	                              100,
	                              Reverse::False,
	                              &StorageServerInterface::changeFeed,
	                              TransactionInfo(TaskPriority::DefaultEndpoint, span.context)));

	if (locations.size() > 1) {
		throw unsupported_operation();
	}

	state ChangeFeedRequest req;
	req.rangeID = rangeID;
	req.begin = begin;
	req.end = end;
	req.range = keys;

	ChangeFeedReply rep = wait(loadBalance(cx.getPtr(),
	                                       locations[0].second,
	                                       &StorageServerInterface::changeFeed,
	                                       req,
	                                       TaskPriority::DefaultPromiseEndpoint,
	                                       AtMostOnce::False,
	                                       cx->enableLocalityLoadBalance ? &cx->queueModel : nullptr));
	return Standalone<VectorRef<MutationsAndVersionRef>>(rep.mutations, rep.arena);
}

Future<Standalone<VectorRef<MutationsAndVersionRef>>> DatabaseContext::getChangeFeedMutations(Key rangeID,
                                                                                              Version begin,
                                                                                              Version end,
                                                                                              KeyRange range) {
	return getChangeFeedMutationsActor(Reference<DatabaseContext>::addRef(this), rangeID, begin, end, range);
}

=======
>>>>>>> d778cea9
ACTOR Future<Void> singleChangeFeedStream(StorageServerInterface interf,
                                          PromiseStream<Standalone<MutationsAndVersionRef>> results,
                                          Key rangeID,
                                          Version begin,
                                          Version end,
                                          KeyRange range) {
	loop {
		try {
			state Version lastEmpty = invalidVersion;
			state ChangeFeedStreamRequest req;
			req.rangeID = rangeID;
			req.begin = begin;
			req.end = end;
			req.range = range;

			state ReplyPromiseStream<ChangeFeedStreamReply> replyStream = interf.changeFeedStream.getReplyStream(req);

			loop {
				state ChangeFeedStreamReply rep = waitNext(replyStream.getFuture());
				begin = rep.mutations.back().version + 1;

				state int resultLoc = 0;
				// FIXME: handle empty versions properly
				while (resultLoc < rep.mutations.size()) {
					if (rep.mutations[resultLoc].mutations.size() || rep.mutations[resultLoc].version + 1 == end ||
					    (rep.mutations[resultLoc].mutations.empty() &&
					     rep.mutations[resultLoc].version >= lastEmpty + 5000000)) {
						wait(results.onEmpty());
						results.send(rep.mutations[resultLoc]);
					}
					resultLoc++;
				}
				if (begin == end) {
					results.sendError(end_of_stream());
					return Void();
				}
			}
		} catch (Error& e) {
			if (e.code() == error_code_actor_cancelled) {
				throw;
			}
			results.sendError(e);
			return Void();
		}
	}
}

struct MutationAndVersionStream {
	Standalone<MutationsAndVersionRef> next;
	PromiseStream<Standalone<MutationsAndVersionRef>> results;
	bool operator<(MutationAndVersionStream const& rhs) const { return next.version > rhs.next.version; }
};

ACTOR Future<Void> mergeChangeFeedStream(std::vector<std::pair<StorageServerInterface, KeyRange>> interfs,
                                         PromiseStream<Standalone<VectorRef<MutationsAndVersionRef>>> results,
                                         Key rangeID,
                                         Version* begin,
                                         Version end) {
	state std::priority_queue<MutationAndVersionStream, std::vector<MutationAndVersionStream>> mutations;
	state std::vector<Future<Void>> fetchers(interfs.size());
	state std::vector<MutationAndVersionStream> streams(interfs.size());
	for (int i = 0; i < interfs.size(); i++) {
		fetchers[i] =
		    singleChangeFeedStream(interfs[i].first, streams[i].results, rangeID, *begin, end, interfs[i].second);
	}
	state int interfNum = 0;
	while (interfNum < interfs.size()) {
		try {
			Standalone<MutationsAndVersionRef> res = waitNext(streams[interfNum].results.getFuture());
			streams[interfNum].next = res;
			mutations.push(streams[interfNum]);
		} catch (Error& e) {
			if (e.code() != error_code_end_of_stream) {
				throw e;
			}
		}
		interfNum++;
	}
	state Version checkVersion = invalidVersion;
	state Standalone<VectorRef<MutationsAndVersionRef>> nextOut;
	while (mutations.size()) {
		state MutationAndVersionStream nextStream = mutations.top();
		mutations.pop();
		ASSERT(nextStream.next.version >= checkVersion);
		if (nextStream.next.version != checkVersion) {
			if (nextOut.size()) {
				*begin = checkVersion + 1;
				results.send(nextOut);
				nextOut = Standalone<VectorRef<MutationsAndVersionRef>>();
			}
			checkVersion = nextStream.next.version;
		}
		nextOut.push_back_deep(nextOut.arena(), nextStream.next);
		try {
			Standalone<MutationsAndVersionRef> res = waitNext(nextStream.results.getFuture());
			nextStream.next = res;
			mutations.push(nextStream);
		} catch (Error& e) {
			if (e.code() != error_code_end_of_stream) {
				throw e;
			}
		}
	}
	if (nextOut.size()) {
		results.send(nextOut);
	}
	throw end_of_stream();
}

ACTOR Future<KeyRange> getChangeFeedRange(Reference<DatabaseContext> db, Database cx, Key rangeID, Version begin = 0) {
	state Transaction tr(cx);
	state Key rangeIDKey = rangeID.withPrefix(changeFeedPrefix);

	auto cacheLoc = db->changeFeedCache.find(rangeID);
	if (cacheLoc != db->changeFeedCache.end()) {
		return cacheLoc->second;
	}

	loop {
		try {
			Version readVer = wait(tr.getReadVersion());
			if (readVer < begin) {
				wait(delay(FLOW_KNOBS->PREVENT_FAST_SPIN_DELAY));
				tr.reset();
			} else {
				Optional<Value> val = wait(tr.get(rangeIDKey));
				if (!val.present()) {
					throw change_feed_not_registered();
				}
				if (db->changeFeedCache.size() > CLIENT_KNOBS->CHANGE_FEED_CACHE_SIZE) {
					db->changeFeedCache.clear();
				}
				KeyRange range = std::get<0>(decodeChangeFeedValue(val.get()));
				db->changeFeedCache[rangeID] = range;
				return range;
			}
		} catch (Error& e) {
			wait(tr.onError(e));
		}
	}
}

ACTOR Future<Void> getChangeFeedStreamActor(Reference<DatabaseContext> db,
                                            PromiseStream<Standalone<VectorRef<MutationsAndVersionRef>>> results,
                                            Key rangeID,
                                            Version begin,
                                            Version end,
                                            KeyRange range) {
	state Database cx(db);
	state Span span("NAPI:GetChangeFeedStream"_loc);

	loop {
		state KeyRange keys;
		try {
			KeyRange fullRange = wait(getChangeFeedRange(db, cx, rangeID, begin));
			keys = fullRange & range;
			state std::vector<std::pair<KeyRange, Reference<LocationInfo>>> locations =
			    wait(getKeyRangeLocations(cx,
			                              keys,
			                              CLIENT_KNOBS->CHANGE_FEED_LOCATION_LIMIT,
			                              Reverse::False,
			                              &StorageServerInterface::changeFeedStream,
			                              TransactionInfo(TaskPriority::DefaultEndpoint, span.context)));

			if (locations.size() >= CLIENT_KNOBS->CHANGE_FEED_LOCATION_LIMIT) {
				ASSERT_WE_THINK(false);
				throw unknown_change_feed();
			}

			state std::vector<int> chosenLocations(locations.size());
			state int loc = 0;
			while (loc < locations.size()) {
				// FIXME: create a load balance function for this code so future users of reply streams do not have
				// to duplicate this code
				int count = 0;
				int useIdx = -1;
				for (int i = 0; i < locations[loc].second->size(); i++) {
					if (!IFailureMonitor::failureMonitor()
					         .getState(
					             locations[loc].second->get(i, &StorageServerInterface::changeFeedStream).getEndpoint())
					         .failed) {
						if (deterministicRandom()->random01() <= 1.0 / ++count) {
							useIdx = i;
						}
					}
				}

				if (useIdx >= 0) {
					chosenLocations[loc] = useIdx;
					loc++;
					continue;
				}

				std::vector<Future<Void>> ok(locations[loc].second->size());
				for (int i = 0; i < ok.size(); i++) {
					ok[i] = IFailureMonitor::failureMonitor().onStateEqual(
					    locations[loc].second->get(i, &StorageServerInterface::changeFeedStream).getEndpoint(),
					    FailureStatus(false));
				}

				// Making this SevWarn means a lot of clutter
				if (now() - g_network->networkInfo.newestAlternativesFailure > 1 ||
				    deterministicRandom()->random01() < 0.01) {
					TraceEvent("AllAlternativesFailed").detail("Alternatives", locations[0].second->description());
				}

				wait(allAlternativesFailedDelay(quorum(ok, 1)));
				loc = 0;
			}

			if (locations.size() > 1) {
				std::vector<std::pair<StorageServerInterface, KeyRange>> interfs;
				for (int i = 0; i < locations.size(); i++) {
					interfs.push_back(std::make_pair(locations[i].second->getInterface(chosenLocations[i]),
					                                 locations[i].first & range));
				}
				wait(mergeChangeFeedStream(interfs, results, rangeID, &begin, end) || cx->connectionFileChanged());
			} else {
				state ChangeFeedStreamRequest req;
				req.rangeID = rangeID;
				req.begin = begin;
				req.end = end;
				req.range = range;

				state ReplyPromiseStream<ChangeFeedStreamReply> replyStream =
				    locations[0]
				        .second->get(chosenLocations[0], &StorageServerInterface::changeFeedStream)
				        .getReplyStream(req);

				loop {
					wait(results.onEmpty());
					choose {
						when(wait(cx->connectionFileChanged())) { break; }
						when(ChangeFeedStreamReply rep = waitNext(replyStream.getFuture())) {
							begin = rep.mutations.back().version + 1;
							results.send(Standalone<VectorRef<MutationsAndVersionRef>>(rep.mutations, rep.arena));
						}
					}
				}
			}
		} catch (Error& e) {
			if (e.code() == error_code_actor_cancelled) {
				throw;
			}
			if (e.code() == error_code_wrong_shard_server || e.code() == error_code_all_alternatives_failed ||
			    e.code() == error_code_connection_failed || e.code() == error_code_unknown_change_feed ||
			    e.code() == error_code_broken_promise) {
				db->changeFeedCache.erase(rangeID);
				cx->invalidateCache(keys);
				wait(delay(CLIENT_KNOBS->WRONG_SHARD_SERVER_DELAY));
			} else {
				results.sendError(e);
				return Void();
			}
		}
	}
}

Future<Void> DatabaseContext::getChangeFeedStream(
    const PromiseStream<Standalone<VectorRef<MutationsAndVersionRef>>>& results,
    Key rangeID,
    Version begin,
    Version end,
    KeyRange range) {
	return getChangeFeedStreamActor(Reference<DatabaseContext>::addRef(this), results, rangeID, begin, end, range);
}

ACTOR Future<std::vector<OverlappingChangeFeedEntry>> singleLocationOverlappingChangeFeeds(
    Database cx,
    Reference<LocationInfo> location,
    KeyRangeRef range,
    Version minVersion) {
	state OverlappingChangeFeedsRequest req;
	req.range = range;
	req.minVersion = minVersion;

	OverlappingChangeFeedsReply rep = wait(loadBalance(cx.getPtr(),
	                                                   location,
	                                                   &StorageServerInterface::overlappingChangeFeeds,
	                                                   req,
	                                                   TaskPriority::DefaultPromiseEndpoint,
	                                                   AtMostOnce::False,
	                                                   cx->enableLocalityLoadBalance ? &cx->queueModel : nullptr));
	return rep.rangeIds;
}

bool compareChangeFeedResult(const OverlappingChangeFeedEntry& i, const OverlappingChangeFeedEntry& j) {
	return i.rangeId < j.rangeId;
}

ACTOR Future<std::vector<OverlappingChangeFeedEntry>> getOverlappingChangeFeedsActor(Reference<DatabaseContext> db,
                                                                                     KeyRangeRef range,
                                                                                     Version minVersion) {
	state Database cx(db);
	state Transaction tr(cx);
	state Span span("NAPI:GetOverlappingChangeFeeds"_loc);

	loop {
		try {
			state std::vector<std::pair<KeyRange, Reference<LocationInfo>>> locations =
			    wait(getKeyRangeLocations(cx,
			                              range,
			                              CLIENT_KNOBS->CHANGE_FEED_LOCATION_LIMIT,
			                              Reverse::False,
			                              &StorageServerInterface::overlappingChangeFeeds,
			                              TransactionInfo(TaskPriority::DefaultEndpoint, span.context)));

			if (locations.size() >= CLIENT_KNOBS->CHANGE_FEED_LOCATION_LIMIT) {
				TraceEvent(SevError, "OverlappingRangeTooLarge")
				    .detail("Range", range)
				    .detail("Limit", CLIENT_KNOBS->CHANGE_FEED_LOCATION_LIMIT);
				wait(delay(1.0));
				throw all_alternatives_failed();
			}

			state std::vector<Future<std::vector<OverlappingChangeFeedEntry>>> allOverlappingRequests;
			for (auto& it : locations) {
				allOverlappingRequests.push_back(
				    singleLocationOverlappingChangeFeeds(cx, it.second, it.first & range, minVersion));
			}
			wait(waitForAll(allOverlappingRequests));

			std::vector<OverlappingChangeFeedEntry> result;
			for (auto& it : allOverlappingRequests) {
				result.insert(result.end(), it.get().begin(), it.get().end());
			}
			std::sort(result.begin(), result.end(), compareChangeFeedResult);
			result.resize(std::unique(result.begin(), result.end()) - result.begin());
			return result;
		} catch (Error& e) {
			if (e.code() == error_code_wrong_shard_server || e.code() == error_code_all_alternatives_failed) {
				cx->invalidateCache(range);
				wait(delay(CLIENT_KNOBS->WRONG_SHARD_SERVER_DELAY));
			} else {
				throw e;
			}
		}
	}
}

Future<std::vector<OverlappingChangeFeedEntry>> DatabaseContext::getOverlappingChangeFeeds(KeyRangeRef range,
                                                                                           Version minVersion) {
	return getOverlappingChangeFeedsActor(Reference<DatabaseContext>::addRef(this), range, minVersion);
}

ACTOR static Future<Void> popChangeFeedBackup(Database cx, Key rangeID, Version version) {
	state Transaction tr(cx);
	loop {
		try {
			state Key rangeIDKey = rangeID.withPrefix(changeFeedPrefix);
			Optional<Value> val = wait(tr.get(rangeIDKey));
			if (val.present()) {
				KeyRange range;
				Version popVersion;
				ChangeFeedStatus status;
				std::tie(range, popVersion, status) = decodeChangeFeedValue(val.get());
				if (version > popVersion) {
					tr.set(rangeIDKey, changeFeedValue(range, version, status));
				}
			} else {
				throw change_feed_not_registered();
			}
			wait(tr.commit());
			return Void();
		} catch (Error& e) {
			wait(tr.onError(e));
		}
	}
}

ACTOR Future<Void> popChangeFeedMutationsActor(Reference<DatabaseContext> db, Key rangeID, Version version) {
	state Database cx(db);
	state Key rangeIDKey = rangeID.withPrefix(changeFeedPrefix);
	state Span span("NAPI:PopChangeFeedMutations"_loc);

	state KeyRange keys = wait(getChangeFeedRange(db, cx, rangeID));

	state std::vector<std::pair<KeyRange, Reference<LocationInfo>>> locations =
	    wait(getKeyRangeLocations(cx,
	                              keys,
	                              3,
	                              Reverse::False,
	                              &StorageServerInterface::changeFeedPop,
	                              TransactionInfo(TaskPriority::DefaultEndpoint, span.context)));

	if (locations.size() > 2) {
		wait(popChangeFeedBackup(cx, rangeID, version));
		return Void();
	}

	bool foundFailed = false;
	for (int i = 0; i < locations.size() && !foundFailed; i++) {
		for (int j = 0; j < locations[i].second->size() && !foundFailed; j++) {
			if (IFailureMonitor::failureMonitor()
			        .getState(locations[i].second->get(j, &StorageServerInterface::changeFeedPop).getEndpoint())
			        .isFailed()) {
				foundFailed = true;
			}
		}
	}

	if (foundFailed) {
		wait(popChangeFeedBackup(cx, rangeID, version));
		return Void();
	}

	// FIXME: lookup both the src and dest shards as of the pop version to ensure all locations are popped
	state std::vector<Future<Void>> popRequests;
	for (int i = 0; i < locations.size(); i++) {
		for (int j = 0; j < locations[i].second->size(); j++) {
			popRequests.push_back(locations[i].second->getInterface(j).changeFeedPop.getReply(
			    ChangeFeedPopRequest(rangeID, version, locations[i].first)));
		}
	}

	try {
		choose {
			when(wait(waitForAll(popRequests))) {}
			when(wait(delay(CLIENT_KNOBS->CHANGE_FEED_POP_TIMEOUT))) {
				wait(popChangeFeedBackup(cx, rangeID, version));
			}
		}
	} catch (Error& e) {
		if (e.code() != error_code_unknown_change_feed && e.code() != error_code_wrong_shard_server &&
		    e.code() != error_code_all_alternatives_failed) {
			throw;
		}
		db->changeFeedCache.erase(rangeID);
		cx->invalidateCache(keys);
		wait(popChangeFeedBackup(cx, rangeID, version));
	}
	return Void();
}

Future<Void> DatabaseContext::popChangeFeedMutations(Key rangeID, Version version) {
	return popChangeFeedMutationsActor(Reference<DatabaseContext>::addRef(this), rangeID, version);
}

#define BG_REQUEST_DEBUG false

ACTOR Future<Void> getBlobGranuleRangesStreamActor(Reference<DatabaseContext> db,
                                                   PromiseStream<KeyRange> results,
                                                   KeyRange keyRange) {
	// FIXME: use streaming range read
	state Database cx(db);
	state Reference<ReadYourWritesTransaction> tr = makeReference<ReadYourWritesTransaction>(cx);
	state KeyRange currentRange = keyRange;
	if (BG_REQUEST_DEBUG) {
		printf("Getting Blob Granules for [%s - %s)\n",
		       keyRange.begin.printable().c_str(),
		       keyRange.end.printable().c_str());
	}
	loop {
		try {
			tr->setOption(FDBTransactionOptions::ACCESS_SYSTEM_KEYS);
			state RangeResult blobGranuleMapping = wait(krmGetRanges(
			    tr, blobGranuleMappingKeys.begin, currentRange, 1000, GetRangeLimits::BYTE_LIMIT_UNLIMITED));

			for (int i = 0; i < blobGranuleMapping.size() - 1; i++) {
				if (blobGranuleMapping[i].value.size()) {
					results.send(KeyRangeRef(blobGranuleMapping[i].key, blobGranuleMapping[i + 1].key));
				}
			}
			if (blobGranuleMapping.more) {
				currentRange = KeyRangeRef(blobGranuleMapping.back().key, currentRange.end);
			} else {
				results.sendError(end_of_stream());
				return Void();
			}
		} catch (Error& e) {
			wait(tr->onError(e));
		}
	}
}

Future<Void> DatabaseContext::getBlobGranuleRangesStream(const PromiseStream<KeyRange>& results, KeyRange range) {
	if (!CLIENT_KNOBS->ENABLE_BLOB_GRANULES) {
		throw client_invalid_operation();
	}
	return getBlobGranuleRangesStreamActor(Reference<DatabaseContext>::addRef(this), results, range);
}

// hack (for now) to get blob worker interface into load balance
struct BWLocationInfo : MultiInterface<ReferencedInterface<BlobWorkerInterface>> {
	using Locations = MultiInterface<ReferencedInterface<BlobWorkerInterface>>;
	explicit BWLocationInfo(const std::vector<Reference<ReferencedInterface<BlobWorkerInterface>>>& v) : Locations(v) {}
};

ACTOR Future<Void> readBlobGranulesStreamActor(Reference<DatabaseContext> db,
                                               PromiseStream<Standalone<BlobGranuleChunkRef>> results,
                                               KeyRange range,
                                               Version begin,
                                               Optional<Version> end) { // end not present is just latest
	state Database cx(db);
	state Reference<ReadYourWritesTransaction> tr = makeReference<ReadYourWritesTransaction>(cx);
	state RangeResult blobGranuleMapping;
	state Version endVersion;
	state Key granuleStartKey;
	state Key granuleEndKey;
	state KeyRange keyRange = range;
	state int i, loopCounter = 0;
	state UID workerId;
	loop {
		try {
			// FIXME: Use streaming parallelism?
			// Read mapping and worker interfaces from DB
			loopCounter++;
			loop {
				try {
					tr->reset();
					tr->setOption(FDBTransactionOptions::ACCESS_SYSTEM_KEYS);
					if (loopCounter == 1) {
						// if retrying, use new version for mapping but original version for read version
						if (end.present()) {
							endVersion = end.get();
						} else {
							Version _end = wait(tr->getReadVersion());
							endVersion = _end;
						}
					}

					// Right now just read whole blob range assignments from DB
					// FIXME: eventually we probably want to cache this and invalidate similarly to storage servers.
					// Cache misses could still read from the DB, or we could add it to the Transaction State Store and
					// have proxies serve it from memory.
					RangeResult _bgMapping = wait(krmGetRanges(
					    tr, blobGranuleMappingKeys.begin, keyRange, 1000, GetRangeLimits::BYTE_LIMIT_UNLIMITED));
					blobGranuleMapping = _bgMapping;
					if (blobGranuleMapping.more) {
						if (BG_REQUEST_DEBUG) {
							printf("BG Mapping for [%s - %s) too large!\n");
						}
						throw unsupported_operation();
					}
					ASSERT(!blobGranuleMapping.more && blobGranuleMapping.size() < CLIENT_KNOBS->TOO_MANY);

					if (blobGranuleMapping.size() == 0) {
						if (BG_REQUEST_DEBUG) {
							printf("no blob worker assignments yet \n");
						}
						throw transaction_too_old();
					}

					if (BG_REQUEST_DEBUG) {
						printf("Doing blob granule request @ %lld\n", endVersion);
						printf("blob worker assignments:\n");
					}

					for (i = 0; i < blobGranuleMapping.size() - 1; i++) {
						granuleStartKey = blobGranuleMapping[i].key;
						granuleEndKey = blobGranuleMapping[i + 1].key;
						if (!blobGranuleMapping[i].value.size()) {
							if (BG_REQUEST_DEBUG) {
								printf("Key range [%s - %s) missing worker assignment!\n",
								       granuleStartKey.printable().c_str(),
								       granuleEndKey.printable().c_str());
								// TODO probably new exception type instead
							}
							throw transaction_too_old();
						}

						workerId = decodeBlobGranuleMappingValue(blobGranuleMapping[i].value);
						if (BG_REQUEST_DEBUG) {
							printf("  [%s - %s): %s\n",
							       granuleStartKey.printable().c_str(),
							       granuleEndKey.printable().c_str(),
							       workerId.toString().c_str());
						}

						if (!cx->blobWorker_interf.count(workerId)) {
							Optional<Value> workerInterface = wait(tr->get(blobWorkerListKeyFor(workerId)));
							ASSERT(workerInterface.present());
							cx->blobWorker_interf[workerId] = decodeBlobWorkerListValue(workerInterface.get());
							if (BG_REQUEST_DEBUG) {
								printf("    decoded worker interface for %s\n", workerId.toString().c_str());
							}
						}
					}
					break;
				} catch (Error& e) {
					wait(tr->onError(e));
				}
			}

			// Make request for each granule
			for (i = 0; i < blobGranuleMapping.size() - 1; i++) {
				granuleStartKey = blobGranuleMapping[i].key;
				granuleEndKey = blobGranuleMapping[i + 1].key;
				// if this was a time travel and the request returned larger bounds, skip this chunk
				if (granuleEndKey <= keyRange.begin) {
					continue;
				}
				workerId = decodeBlobGranuleMappingValue(blobGranuleMapping[i].value);
				// prune first/last granules to requested range
				if (keyRange.begin > granuleStartKey) {
					granuleStartKey = keyRange.begin;
				}
				if (keyRange.end < granuleEndKey) {
					granuleEndKey = keyRange.end;
				}

				state BlobGranuleFileRequest req;
				req.keyRange = KeyRangeRef(StringRef(req.arena, granuleStartKey), StringRef(req.arena, granuleEndKey));
				req.beginVersion = begin;
				req.readVersion = endVersion;

				std::vector<Reference<ReferencedInterface<BlobWorkerInterface>>> v;
				v.push_back(makeReference<ReferencedInterface<BlobWorkerInterface>>(cx->blobWorker_interf[workerId]));
				state Reference<MultiInterface<ReferencedInterface<BlobWorkerInterface>>> location =
				    makeReference<BWLocationInfo>(v);
				// use load balance with one option for now for retry and error handling
				BlobGranuleFileReply rep = wait(loadBalance(location,
				                                            &BlobWorkerInterface::blobGranuleFileRequest,
				                                            req,
				                                            TaskPriority::DefaultPromiseEndpoint,
				                                            AtMostOnce::False,
				                                            nullptr));

				if (BG_REQUEST_DEBUG) {
					printf("Blob granule request for [%s - %s) @ %lld - %lld got reply from %s:\n",
					       granuleStartKey.printable().c_str(),
					       granuleEndKey.printable().c_str(),
					       begin,
					       endVersion,
					       workerId.toString().c_str());
				}
				for (auto& chunk : rep.chunks) {
					if (BG_REQUEST_DEBUG) {
						printf("[%s - %s)\n",
						       chunk.keyRange.begin.printable().c_str(),
						       chunk.keyRange.end.printable().c_str());

						printf("  SnapshotFile:\n    %s\n",
						       chunk.snapshotFile.present() ? chunk.snapshotFile.get().toString().c_str() : "<none>");
						printf("  DeltaFiles:\n");
						for (auto& df : chunk.deltaFiles) {
							printf("    %s\n", df.toString().c_str());
						}
						printf("  Deltas: (%d)", chunk.newDeltas.size());
						if (chunk.newDeltas.size() > 0) {
							printf(" with version [%lld - %lld]",
							       chunk.newDeltas[0].version,
							       chunk.newDeltas[chunk.newDeltas.size() - 1].version);
						}
						printf("  IncludedVersion: %lld\n", chunk.includedVersion);
						printf("\n\n");
					}
					Arena a;
					a.dependsOn(rep.arena);
					results.send(Standalone<BlobGranuleChunkRef>(chunk, a));
					keyRange = KeyRangeRef(chunk.keyRange.end, keyRange.end);
				}
			}
			results.sendError(end_of_stream());
			return Void();
		} catch (Error& e) {
			if (e.code() == error_code_actor_cancelled) {
				throw;
			}
			if (e.code() == error_code_wrong_shard_server || e.code() == error_code_all_alternatives_failed ||
			    e.code() == error_code_connection_failed) {
				// TODO would invalidate mapping cache here if we had it
				wait(delay(CLIENT_KNOBS->WRONG_SHARD_SERVER_DELAY));
			} else {
				if (BG_REQUEST_DEBUG) {
					printf("blob granule file request got unexpected error %s\n", e.name());
				}
				results.sendError(e);
				return Void();
			}
		}
	}
}

Future<Void> DatabaseContext::readBlobGranulesStream(const PromiseStream<Standalone<BlobGranuleChunkRef>>& results,
                                                     KeyRange range,
                                                     Version begin,
                                                     Optional<Version> end) {
	if (!CLIENT_KNOBS->ENABLE_BLOB_GRANULES) {
		throw client_invalid_operation();
	}
	return readBlobGranulesStreamActor(Reference<DatabaseContext>::addRef(this), results, range, begin, end);
}

ACTOR Future<Void> setPerpetualStorageWiggle(Database cx, bool enable, LockAware lockAware) {
	state ReadYourWritesTransaction tr(cx);
	loop {
		try {
			tr.setOption(FDBTransactionOptions::ACCESS_SYSTEM_KEYS);
			if (lockAware) {
				tr.setOption(FDBTransactionOptions::LOCK_AWARE);
			}

			tr.set(perpetualStorageWiggleKey, enable ? "1"_sr : "0"_sr);
			wait(tr.commit());
			break;
		} catch (Error& e) {
			wait(tr.onError(e));
		}
	}
	return Void();
}

Reference<DatabaseContext::TransactionT> DatabaseContext::createTransaction() {
	return makeReference<ReadYourWritesTransaction>(Database(Reference<DatabaseContext>::addRef(this)));
}<|MERGE_RESOLUTION|>--- conflicted
+++ resolved
@@ -6659,59 +6659,6 @@
 	return createSnapshotActor(this, UID::fromString(uid_str), snapshot_command);
 }
 
-<<<<<<< HEAD
-ACTOR Future<Standalone<VectorRef<MutationsAndVersionRef>>> getChangeFeedMutationsActor(Reference<DatabaseContext> db,
-                                                                                        Key rangeID,
-                                                                                        Version begin,
-                                                                                        Version end,
-                                                                                        KeyRange range) {
-	// FIXME: this function is out of date!
-	state Database cx(db);
-	state Transaction tr(cx);
-	state Key rangeIDKey = rangeID.withPrefix(changeFeedPrefix);
-	state Span span("NAPI:GetChangeFeedMutations"_loc);
-	Optional<Value> val = wait(tr.get(rangeIDKey));
-	if (!val.present()) {
-		throw unsupported_operation();
-	}
-	state KeyRange keys = std::get<0>(decodeChangeFeedValue(val.get())) & range;
-	state std::vector<std::pair<KeyRange, Reference<LocationInfo>>> locations =
-	    wait(getKeyRangeLocations(cx,
-	                              keys,
-	                              100,
-	                              Reverse::False,
-	                              &StorageServerInterface::changeFeed,
-	                              TransactionInfo(TaskPriority::DefaultEndpoint, span.context)));
-
-	if (locations.size() > 1) {
-		throw unsupported_operation();
-	}
-
-	state ChangeFeedRequest req;
-	req.rangeID = rangeID;
-	req.begin = begin;
-	req.end = end;
-	req.range = keys;
-
-	ChangeFeedReply rep = wait(loadBalance(cx.getPtr(),
-	                                       locations[0].second,
-	                                       &StorageServerInterface::changeFeed,
-	                                       req,
-	                                       TaskPriority::DefaultPromiseEndpoint,
-	                                       AtMostOnce::False,
-	                                       cx->enableLocalityLoadBalance ? &cx->queueModel : nullptr));
-	return Standalone<VectorRef<MutationsAndVersionRef>>(rep.mutations, rep.arena);
-}
-
-Future<Standalone<VectorRef<MutationsAndVersionRef>>> DatabaseContext::getChangeFeedMutations(Key rangeID,
-                                                                                              Version begin,
-                                                                                              Version end,
-                                                                                              KeyRange range) {
-	return getChangeFeedMutationsActor(Reference<DatabaseContext>::addRef(this), rangeID, begin, end, range);
-}
-
-=======
->>>>>>> d778cea9
 ACTOR Future<Void> singleChangeFeedStream(StorageServerInterface interf,
                                           PromiseStream<Standalone<MutationsAndVersionRef>> results,
                                           Key rangeID,
