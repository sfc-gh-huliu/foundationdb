/*
 * MetaclusterManagement.actor.h
 *
 * This source file is part of the FoundationDB open source project
 *
 * Copyright 2013-2022 Apple Inc. and the FoundationDB project authors
 *
 * Licensed under the Apache License, Version 2.0 (the "License");
 * you may not use this file except in compliance with the License.
 * You may obtain a copy of the License at
 *
 *     http://www.apache.org/licenses/LICENSE-2.0
 *
 * Unless required by applicable law or agreed to in writing, software
 * distributed under the License is distributed on an "AS IS" BASIS,
 * WITHOUT WARRANTIES OR CONDITIONS OF ANY KIND, either express or implied.
 * See the License for the specific language governing permissions and
 * limitations under the License.
 */

#pragma once
#if defined(NO_INTELLISENSE) && !defined(FDBCLIENT_METACLUSTER_MANAGEMENT_ACTOR_G_H)
#define FDBCLIENT_METACLUSTER_MANAGEMENT_ACTOR_G_H
#include "fdbclient/MetaclusterManagement.actor.g.h"
#elif !defined(FDBCLIENT_METACLUSTER_MANAGEMENT_ACTOR_H)
#define FDBCLIENT_METACLUSTER_MANAGEMENT_ACTOR_H

#include <limits>

#include "fdbclient/CoordinationInterface.h"
#include "fdbclient/FDBOptions.g.h"
#include "fdbclient/FDBTypes.h"
#include "fdbclient/GenericTransactionHelper.h"
#include "fdbclient/GenericManagementAPI.actor.h"
#include "fdbclient/KeyBackedTypes.h"
#include "fdbclient/Metacluster.h"
#include "fdbclient/MultiVersionTransaction.h"
#include "fdbclient/RunTransaction.actor.h"
#include "fdbclient/SystemData.h"
#include "fdbclient/Tenant.h"
#include "fdbclient/TenantManagement.actor.h"
#include "fdbclient/VersionedMap.h"
#include "fdbrpc/TenantName.h"
#include "flow/FastRef.h"
#include "flow/flat_buffers.h"
#include "flow/IRandom.h"
#include "flow/Platform.h"
#include "flow/ThreadHelper.actor.h"
#include "flow/actorcompiler.h" // has to be last include

// This file provides the interfaces to manage metacluster metadata.
//
// These transactions can operate on clusters at different versions, so care needs to be taken to update the metadata
// according to the cluster version.
//
// Support is maintained in this file for the current and the previous protocol versions.

struct DataClusterMetadata {
	constexpr static FileIdentifier file_identifier = 5573993;

	DataClusterEntry entry;
	ClusterConnectionString connectionString;

	DataClusterMetadata() = default;
	DataClusterMetadata(DataClusterEntry const& entry, ClusterConnectionString const& connectionString)
	  : entry(entry), connectionString(connectionString) {}

	bool matchesConfiguration(DataClusterMetadata const& other) const {
		return entry.matchesConfiguration(other.entry) && connectionString == other.connectionString;
	}

	Value encode() const { return ObjectWriter::toValue(*this, IncludeVersion()); }
	static DataClusterMetadata decode(ValueRef const& value) {
		return ObjectReader::fromStringRef<DataClusterMetadata>(value, IncludeVersion());
	}

	json_spirit::mValue toJson() const {
		json_spirit::mObject obj = entry.toJson();
		obj["connection_string"] = connectionString.toString();
		return obj;
	}

	bool operator==(DataClusterMetadata const& other) const {
		return entry == other.entry && connectionString == other.connectionString;
	}

	bool operator!=(DataClusterMetadata const& other) const { return !(*this == other); }

	template <class Ar>
	void serialize(Ar& ar) {
		serializer(ar, connectionString, entry);
	}
};

FDB_DECLARE_BOOLEAN_PARAM(ApplyManagementClusterUpdates);
FDB_DECLARE_BOOLEAN_PARAM(RemoveMissingTenants);
FDB_DECLARE_BOOLEAN_PARAM(AssignClusterAutomatically);
FDB_DECLARE_BOOLEAN_PARAM(GroupAlreadyExists);
FDB_DECLARE_BOOLEAN_PARAM(IsRestoring);
FDB_DECLARE_BOOLEAN_PARAM(RunOnDisconnectedCluster);
FDB_DECLARE_BOOLEAN_PARAM(RunOnMismatchedCluster);
FDB_DECLARE_BOOLEAN_PARAM(RestoreDryRun);
FDB_DECLARE_BOOLEAN_PARAM(ForceJoin);
FDB_DECLARE_BOOLEAN_PARAM(ForceRemove);

namespace MetaclusterAPI {

// This prefix is used during a cluster restore if the desired name is in use
//
// SOMEDAY: this should probably live in the `\xff` tenant namespace, but other parts of the code are not able to work
// with `\xff` tenants yet. In the unlikely event that we have regular tenants using this prefix, we have a rename
// cycle, and we have a collision between the names, a restore will fail with an error. This error can be resolved
// manually using tenant rename commands.
const StringRef metaclusterTemporaryRenamePrefix = "\xfe/restoreTenant/"_sr;

struct ManagementClusterMetadata {
	struct ConnectionStringCodec {
		static inline Standalone<StringRef> pack(ClusterConnectionString const& val) {
			return StringRef(val.toString());
		}
		static inline ClusterConnectionString unpack(Standalone<StringRef> const& val) {
			return ClusterConnectionString(val.toString());
		}
	};

	static TenantMetadataSpecification<MetaclusterTenantTypes>& tenantMetadata();

	// A map from cluster name to the metadata associated with a cluster
	static KeyBackedObjectMap<ClusterName, DataClusterEntry, decltype(IncludeVersion())>& dataClusters();

	// A map from cluster name to the connection string for the cluster
	static KeyBackedMap<ClusterName, ClusterConnectionString, TupleCodec<ClusterName>, ConnectionStringCodec>
	    dataClusterConnectionRecords;

	// A set of non-full clusters where the key is the tuple (num tenant groups allocated, cluster name).
	static KeyBackedSet<Tuple> clusterCapacityIndex;

	// A map from cluster name to a count of tenants
	static KeyBackedMap<ClusterName, int64_t, TupleCodec<ClusterName>, BinaryCodec<int64_t>> clusterTenantCount;

	// A set of (cluster name, tenant name, tenant ID) tuples ordered by cluster
	static KeyBackedSet<Tuple> clusterTenantIndex;

	// A set of (cluster, tenant group name) tuples ordered by cluster
	static KeyBackedSet<Tuple> clusterTenantGroupIndex;
};

// Helper function to compute metacluster capacity by passing the result of MetaclusterAPI::listClusters
std::pair<ClusterUsage, ClusterUsage> metaclusterCapacity(std::map<ClusterName, DataClusterMetadata> const& clusters);

ACTOR Future<Reference<IDatabase>> openDatabase(ClusterConnectionString connectionString);

ACTOR template <class Transaction>
Future<Optional<DataClusterMetadata>> tryGetClusterTransaction(Transaction tr, ClusterName name) {
	tr->setOption(FDBTransactionOptions::RAW_ACCESS);

	state Future<Void> metaclusterRegistrationCheck =
	    TenantAPI::checkTenantMode(tr, ClusterType::METACLUSTER_MANAGEMENT);

	state Future<Optional<DataClusterEntry>> clusterEntryFuture =
	    ManagementClusterMetadata::dataClusters().get(tr, name);
	state Future<Optional<ClusterConnectionString>> connectionRecordFuture =
	    ManagementClusterMetadata::dataClusterConnectionRecords.get(tr, name);

	wait(metaclusterRegistrationCheck);

	state Optional<DataClusterEntry> clusterEntry = wait(clusterEntryFuture);
	Optional<ClusterConnectionString> connectionString = wait(connectionRecordFuture);

	if (clusterEntry.present()) {
		ASSERT(connectionString.present());
		return Optional<DataClusterMetadata>(DataClusterMetadata(clusterEntry.get(), connectionString.get()));
	} else {
		return Optional<DataClusterMetadata>();
	}
}

ACTOR template <class DB>
Future<Optional<DataClusterMetadata>> tryGetCluster(Reference<DB> db, ClusterName name) {
	state Reference<typename DB::TransactionT> tr = db->createTransaction();

	loop {
		try {
			tr->setOption(FDBTransactionOptions::READ_SYSTEM_KEYS);
			Optional<DataClusterMetadata> metadata = wait(tryGetClusterTransaction(tr, name));
			return metadata;
		} catch (Error& e) {
			wait(safeThreadFutureToFuture(tr->onError(e)));
		}
	}
}

ACTOR template <class Transaction>
Future<DataClusterMetadata> getClusterTransaction(Transaction tr, ClusterNameRef name) {
	Optional<DataClusterMetadata> metadata = wait(tryGetClusterTransaction(tr, name));
	if (!metadata.present()) {
		throw cluster_not_found();
	}

	return metadata.get();
}

ACTOR template <class DB>
Future<DataClusterMetadata> getCluster(Reference<DB> db, ClusterName name) {
	Optional<DataClusterMetadata> metadata = wait(tryGetCluster(db, name));
	if (!metadata.present()) {
		throw cluster_not_found();
	}

	return metadata.get();
}

ACTOR template <class Transaction>
Future<Reference<IDatabase>> getAndOpenDatabase(Transaction managementTr, ClusterName clusterName) {
	DataClusterMetadata clusterMetadata = wait(getClusterTransaction(managementTr, clusterName));
	Reference<IDatabase> db = wait(openDatabase(clusterMetadata.connectionString));
	return db;
}

template <class DB>
struct MetaclusterOperationContext {
	Reference<DB> managementDb;
	Reference<IDatabase> dataClusterDb;

	Optional<ClusterName> clusterName;

	Optional<MetaclusterRegistrationEntry> metaclusterRegistration;
	Optional<DataClusterMetadata> dataClusterMetadata;
	bool dataClusterIsRegistered = true;

	std::set<DataClusterState> extraSupportedDataClusterStates;

	MetaclusterOperationContext(Reference<DB> managementDb,
	                            Optional<ClusterName> clusterName = {},
	                            std::set<DataClusterState> extraSupportedDataClusterStates = {})
	  : managementDb(managementDb), clusterName(clusterName),
	    extraSupportedDataClusterStates(extraSupportedDataClusterStates) {}

	void checkClusterState() {
		DataClusterState clusterState =
		    dataClusterMetadata.present() ? dataClusterMetadata.get().entry.clusterState : DataClusterState::READY;
		if (clusterState != DataClusterState::READY && extraSupportedDataClusterStates.count(clusterState) == 0) {
			if (clusterState == DataClusterState::REGISTERING) {
				throw cluster_not_found();
			} else if (clusterState == DataClusterState::REMOVING) {
				throw cluster_removed();
			} else if (clusterState == DataClusterState::RESTORING) {
				throw cluster_restoring();
			}

			ASSERT(false);
		}
	}

	// Run a transaction on the management cluster. This verifies that the cluster is a management cluster and
	// matches the same metacluster that we've run any previous transactions on. If a clusterName is set, it also
	// verifies that the specified cluster is present. Stores the metaclusterRegistration entry and, if a
	// clusterName is set, the dataClusterMetadata and dataClusterDb in the context.
	ACTOR template <class Function>
	static Future<decltype(std::declval<Function>()(Reference<typename DB::TransactionT>()).getValue())>
	runManagementTransaction(MetaclusterOperationContext* self, Function func) {
		state Reference<typename DB::TransactionT> tr = self->managementDb->createTransaction();
		state bool clusterPresentAtStart = self->clusterName.present();
		loop {
			try {
				// If this transaction is retrying and didn't have the cluster name set at the beginning, clear it
				// out to be set again in the next iteration.
				if (!clusterPresentAtStart) {
					self->clearCluster();
				}

				// Get the data cluster metadata for the specified cluster, if present
				tr->setOption(FDBTransactionOptions::ACCESS_SYSTEM_KEYS);
				state Future<Optional<DataClusterMetadata>> dataClusterMetadataFuture;
				if (self->clusterName.present()) {
					dataClusterMetadataFuture = tryGetClusterTransaction(tr, self->clusterName.get());
				}

				// Get the metacluster registration information
				state Optional<MetaclusterRegistrationEntry> currentMetaclusterRegistration =
				    wait(MetaclusterMetadata::metaclusterRegistration().get(tr));

				state Optional<DataClusterMetadata> currentDataClusterMetadata;
				if (self->clusterName.present()) {
					wait(store(currentDataClusterMetadata, dataClusterMetadataFuture));
				}

				// Check that this is a management cluster and is the same metacluster that any previous
				// transactions have run on.
				if (!currentMetaclusterRegistration.present() ||
				    currentMetaclusterRegistration.get().clusterType != ClusterType::METACLUSTER_MANAGEMENT) {
					throw invalid_metacluster_operation();
				} else if (self->metaclusterRegistration.present() &&
				           !self->metaclusterRegistration.get().matches(currentMetaclusterRegistration.get())) {
					throw metacluster_mismatch();
				}

				// If a cluster was specified, check that the cluster metadata is present. If so, load it and store
				// it in the context. Additionally, store the data cluster details in the local metacluster
				// registration entry.
				if (self->clusterName.present()) {
					if (!currentDataClusterMetadata.present()) {
						throw cluster_removed();
					} else {
						currentMetaclusterRegistration = currentMetaclusterRegistration.get().toDataClusterRegistration(
						    self->clusterName.get(), currentDataClusterMetadata.get().entry.id);
					}
				}

				// Store the metacluster registration entry
				if (!self->metaclusterRegistration.present()) {
					self->metaclusterRegistration = currentMetaclusterRegistration;
				}

				// Check that our data cluster has the same ID as previous transactions. If so, then store the
				// updated cluster metadata in the context and open a connection to the data DB.
				if (self->dataClusterMetadata.present() &&
				    self->dataClusterMetadata.get().entry.id != currentDataClusterMetadata.get().entry.id) {
					throw cluster_removed();
				} else if (self->clusterName.present()) {
					self->dataClusterMetadata = currentDataClusterMetadata;
					if (!self->dataClusterDb) {
						wait(
						    store(self->dataClusterDb, openDatabase(self->dataClusterMetadata.get().connectionString)));
					}
				}

				self->checkClusterState();

				state decltype(std::declval<Function>()(Reference<typename DB::TransactionT>()).getValue()) result =
				    wait(func(tr));

				wait(buggifiedCommit(tr, BUGGIFY_WITH_PROB(0.1)));
				return result;
			} catch (Error& e) {
				wait(safeThreadFutureToFuture(tr->onError(e)));
			}
		}
	}

	template <class Function>
	Future<decltype(std::declval<Function>()(Reference<typename DB::TransactionT>()).getValue())>
	runManagementTransaction(Function func) {
		return runManagementTransaction(this, func);
	}

	// Runs a transaction on the data cluster. This requires that a cluster name be set and that a transaction has
	// already been run on the management cluster to populate the needed metadata. This verifies that the data
	// cluster has the expected ID and is part of the metacluster that previous transactions have run on.
	ACTOR template <class Function>
	static Future<decltype(std::declval<Function>()(Reference<ITransaction>()).getValue())> runDataClusterTransaction(
	    MetaclusterOperationContext* self,
	    Function func,
	    RunOnDisconnectedCluster runOnDisconnectedCluster,
	    RunOnMismatchedCluster runOnMismatchedCluster) {
		ASSERT(self->dataClusterDb);
		ASSERT(runOnDisconnectedCluster || self->dataClusterMetadata.present());
		ASSERT(self->metaclusterRegistration.present() &&
		       (runOnDisconnectedCluster ||
		        self->metaclusterRegistration.get().clusterType == ClusterType::METACLUSTER_DATA));

		self->checkClusterState();

		state Reference<ITransaction> tr = self->dataClusterDb->createTransaction();
		loop {
			try {
				tr->setOption(FDBTransactionOptions::ACCESS_SYSTEM_KEYS);

				state bool checkRestoring = !self->extraSupportedDataClusterStates.count(DataClusterState::RESTORING);
				state Future<KeyBackedRangeResult<std::pair<ClusterName, UID>>> activeRestoreIdFuture;
				if (checkRestoring && self->clusterName.present()) {
					activeRestoreIdFuture = MetaclusterMetadata::activeRestoreIds().getRange(tr, {}, {}, 1);
				}

				state Optional<MetaclusterRegistrationEntry> currentMetaclusterRegistration =
				    wait(MetaclusterMetadata::metaclusterRegistration().get(tr));

				// Check that this is the expected data cluster and is part of the right metacluster
				if (!currentMetaclusterRegistration.present()) {
					if (!runOnDisconnectedCluster) {
						throw cluster_removed();
					}
				} else if (currentMetaclusterRegistration.get().clusterType != ClusterType::METACLUSTER_DATA) {
					throw cluster_removed();
				} else if (!self->metaclusterRegistration.get().matches(currentMetaclusterRegistration.get())) {
					if (!runOnMismatchedCluster) {
						throw cluster_removed();
					}
				}

				if (checkRestoring) {
					KeyBackedRangeResult<std::pair<ClusterName, UID>> activeRestoreId = wait(activeRestoreIdFuture);
					if (!activeRestoreId.results.empty()) {
						throw cluster_restoring();
					}
				}

				self->dataClusterIsRegistered = currentMetaclusterRegistration.present();
				state decltype(std::declval<Function>()(Reference<typename DB::TransactionT>()).getValue()) result =
				    wait(func(tr));

				wait(safeThreadFutureToFuture(tr->commit()));
				return result;
			} catch (Error& e) {
				wait(safeThreadFutureToFuture(tr->onError(e)));
			}
		}
	}

	template <class Function>
	Future<decltype(std::declval<Function>()(Reference<ITransaction>()).getValue())> runDataClusterTransaction(
	    Function func,
	    RunOnDisconnectedCluster runOnDisconnectedCluster = RunOnDisconnectedCluster::False,
	    RunOnMismatchedCluster runOnMismatchedCluster = RunOnMismatchedCluster::False) {
		return runDataClusterTransaction(this, func, runOnDisconnectedCluster, runOnMismatchedCluster);
	}

	ACTOR static Future<Void> updateClusterName(MetaclusterOperationContext* self,
	                                            Reference<typename DB::TransactionT> tr) {
		state DataClusterMetadata currentDataClusterMetadata = wait(getClusterTransaction(tr, self->clusterName.get()));

		self->metaclusterRegistration = self->metaclusterRegistration.get().toDataClusterRegistration(
		    self->clusterName.get(), currentDataClusterMetadata.entry.id);

		self->dataClusterMetadata = currentDataClusterMetadata;
		if (!self->dataClusterDb) {
			wait(store(self->dataClusterDb, openDatabase(self->dataClusterMetadata.get().connectionString)));
		}

		self->checkClusterState();

		return Void();
	}

	// Sets the cluster used in this context. This must be called from a management cluster transaction, and it
	// will load the cluster metadata and connect to the cluster.
	Future<Void> setCluster(Reference<typename DB::TransactionT> tr, ClusterName clusterName) {
		ASSERT(!this->clusterName.present());
		ASSERT(!dataClusterMetadata.present());
		ASSERT(metaclusterRegistration.get().clusterType == ClusterType::METACLUSTER_MANAGEMENT);
		this->clusterName = clusterName;
		return updateClusterName(this, tr);
	}

	// Clears the chosen cluster for this context. This is useful if we are retrying a transaction that expects an
	// uninitialized cluster.
	void clearCluster() {
		clusterName = {};
		dataClusterMetadata = {};
		dataClusterDb = {};
		if (metaclusterRegistration.present() &&
		    metaclusterRegistration.get().clusterType == ClusterType::METACLUSTER_DATA) {
			metaclusterRegistration = metaclusterRegistration.get().toManagementClusterRegistration();
		}
	}
};

template <class Transaction>
Future<Optional<MetaclusterTenantMapEntry>> tryGetTenantTransaction(Transaction tr, int64_t tenantId) {
	tr->setOption(FDBTransactionOptions::RAW_ACCESS);
	return ManagementClusterMetadata::tenantMetadata().tenantMap.get(tr, tenantId);
}

ACTOR template <class Transaction>
Future<Optional<MetaclusterTenantMapEntry>> tryGetTenantTransaction(Transaction tr, TenantName name) {
	tr->setOption(FDBTransactionOptions::RAW_ACCESS);
	Optional<int64_t> tenantId = wait(ManagementClusterMetadata::tenantMetadata().tenantNameIndex.get(tr, name));
	if (tenantId.present()) {
		Optional<MetaclusterTenantMapEntry> entry =
		    wait(ManagementClusterMetadata::tenantMetadata().tenantMap.get(tr, tenantId.get()));
		return entry;
	} else {
		return Optional<MetaclusterTenantMapEntry>();
	}
}

ACTOR template <class DB, class Tenant>
Future<Optional<MetaclusterTenantMapEntry>> tryGetTenant(Reference<DB> db, Tenant tenant) {
	state Reference<typename DB::TransactionT> tr = db->createTransaction();

	loop {
		try {
			tr->setOption(FDBTransactionOptions::READ_SYSTEM_KEYS);
			tr->setOption(FDBTransactionOptions::READ_LOCK_AWARE);
			Optional<MetaclusterTenantMapEntry> entry = wait(tryGetTenantTransaction(tr, tenant));
			return entry;
		} catch (Error& e) {
			wait(safeThreadFutureToFuture(tr->onError(e)));
		}
	}
}

ACTOR template <class Transaction, class Tenant>
Future<MetaclusterTenantMapEntry> getTenantTransaction(Transaction tr, Tenant tenant) {
	Optional<MetaclusterTenantMapEntry> entry = wait(tryGetTenantTransaction(tr, tenant));
	if (!entry.present()) {
		throw tenant_not_found();
	}

	return entry.get();
}

ACTOR template <class DB, class Tenant>
Future<MetaclusterTenantMapEntry> getTenant(Reference<DB> db, Tenant tenant) {
	Optional<MetaclusterTenantMapEntry> entry = wait(tryGetTenant(db, tenant));
	if (!entry.present()) {
		throw tenant_not_found();
	}

	return entry.get();
}

ACTOR template <class Transaction>
Future<Void> managementClusterCheckEmpty(Transaction tr) {
	state Future<KeyBackedRangeResult<std::pair<int64_t, TenantMapEntry>>> tenantsFuture =
	    TenantMetadata::tenantMap().getRange(tr, {}, {}, 1);
	state typename transaction_future_type<Transaction, RangeResult>::type dbContentsFuture =
	    tr->getRange(normalKeys, 1);

	KeyBackedRangeResult<std::pair<int64_t, TenantMapEntry>> tenants = wait(tenantsFuture);
	if (!tenants.results.empty()) {
		throw cluster_not_empty();
	}

	RangeResult dbContents = wait(safeThreadFutureToFuture(dbContentsFuture));
	if (!dbContents.empty()) {
		throw cluster_not_empty();
	}

	return Void();
}

ACTOR template <class DB>
Future<Optional<std::string>> createMetacluster(Reference<DB> db, ClusterName name, int64_t tenantIdPrefix) {
	state Reference<typename DB::TransactionT> tr = db->createTransaction();
	state Optional<UID> metaclusterUid;
	ASSERT(tenantIdPrefix >= TenantAPI::TENANT_ID_PREFIX_MIN_VALUE &&
	       tenantIdPrefix <= TenantAPI::TENANT_ID_PREFIX_MAX_VALUE);

	loop {
		try {
			tr->setOption(FDBTransactionOptions::ACCESS_SYSTEM_KEYS);

			state Future<Optional<MetaclusterRegistrationEntry>> metaclusterRegistrationFuture =
			    MetaclusterMetadata::metaclusterRegistration().get(tr);

			state Future<Void> metaclusterEmptinessCheck = managementClusterCheckEmpty(tr);

			Optional<MetaclusterRegistrationEntry> existingRegistration = wait(metaclusterRegistrationFuture);
			if (existingRegistration.present()) {
				if (metaclusterUid.present() && metaclusterUid.get() == existingRegistration.get().metaclusterId) {
					return Optional<std::string>();
				} else {
					return fmt::format("cluster is already registered as a {} named `{}'",
					                   existingRegistration.get().clusterType == ClusterType::METACLUSTER_DATA
					                       ? "data cluster"
					                       : "metacluster",
					                   printable(existingRegistration.get().name));
				}
			}

			wait(metaclusterEmptinessCheck);

			if (!metaclusterUid.present()) {
				metaclusterUid = deterministicRandom()->randomUniqueID();
			}

			MetaclusterMetadata::metaclusterRegistration().set(
			    tr, MetaclusterRegistrationEntry(name, metaclusterUid.get()));

			TenantMetadata::tenantIdPrefix().set(tr, tenantIdPrefix);

			wait(buggifiedCommit(tr, BUGGIFY_WITH_PROB(0.1)));
			break;
		} catch (Error& e) {
			wait(safeThreadFutureToFuture(tr->onError(e)));
		}
	}

	TraceEvent("CreatedMetacluster").detail("Name", name).detail("Prefix", tenantIdPrefix);

	return Optional<std::string>();
}

ACTOR template <class DB>
Future<Void> decommissionMetacluster(Reference<DB> db) {
	state Reference<typename DB::TransactionT> tr = db->createTransaction();
	state bool firstTry = true;

	loop {
		try {
			tr->setOption(FDBTransactionOptions::ACCESS_SYSTEM_KEYS);

			ClusterType clusterType = wait(TenantAPI::getClusterType(tr));
			if (clusterType != ClusterType::METACLUSTER_MANAGEMENT) {
				if (firstTry) {
					throw invalid_metacluster_operation();
				} else {
					return Void();
				}
			}

			// Erase all metadata not associated with specific tenants prior to checking
			// cluster emptiness
			ManagementClusterMetadata::tenantMetadata().tenantCount.clear(tr);
			ManagementClusterMetadata::tenantMetadata().lastTenantId.clear(tr);
			ManagementClusterMetadata::tenantMetadata().tenantTombstones.clear(tr);
			ManagementClusterMetadata::tenantMetadata().tombstoneCleanupData.clear(tr);
			ManagementClusterMetadata::tenantMetadata().lastTenantModification.clear(tr);

			wait(managementClusterCheckEmpty(tr));
			MetaclusterMetadata::metaclusterRegistration().clear(tr);

			firstTry = false;
			wait(buggifiedCommit(tr, BUGGIFY_WITH_PROB(0.1)));
			break;
		} catch (Error& e) {
			wait(safeThreadFutureToFuture(tr->onError(e)));
		}
	}

	return Void();
}

template <class Transaction>
void updateClusterCapacityIndex(Transaction tr,
                                ClusterName name,
                                DataClusterEntry const& previousEntry,
                                DataClusterEntry const& updatedEntry) {
	// Entries are put in the cluster capacity index ordered by how many items are already allocated to them
	if (previousEntry.hasCapacity()) {
		ManagementClusterMetadata::clusterCapacityIndex.erase(
		    tr, Tuple::makeTuple(previousEntry.allocated.numTenantGroups, name));
	}
	if (updatedEntry.hasCapacity()) {
		ManagementClusterMetadata::clusterCapacityIndex.insert(
		    tr, Tuple::makeTuple(updatedEntry.allocated.numTenantGroups, name));
	}
}

// This should only be called from a transaction that has already confirmed that the cluster entry
// is present. The updatedEntry should use the existing entry and modify only those fields that need
// to be changed.
template <class Transaction>
void updateClusterMetadata(Transaction tr,
                           ClusterNameRef name,
                           DataClusterMetadata const& previousMetadata,
                           Optional<ClusterConnectionString> const& updatedConnectionString,
                           Optional<DataClusterEntry> const& updatedEntry,
                           IsRestoring isRestoring = IsRestoring::False) {

	if (updatedEntry.present()) {
		if (previousMetadata.entry.clusterState == DataClusterState::REGISTERING &&
		    updatedEntry.get().clusterState != DataClusterState::READY &&
		    updatedEntry.get().clusterState != DataClusterState::REMOVING) {
			throw cluster_not_found();
		} else if (previousMetadata.entry.clusterState == DataClusterState::REMOVING) {
			throw cluster_removed();
		} else if (!isRestoring && previousMetadata.entry.clusterState == DataClusterState::RESTORING &&
		           (!updatedEntry.present() || (updatedEntry.get().clusterState != DataClusterState::READY &&
		                                        updatedEntry.get().clusterState != DataClusterState::REMOVING))) {
			throw cluster_restoring();
		} else if (isRestoring) {
			ASSERT(previousMetadata.entry.clusterState == DataClusterState::RESTORING ||
			       updatedEntry.get().clusterState == DataClusterState::RESTORING);
		}
		ManagementClusterMetadata::dataClusters().set(tr, name, updatedEntry.get());
		updateClusterCapacityIndex(tr, name, previousMetadata.entry, updatedEntry.get());
	}
	if (updatedConnectionString.present()) {
		ManagementClusterMetadata::dataClusterConnectionRecords.set(tr, name, updatedConnectionString.get());
	}
}

template <class DB>
struct RemoveClusterImpl {
	MetaclusterOperationContext<DB> ctx;

	// Initialization parameters
	Reference<DB> db;
	ClusterType clusterType;
	ClusterName clusterName;
	ForceRemove forceRemove;
	double dataClusterTimeout;

	// Optional parameters that are set by internal users
	Optional<UID> clusterId;
	std::set<DataClusterState> legalClusterStates;

	// Parameters set in markClusterRemoving
	Optional<int64_t> lastTenantId;

	// Output parameter indicating whether the data cluster was updated during the removal
	bool dataClusterUpdated = false;

	RemoveClusterImpl(Reference<DB> db,
	                  ClusterName clusterName,
	                  ClusterType clusterType,
	                  ForceRemove forceRemove,
	                  double dataClusterTimeout)
	  : ctx(db,
	        Optional<ClusterName>(),
	        { DataClusterState::REGISTERING, DataClusterState::REMOVING, DataClusterState::RESTORING }),
	    db(db), clusterType(clusterType), clusterName(clusterName), forceRemove(forceRemove),
	    dataClusterTimeout(dataClusterTimeout) {}

	// Returns false if the cluster is no longer present, or true if it is present and the removal should proceed.
	ACTOR static Future<Void> markClusterRemoving(RemoveClusterImpl* self, Reference<typename DB::TransactionT> tr) {
		state DataClusterMetadata clusterMetadata = wait(getClusterTransaction(tr, self->clusterName));
		wait(self->ctx.setCluster(tr, self->clusterName));

		if ((self->clusterId.present() && clusterMetadata.entry.id != self->clusterId.get()) ||
		    (!self->legalClusterStates.empty() &&
		     !self->legalClusterStates.count(clusterMetadata.entry.clusterState))) {
			// The type of error is currently ignored, and this is only used to terminate the remove operation.
			// If that changes in the future, we may want to introduce a more suitable error type.
			throw operation_failed();
		}

		if (!self->forceRemove && self->ctx.dataClusterMetadata.get().entry.allocated.numTenantGroups > 0) {
			throw cluster_not_empty();
		} else if (self->ctx.dataClusterMetadata.get().entry.clusterState != DataClusterState::REMOVING) {
			// Mark the cluster in a removing state while we finish the remaining removal steps. This prevents new
			// tenants from being assigned to it.
			DataClusterEntry updatedEntry = self->ctx.dataClusterMetadata.get().entry;
			updatedEntry.clusterState = DataClusterState::REMOVING;
			updatedEntry.capacity.numTenantGroups = 0;

			updateClusterMetadata(tr,
			                      self->ctx.clusterName.get(),
			                      self->ctx.dataClusterMetadata.get(),
			                      Optional<ClusterConnectionString>(),
			                      updatedEntry);
		}

		ManagementClusterMetadata::clusterCapacityIndex.erase(
		    tr,
		    Tuple::makeTuple(self->ctx.dataClusterMetadata.get().entry.allocated.numTenantGroups,
		                     self->ctx.clusterName.get()));

		// Get the last allocated tenant ID to be used on the detached data cluster
		if (self->forceRemove) {
			Optional<int64_t> lastId = wait(ManagementClusterMetadata::tenantMetadata().lastTenantId.get(tr));
			self->lastTenantId = lastId;
		}

		TraceEvent("MarkedDataClusterRemoving").detail("Name", self->ctx.clusterName.get());
		return Void();
	}

	// Delete metacluster metadata from the data cluster
	ACTOR template <class Transaction>
	static Future<Void> updateDataCluster(RemoveClusterImpl* self, Reference<Transaction> tr, UID clusterId) {
		if (self->ctx.dataClusterIsRegistered) {
			// Delete metacluster related metadata
			MetaclusterMetadata::metaclusterRegistration().clear(tr);
			MetaclusterMetadata::activeRestoreIds().clear(tr);
			TenantMetadata::tenantTombstones().clear(tr);
			TenantMetadata::tombstoneCleanupData().clear(tr);

			// If we are force removing a cluster, then it will potentially contain tenants that have IDs
			// larger than the next tenant ID to be allocated on the cluster. To avoid collisions, we advance
			// the ID so that it will be the larger of the current one on the data cluster and the management
			// cluster.
			if (self->lastTenantId.present()) {
				Optional<int64_t> lastId = wait(TenantMetadata::lastTenantId().get(tr));
				if (!lastId.present() || lastId.get() < self->lastTenantId.get()) {
					TenantMetadata::lastTenantId().set(tr, self->lastTenantId.get());
				}
			}
		}

		// Insert a tombstone marking this tenant removed even if we aren't registered
		MetaclusterMetadata::registrationTombstones().insert(tr, clusterId);

		TraceEvent("RemovedMetaclusterRegistrationOnDataCluster")
		    .detail("Name", self->clusterName)
		    .detail("WasRegistered", self->ctx.dataClusterIsRegistered);

		return Void();
	}

	// Returns true if all tenants have been purged
	ACTOR static Future<bool> purgeTenants(RemoveClusterImpl* self,
	                                       Reference<typename DB::TransactionT> tr,
	                                       std::pair<Tuple, Tuple> clusterTupleRange) {
		ASSERT(self->ctx.dataClusterMetadata.get().entry.clusterState == DataClusterState::REMOVING);

		// Get the list of tenants
		state Future<KeyBackedRangeResult<Tuple>> tenantEntriesFuture =
		    ManagementClusterMetadata::clusterTenantIndex.getRange(
		        tr, clusterTupleRange.first, clusterTupleRange.second, CLIENT_KNOBS->REMOVE_CLUSTER_TENANT_BATCH_SIZE);

		state KeyBackedRangeResult<Tuple> tenantEntries = wait(tenantEntriesFuture);

		// Erase each tenant from the tenant map on the management cluster
		std::set<int64_t> erasedTenants;
		for (Tuple entry : tenantEntries.results) {
			int64_t tenantId = entry.getInt(2);
			ASSERT(entry.getString(0) == self->ctx.clusterName.get());
			erasedTenants.insert(tenantId);
			ManagementClusterMetadata::tenantMetadata().tenantMap.erase(tr, tenantId);
			ManagementClusterMetadata::tenantMetadata().tenantNameIndex.erase(tr, entry.getString(1));
			ManagementClusterMetadata::tenantMetadata().lastTenantModification.setVersionstamp(tr, Versionstamp(), 0);
		}

		// Erase all of the tenants processed in this transaction from the cluster tenant index
		if (!tenantEntries.results.empty()) {
			ManagementClusterMetadata::clusterTenantIndex.erase(
			    tr,
			    clusterTupleRange.first,
			    Tuple::makeTuple(self->ctx.clusterName.get(), keyAfter(tenantEntries.results.rbegin()->getString(1))));
		}

		ManagementClusterMetadata::tenantMetadata().tenantCount.atomicOp(
		    tr, -erasedTenants.size(), MutationRef::AddValue);
		ManagementClusterMetadata::clusterTenantCount.atomicOp(
		    tr, self->ctx.clusterName.get(), -erasedTenants.size(), MutationRef::AddValue);

		return !tenantEntries.more;
	}

	// Returns true if all tenant groups have been purged
	ACTOR static Future<bool> purgeTenantGroups(RemoveClusterImpl* self,
	                                            Reference<typename DB::TransactionT> tr,
	                                            std::pair<Tuple, Tuple> clusterTupleRange) {
		ASSERT(self->ctx.dataClusterMetadata.get().entry.clusterState == DataClusterState::REMOVING);

		// Get the list of tenant groups
		state Future<KeyBackedRangeResult<Tuple>> tenantGroupEntriesFuture =
		    ManagementClusterMetadata::clusterTenantGroupIndex.getRange(
		        tr, clusterTupleRange.first, clusterTupleRange.second, CLIENT_KNOBS->REMOVE_CLUSTER_TENANT_BATCH_SIZE);

		// Erase each tenant group from the tenant group map and the tenant group tenant index
		state KeyBackedRangeResult<Tuple> tenantGroupEntries = wait(tenantGroupEntriesFuture);
		for (Tuple entry : tenantGroupEntries.results) {
			ASSERT(entry.getString(0) == self->ctx.clusterName.get());
			TenantGroupName tenantGroup = entry.getString(1);
			ManagementClusterMetadata::tenantMetadata().tenantGroupTenantIndex.erase(
			    tr, Tuple::makeTuple(tenantGroup), Tuple::makeTuple(keyAfter(tenantGroup)));
			ManagementClusterMetadata::tenantMetadata().tenantGroupMap.erase(tr, tenantGroup);
		}

		if (!tenantGroupEntries.results.empty()) {
			// Erase all of the tenant groups processed in this transaction from the cluster tenant group index
			ManagementClusterMetadata::clusterTenantGroupIndex.erase(
			    tr,
			    clusterTupleRange.first,
			    Tuple::makeTuple(self->ctx.clusterName.get(),
			                     keyAfter(tenantGroupEntries.results.rbegin()->getString(1))));
		}

		return !tenantGroupEntries.more;
	}

	// Removes the data cluster entry from the management cluster
	void removeDataClusterEntry(Reference<typename DB::TransactionT> tr) {
		ManagementClusterMetadata::dataClusters().erase(tr, ctx.clusterName.get());
		ManagementClusterMetadata::dataClusterConnectionRecords.erase(tr, ctx.clusterName.get());
		ManagementClusterMetadata::clusterTenantCount.erase(tr, ctx.clusterName.get());
		MetaclusterMetadata::activeRestoreIds().erase(tr, ctx.clusterName.get());
	}

	// Removes the next set of metadata from the management cluster; returns true when all specified
	// metadata is removed
	ACTOR static Future<bool> managementClusterPurgeSome(RemoveClusterImpl* self,
	                                                     Reference<typename DB::TransactionT> tr,
	                                                     std::pair<Tuple, Tuple> clusterTupleRange,
	                                                     bool* deleteTenants,
	                                                     bool* deleteTenantGroups) {
		if (deleteTenants) {
			bool deletedAllTenants = wait(purgeTenants(self, tr, clusterTupleRange));
			if (!deletedAllTenants) {
				return false;
			}
			*deleteTenants = false;
		}

		if (deleteTenantGroups) {
			bool deletedAllTenantGroups = wait(purgeTenantGroups(self, tr, clusterTupleRange));
			if (!deletedAllTenantGroups) {
				return false;
			}
			*deleteTenantGroups = false;
		}

		self->removeDataClusterEntry(tr);
		return true;
	}

	// Remove all metadata associated with the data cluster from the management cluster
	ACTOR static Future<Void> managementClusterPurgeDataCluster(RemoveClusterImpl* self) {
		state std::pair<Tuple, Tuple> clusterTupleRange = std::make_pair(
		    Tuple::makeTuple(self->ctx.clusterName.get()), Tuple::makeTuple(keyAfter(self->ctx.clusterName.get())));

		state bool deleteTenants = true;
		state bool deleteTenantGroups = true;

		loop {
			bool clearedAll = wait(self->ctx.runManagementTransaction(
			    [self = self,
			     clusterTupleRange = clusterTupleRange,
			     deleteTenants = &deleteTenants,
			     deleteTenantGroups = &deleteTenantGroups](Reference<typename DB::TransactionT> tr) {
				    return managementClusterPurgeSome(self, tr, clusterTupleRange, deleteTenants, deleteTenantGroups);
			    }));

			if (clearedAll) {
				break;
			}
		}

		TraceEvent("RemovedDataCluster").detail("Name", self->ctx.clusterName.get());
		return Void();
	}

	// Remove the metacluster registration entry on a data cluster without modifying the management cluster.
	// Useful when reconstructing a management cluster when the original is lost.
	ACTOR static Future<Void> dataClusterForgetMetacluster(RemoveClusterImpl* self) {
		state Reference<typename DB::TransactionT> tr = self->db->createTransaction();

		loop {
			try {
				tr->setOption(FDBTransactionOptions::ACCESS_SYSTEM_KEYS);
				state Optional<MetaclusterRegistrationEntry> metaclusterRegistrationEntry =
				    wait(MetaclusterMetadata::metaclusterRegistration().get(tr));

				if (!metaclusterRegistrationEntry.present()) {
					return Void();
				}

				if (metaclusterRegistrationEntry.get().clusterType != ClusterType::METACLUSTER_DATA) {
					TraceEvent(SevWarn, "CannotRemoveNonDataCluster")
					    .detail("ClusterName", self->clusterName)
					    .detail("MetaclusterRegistration",
					            metaclusterRegistrationEntry.map(&MetaclusterRegistrationEntry::toString));
					throw invalid_metacluster_operation();
				}

				if (metaclusterRegistrationEntry.get().name != self->clusterName) {
					TraceEvent(SevWarn, "CannotRemoveDataClusterWithNameMismatch")
					    .detail("ExpectedName", self->clusterName)
					    .detail("MetaclusterRegistration",
					            metaclusterRegistrationEntry.map(&MetaclusterRegistrationEntry::toString));
					throw metacluster_mismatch();
				}

				wait(updateDataCluster(self, tr, metaclusterRegistrationEntry.get().id));
				wait(buggifiedCommit(tr, BUGGIFY_WITH_PROB(0.1)));

				return Void();
			} catch (Error& e) {
				wait(safeThreadFutureToFuture(tr->onError(e)));
			}
		}
	}

	ACTOR static Future<Void> run(RemoveClusterImpl* self) {
		// On data clusters, we forget the metacluster information without updating the management cluster
		if (self->clusterType == ClusterType::METACLUSTER_DATA) {
			if (!self->forceRemove) {
				throw invalid_metacluster_operation();
			}

			wait(dataClusterForgetMetacluster(self));
			self->dataClusterUpdated = true;
			return Void();
		}

		try {
			wait(self->ctx.runManagementTransaction(
			    [self = self](Reference<typename DB::TransactionT> tr) { return markClusterRemoving(self, tr); }));
		} catch (Error& e) {
			// If the transaction retries after success or if we are trying a second time to remove the cluster, it
			// will throw an error indicating that the removal has already started
			if (e.code() != error_code_cluster_removed) {
				throw;
			}
		}

		try {
			Future<Void> f = self->ctx.runDataClusterTransaction(
			    [self = self](Reference<ITransaction> tr) {
				    return updateDataCluster(self, tr, self->ctx.metaclusterRegistration.get().id);
			    },
			    RunOnDisconnectedCluster::True);

			if (self->forceRemove && self->dataClusterTimeout > 0) {
				f = timeoutError(f, self->dataClusterTimeout);
			}

			wait(f);
			self->dataClusterUpdated = true;
		} catch (Error& e) {
			// If this transaction gets retried, the metacluster information may have already been erased.
			if (e.code() == error_code_cluster_removed) {
				self->dataClusterUpdated = true;
			} else if (e.code() != error_code_timed_out) {
				throw;
			}
		}

		// This runs multiple transactions, so the run transaction calls are inside the function
		try {
			wait(managementClusterPurgeDataCluster(self));
		} catch (Error& e) {
			// If this transaction gets retried, the cluster may have already been deleted.
			if (e.code() != error_code_cluster_removed) {
				throw;
			}
		}
		return Void();
	}
	Future<Void> run() { return run(this); }
};

ACTOR template <class DB>
Future<bool> removeCluster(Reference<DB> db,
                           ClusterName name,
                           ClusterType clusterType,
                           ForceRemove forceRemove,
                           double dataClusterTimeout = 0) {
	state RemoveClusterImpl<DB> impl(db, name, clusterType, forceRemove, dataClusterTimeout);
	wait(impl.run());
	return impl.dataClusterUpdated;
}

template <class DB>
struct RegisterClusterImpl {
	MetaclusterOperationContext<DB> ctx;

	// Initialization parameters
	ClusterName clusterName;
	ClusterConnectionString connectionString;
	DataClusterEntry clusterEntry;

	RegisterClusterImpl(Reference<DB> managementDb,
	                    ClusterName clusterName,
	                    ClusterConnectionString connectionString,
	                    DataClusterEntry clusterEntry)
	  : ctx(managementDb), clusterName(clusterName), connectionString(connectionString), clusterEntry(clusterEntry) {}

	// Store the cluster entry for the new cluster in a registering state
	ACTOR static Future<Void> registerInManagementCluster(RegisterClusterImpl* self,
	                                                      Reference<typename DB::TransactionT> tr) {
		state Optional<DataClusterMetadata> dataClusterMetadata = wait(tryGetClusterTransaction(tr, self->clusterName));
		if (!dataClusterMetadata.present()) {
			self->clusterEntry.clusterState = DataClusterState::REGISTERING;
			self->clusterEntry.allocated = ClusterUsage();
			self->clusterEntry.id = deterministicRandom()->randomUniqueID();

			ManagementClusterMetadata::dataClusters().set(tr, self->clusterName, self->clusterEntry);
			ManagementClusterMetadata::dataClusterConnectionRecords.set(tr, self->clusterName, self->connectionString);
		} else if (dataClusterMetadata.get().entry.clusterState == DataClusterState::REMOVING) {
			throw cluster_removed();
		} else if (!dataClusterMetadata.get().matchesConfiguration(
		               DataClusterMetadata(self->clusterEntry, self->connectionString)) ||
		           dataClusterMetadata.get().entry.clusterState != DataClusterState::REGISTERING) {
			throw cluster_already_exists();
		} else {
			self->clusterEntry = dataClusterMetadata.get().entry;
		}

		TraceEvent("RegisteringDataCluster")
		    .detail("ClusterName", self->clusterName)
		    .detail("ClusterID", self->clusterEntry.id)
		    .detail("Capacity", self->clusterEntry.capacity)
		    .detail("ConnectionString", self->connectionString.toString());

		return Void();
	}

	ACTOR static Future<Void> configureDataCluster(RegisterClusterImpl* self) {
		state Reference<IDatabase> dataClusterDb = wait(openDatabase(self->connectionString));
		state Reference<ITransaction> tr = dataClusterDb->createTransaction();
		loop {
			try {
				tr->setOption(FDBTransactionOptions::ACCESS_SYSTEM_KEYS);

				state Future<std::vector<std::pair<TenantName, int64_t>>> existingTenantsFuture =
				    TenantAPI::listTenantsTransaction(tr, ""_sr, "\xff\xff"_sr, 1);
				state ThreadFuture<RangeResult> existingDataFuture = tr->getRange(normalKeys, 1);
				state Future<bool> tombstoneFuture =
				    MetaclusterMetadata::registrationTombstones().exists(tr, self->clusterEntry.id);

				// Check whether this cluster has already been registered
				state Optional<MetaclusterRegistrationEntry> existingRegistration =
				    wait(MetaclusterMetadata::metaclusterRegistration().get(tr));
				if (existingRegistration.present()) {
					if (existingRegistration.get().clusterType != ClusterType::METACLUSTER_DATA ||
					    existingRegistration.get().name != self->clusterName ||
					    !existingRegistration.get().matches(self->ctx.metaclusterRegistration.get()) ||
					    existingRegistration.get().id != self->clusterEntry.id) {
						throw cluster_already_registered();
					} else {
						// We already successfully registered the cluster with these details, so there's nothing to
						// do
						return Void();
					}
				}

				// Check if the cluster was removed concurrently
				bool tombstone = wait(tombstoneFuture);
				if (tombstone) {
					throw cluster_removed();
				}

				// Check for any existing data
				std::vector<std::pair<TenantName, int64_t>> existingTenants =
				    wait(safeThreadFutureToFuture(existingTenantsFuture));
				if (!existingTenants.empty()) {
					TraceEvent(SevWarn, "CannotRegisterClusterWithTenants").detail("ClusterName", self->clusterName);
					throw cluster_not_empty();
				}

				RangeResult existingData = wait(safeThreadFutureToFuture(existingDataFuture));
				if (!existingData.empty()) {
					TraceEvent(SevWarn, "CannotRegisterClusterWithData").detail("ClusterName", self->clusterName);
					throw cluster_not_empty();
				}

				MetaclusterMetadata::metaclusterRegistration().set(
				    tr,
				    self->ctx.metaclusterRegistration.get().toDataClusterRegistration(self->clusterName,
				                                                                      self->clusterEntry.id));

				// If we happen to have any orphaned restore IDs from a previous time this cluster was in a metacluster,
				// erase them now.
				MetaclusterMetadata::activeRestoreIds().clear(tr);

				wait(buggifiedCommit(tr, BUGGIFY_WITH_PROB(0.1)));

				TraceEvent("ConfiguredDataCluster")
				    .detail("ClusterName", self->clusterName)
				    .detail("ClusterID", self->clusterEntry.id)
				    .detail("Capacity", self->clusterEntry.capacity)
				    .detail("Version", tr->getCommittedVersion())
				    .detail("ConnectionString", self->connectionString.toString());

				return Void();
			} catch (Error& e) {
				wait(safeThreadFutureToFuture(tr->onError(e)));
			}
		}
	}

	// Store the cluster entry for the new cluster
	ACTOR static Future<Void> markClusterReady(RegisterClusterImpl* self, Reference<typename DB::TransactionT> tr) {
		state Optional<DataClusterMetadata> dataClusterMetadata = wait(tryGetClusterTransaction(tr, self->clusterName));
		if (!dataClusterMetadata.present() ||
		    dataClusterMetadata.get().entry.clusterState == DataClusterState::REMOVING) {
			throw cluster_removed();
		} else if (dataClusterMetadata.get().entry.id != self->clusterEntry.id) {
			throw cluster_already_exists();
		} else if (dataClusterMetadata.get().entry.clusterState == DataClusterState::READY) {
			return Void();
		} else if (dataClusterMetadata.get().entry.clusterState == DataClusterState::RESTORING) {
			throw cluster_restoring();
		} else {
			ASSERT(dataClusterMetadata.get().entry.clusterState == DataClusterState::REGISTERING);
			dataClusterMetadata.get().entry.clusterState = DataClusterState::READY;

			if (dataClusterMetadata.get().entry.hasCapacity()) {
				ManagementClusterMetadata::clusterCapacityIndex.insert(
				    tr, Tuple::makeTuple(dataClusterMetadata.get().entry.allocated.numTenantGroups, self->clusterName));
			}
			ManagementClusterMetadata::dataClusters().set(tr, self->clusterName, dataClusterMetadata.get().entry);
			ManagementClusterMetadata::dataClusterConnectionRecords.set(tr, self->clusterName, self->connectionString);
		}

		TraceEvent("RegisteredDataCluster")
		    .detail("ClusterName", self->clusterName)
		    .detail("ClusterID", self->clusterEntry.id)
		    .detail("Capacity", dataClusterMetadata.get().entry.capacity)
		    .detail("ConnectionString", self->connectionString.toString());

		return Void();
	}

	ACTOR static Future<Void> run(RegisterClusterImpl* self) {
		// Used if we need to rollback
		state RemoveClusterImpl<DB> removeCluster(
		    self->ctx.managementDb, self->clusterName, ClusterType::METACLUSTER_MANAGEMENT, ForceRemove::True, 5.0);

		wait(self->ctx.runManagementTransaction(
		    [self = self](Reference<typename DB::TransactionT> tr) { return registerInManagementCluster(self, tr); }));

		// Don't use ctx to run this transaction because we have not set up the data cluster metadata on it and we
		// don't have a metacluster registration on the data cluster
		try {
			wait(configureDataCluster(self));
		} catch (Error& e) {
			state Error error = e;
			try {
				// Attempt to unregister the cluster if we could not configure the data cluster. We should only do this
				// if the data cluster state matches our ID and is in the REGISTERING in case somebody else has
				// attempted to complete the registration or start a new one.
				removeCluster.clusterId = self->clusterEntry.id;
				removeCluster.legalClusterStates.insert(DataClusterState::REGISTERING);
				wait(removeCluster.run());
				TraceEvent("RegisterClusterRolledBack")
				    .detail("ClusterName", self->clusterName)
				    .detail("ConnectionString", self->connectionString.toString());
			} catch (Error& e) {
				// Removing the cluster after failing to register the data cluster is a best effort attempt. If it
				// fails, the operator will need to remove it (or re-register it) themselves.
				TraceEvent(SevWarn, "RegisterClusterRollbackFailed")
				    .detail("ClusterName", self->clusterName)
				    .detail("ConnectionString", self->connectionString.toString());
			}
			throw error;
		}

		wait(self->ctx.runManagementTransaction(
		    [self = self](Reference<typename DB::TransactionT> tr) { return markClusterReady(self, tr); }));

		return Void();
	}
	Future<Void> run() { return run(this); }
};

ACTOR template <class DB>
Future<Void> registerCluster(Reference<DB> db,
                             ClusterName name,
                             ClusterConnectionString connectionString,
                             DataClusterEntry entry) {
	state RegisterClusterImpl<DB> impl(db, name, connectionString, entry);
	wait(impl.run());
	return Void();
}

ACTOR template <class Transaction>
Future<std::map<ClusterName, DataClusterMetadata>> listClustersTransaction(Transaction tr,
                                                                           ClusterNameRef begin,
                                                                           ClusterNameRef end,
                                                                           int limit) {
	tr->setOption(FDBTransactionOptions::RAW_ACCESS);

	state Future<Void> tenantModeCheck = TenantAPI::checkTenantMode(tr, ClusterType::METACLUSTER_MANAGEMENT);

	state Future<KeyBackedRangeResult<std::pair<ClusterName, DataClusterEntry>>> clusterEntriesFuture =
	    ManagementClusterMetadata::dataClusters().getRange(tr, begin, end, limit);
	state Future<KeyBackedRangeResult<std::pair<ClusterName, ClusterConnectionString>>> connectionStringFuture =
	    ManagementClusterMetadata::dataClusterConnectionRecords.getRange(tr, begin, end, limit);

	wait(tenantModeCheck);

	state KeyBackedRangeResult<std::pair<ClusterName, DataClusterEntry>> clusterEntries =
	    wait(safeThreadFutureToFuture(clusterEntriesFuture));
	KeyBackedRangeResult<std::pair<ClusterName, ClusterConnectionString>> connectionStrings =
	    wait(safeThreadFutureToFuture(connectionStringFuture));

	ASSERT(clusterEntries.results.size() == connectionStrings.results.size());

	std::map<ClusterName, DataClusterMetadata> clusters;
	for (int i = 0; i < clusterEntries.results.size(); ++i) {
		ASSERT(clusterEntries.results[i].first == connectionStrings.results[i].first);
		clusters[clusterEntries.results[i].first] =
		    DataClusterMetadata(clusterEntries.results[i].second, connectionStrings.results[i].second);
	}

	return clusters;
}

ACTOR template <class DB>
Future<std::map<ClusterName, DataClusterMetadata>> listClusters(Reference<DB> db,
                                                                ClusterName begin,
                                                                ClusterName end,
                                                                int limit) {
	state Reference<typename DB::TransactionT> tr = db->createTransaction();

	loop {
		try {
			tr->setOption(FDBTransactionOptions::READ_SYSTEM_KEYS);
			std::map<ClusterName, DataClusterMetadata> clusters = wait(listClustersTransaction(tr, begin, end, limit));

			return clusters;
		} catch (Error& e) {
			wait(safeThreadFutureToFuture(tr->onError(e)));
		}
	}
}

template <class Transaction>
void managementClusterAddTenantToGroup(Transaction tr,
                                       MetaclusterTenantMapEntry tenantEntry,
                                       DataClusterMetadata* clusterMetadata,
                                       GroupAlreadyExists groupAlreadyExists,
                                       IsRestoring isRestoring = IsRestoring::False) {
	if (tenantEntry.tenantGroup.present()) {
		if (tenantEntry.tenantGroup.get().startsWith("\xff"_sr)) {
			throw invalid_tenant_group_name();
		}

		if (!groupAlreadyExists) {
			ManagementClusterMetadata::tenantMetadata().tenantGroupMap.set(
			    tr, tenantEntry.tenantGroup.get(), MetaclusterTenantGroupEntry(tenantEntry.assignedCluster));
			ManagementClusterMetadata::clusterTenantGroupIndex.insert(
			    tr, Tuple::makeTuple(tenantEntry.assignedCluster, tenantEntry.tenantGroup.get()));
		}
		ManagementClusterMetadata::tenantMetadata().tenantGroupTenantIndex.insert(
		    tr, Tuple::makeTuple(tenantEntry.tenantGroup.get(), tenantEntry.id));
	}

	if (!groupAlreadyExists && !isRestoring) {
		ASSERT(clusterMetadata->entry.hasCapacity());

		DataClusterEntry updatedEntry = clusterMetadata->entry;
		++updatedEntry.allocated.numTenantGroups;

		updateClusterMetadata(
		    tr, tenantEntry.assignedCluster, *clusterMetadata, Optional<ClusterConnectionString>(), updatedEntry);

		clusterMetadata->entry = updatedEntry;
	}
}

ACTOR template <class Transaction>
Future<Void> managementClusterRemoveTenantFromGroup(Transaction tr,
                                                    MetaclusterTenantMapEntry tenantEntry,
                                                    DataClusterMetadata* clusterMetadata) {
	state bool updateClusterCapacity = !tenantEntry.tenantGroup.present();
	if (tenantEntry.tenantGroup.present()) {
		ManagementClusterMetadata::tenantMetadata().tenantGroupTenantIndex.erase(
		    tr, Tuple::makeTuple(tenantEntry.tenantGroup.get(), tenantEntry.id));

		state KeyBackedSet<Tuple>::RangeResultType result =
		    wait(ManagementClusterMetadata::tenantMetadata().tenantGroupTenantIndex.getRange(
		        tr,
		        Tuple::makeTuple(tenantEntry.tenantGroup.get()),
		        Tuple::makeTuple(keyAfter(tenantEntry.tenantGroup.get())),
		        1));

		if (result.results.size() == 0) {
			ManagementClusterMetadata::clusterTenantGroupIndex.erase(
			    tr, Tuple::makeTuple(tenantEntry.assignedCluster, tenantEntry.tenantGroup.get()));

			ManagementClusterMetadata::tenantMetadata().tenantGroupMap.erase(tr, tenantEntry.tenantGroup.get());
			updateClusterCapacity = true;
		}
	}

	// Update the tenant group count information for the assigned cluster if this tenant group was erased so we
	// can use the freed capacity.
	if (updateClusterCapacity) {
		DataClusterEntry updatedEntry = clusterMetadata->entry;
		--updatedEntry.allocated.numTenantGroups;
		updateClusterMetadata(
		    tr, tenantEntry.assignedCluster, *clusterMetadata, Optional<ClusterConnectionString>(), updatedEntry);

		clusterMetadata->entry = updatedEntry;
	}

	return Void();
}

template <class DB>
struct RestoreClusterImpl {
	MetaclusterOperationContext<DB> ctx;

	// Initialization parameters
	ClusterName clusterName;
	ClusterConnectionString connectionString;
	ApplyManagementClusterUpdates applyManagementClusterUpdates;
	RestoreDryRun restoreDryRun;
	ForceJoin forceJoin;
	std::vector<std::string>& messages;

	// Unique ID generated for this restore. Used to avoid concurrent restores
	UID restoreId = deterministicRandom()->randomUniqueID();

	// Loaded from the data cluster
	UID dataClusterId;

	// Tenant list from data and management clusters
	std::unordered_map<int64_t, TenantMapEntry> dataClusterTenantMap;
	std::unordered_set<TenantName> dataClusterTenantNames;
	std::unordered_map<int64_t, MetaclusterTenantMapEntry> mgmtClusterTenantMap;
	std::unordered_set<int64_t> mgmtClusterTenantSetForCurrentDataCluster;

	RestoreClusterImpl(Reference<DB> managementDb,
	                   ClusterName clusterName,
	                   ClusterConnectionString connectionString,
	                   ApplyManagementClusterUpdates applyManagementClusterUpdates,
	                   RestoreDryRun restoreDryRun,
	                   ForceJoin forceJoin,
	                   std::vector<std::string>& messages)
	  : ctx(managementDb, {}, { DataClusterState::RESTORING }), clusterName(clusterName),
	    connectionString(connectionString), applyManagementClusterUpdates(applyManagementClusterUpdates),
	    restoreDryRun(restoreDryRun), forceJoin(forceJoin), messages(messages) {}

	ACTOR template <class Transaction>
	static Future<Void> checkRestoreId(RestoreClusterImpl* self, Transaction tr) {
		if (!self->restoreDryRun) {
			Optional<UID> activeRestoreId = wait(MetaclusterMetadata::activeRestoreIds().get(tr, self->clusterName));
			if (!activeRestoreId.present() || activeRestoreId.get() != self->restoreId) {
				throw conflicting_restore();
			}
		}

		return Void();
	}

	ACTOR template <class Transaction>
	static Future<Void> eraseRestoreId(RestoreClusterImpl* self, Transaction tr) {
		Optional<UID> transactionId = wait(MetaclusterMetadata::activeRestoreIds().get(tr, self->clusterName));
		if (!transactionId.present()) {
			return Void();
		} else if (transactionId.get() != self->restoreId) {
			throw conflicting_restore();
		} else {
			MetaclusterMetadata::activeRestoreIds().addReadConflictKey(tr, self->clusterName);
			MetaclusterMetadata::activeRestoreIds().erase(tr, self->clusterName);
		}

		return Void();
	}

	template <class Function>
	Future<decltype(std::declval<Function>()(Reference<typename DB::TransactionT>()).getValue())>
	runRestoreManagementTransaction(Function func) {
		return ctx.runManagementTransaction([this, func](Reference<typename DB::TransactionT> tr) {
			return joinWith(func(tr), checkRestoreId(this, tr));
		});
	}

	template <class Function>
	Future<decltype(std::declval<Function>()(Reference<typename DB::TransactionT>()).getValue())>
	runRestoreDataClusterTransaction(
	    Function func,
	    RunOnDisconnectedCluster runOnDisconnectedCluster = RunOnDisconnectedCluster::False,
	    RunOnMismatchedCluster runOnMismatchedCluster = RunOnMismatchedCluster::False) {
		return ctx.runDataClusterTransaction(
		    [this, func](Reference<ITransaction> tr) { return joinWith(func(tr), checkRestoreId(this, tr)); },
		    runOnDisconnectedCluster,
		    runOnMismatchedCluster);
	}

	// If restoring a data cluster, verify that it has a matching registration entry
	ACTOR static Future<Void> loadDataClusterRegistration(RestoreClusterImpl* self) {
		state Reference<IDatabase> db = wait(openDatabase(self->connectionString));
		state Reference<ITransaction> tr = db->createTransaction();

		loop {
			try {
				tr->setOption(FDBTransactionOptions::ACCESS_SYSTEM_KEYS);
				state Optional<MetaclusterRegistrationEntry> metaclusterRegistration =
				    wait(MetaclusterMetadata::metaclusterRegistration().get(tr));

				if (!metaclusterRegistration.present()) {
					throw invalid_data_cluster();
				} else if (!metaclusterRegistration.get().matches(self->ctx.metaclusterRegistration.get())) {
					if (!self->forceJoin) {
						TraceEvent(SevWarn, "MetaclusterRestoreClusterMismatch")
						    .detail("ExistingRegistration", metaclusterRegistration.get())
						    .detail("ManagementClusterRegistration", self->ctx.metaclusterRegistration.get());
						throw cluster_already_registered();
					} else if (!self->restoreDryRun) {
						ASSERT(self->ctx.metaclusterRegistration.get().clusterType == ClusterType::METACLUSTER_DATA);
						MetaclusterMetadata::metaclusterRegistration().set(tr, self->ctx.metaclusterRegistration.get());
					} else {
						self->messages.push_back(fmt::format("Move data cluster to new metacluster\n"
						                                     "        original: {}\n"
						                                     "        updated:  {}",
						                                     metaclusterRegistration.get().toString(),
						                                     self->ctx.metaclusterRegistration.get().toString()));
					}
				} else if (metaclusterRegistration.get().name != self->clusterName) {
					TraceEvent(SevWarn, "MetaclusterRestoreClusterNameMismatch")
					    .detail("ExistingName", metaclusterRegistration.get().name)
					    .detail("ManagementClusterRegistration", self->clusterName);
					throw cluster_already_registered();
				}

				self->dataClusterId = metaclusterRegistration.get().id;
				self->ctx.dataClusterDb = db;

				if (!self->restoreDryRun) {
					wait(buggifiedCommit(tr, BUGGIFY_WITH_PROB(0.1)));
				}

				return Void();
			} catch (Error& e) {
				wait(safeThreadFutureToFuture(tr->onError(e)));
			}
		}
	}

	// Store the cluster entry for the restored cluster
	ACTOR static Future<Void> registerRestoringClusterInManagementCluster(RestoreClusterImpl* self,
	                                                                      Reference<typename DB::TransactionT> tr) {
		state DataClusterEntry clusterEntry;
		clusterEntry.id = self->dataClusterId;
		clusterEntry.clusterState = DataClusterState::RESTORING;

		state Optional<DataClusterMetadata> dataClusterMetadata = wait(tryGetClusterTransaction(tr, self->clusterName));
		if (dataClusterMetadata.present() &&
		    (dataClusterMetadata.get().entry.clusterState != DataClusterState::RESTORING ||
		     dataClusterMetadata.get().entry.id != clusterEntry.id ||
		     !dataClusterMetadata.get().matchesConfiguration(
		         DataClusterMetadata(clusterEntry, self->connectionString)))) {
			TraceEvent("RestoredClusterAlreadyExists").detail("ClusterName", self->clusterName);
			throw cluster_already_exists();
		} else if (!self->restoreDryRun) {
			MetaclusterMetadata::activeRestoreIds().addReadConflictKey(tr, self->clusterName);
			MetaclusterMetadata::activeRestoreIds().set(tr, self->clusterName, self->restoreId);

			ManagementClusterMetadata::dataClusters().set(tr, self->clusterName, clusterEntry);
			ManagementClusterMetadata::dataClusterConnectionRecords.set(tr, self->clusterName, self->connectionString);

			TraceEvent("RegisteredRestoringDataCluster")
			    .detail("ClusterName", self->clusterName)
			    .detail("ClusterID", clusterEntry.id)
			    .detail("Capacity", clusterEntry.capacity)
			    .detail("Version", tr->getCommittedVersion())
			    .detail("ConnectionString", self->connectionString.toString());
		}

		return Void();
	}

	// If adding a data cluster to a restored management cluster, write a metacluster registration entry
	// to attach it
	ACTOR static Future<Void> writeDataClusterRegistration(RestoreClusterImpl* self) {
		state Reference<IDatabase> db = wait(openDatabase(self->connectionString));
		state Reference<ITransaction> tr = db->createTransaction();

		loop {
			try {
				tr->setOption(FDBTransactionOptions::ACCESS_SYSTEM_KEYS);
				state Future<bool> tombstoneFuture =
				    MetaclusterMetadata::registrationTombstones().exists(tr, self->dataClusterId);

				state Optional<MetaclusterRegistrationEntry> metaclusterRegistration =
				    wait(MetaclusterMetadata::metaclusterRegistration().get(tr));

				// Check if the cluster was removed concurrently
				bool tombstone = wait(tombstoneFuture);
				if (tombstone) {
					throw cluster_removed();
				}

				MetaclusterRegistrationEntry dataClusterEntry =
				    self->ctx.metaclusterRegistration.get().toDataClusterRegistration(self->clusterName,
				                                                                      self->dataClusterId);

				if (metaclusterRegistration.present()) {
					if (dataClusterEntry.matches(metaclusterRegistration.get())) {
						break;
					}

					TraceEvent(SevWarn, "MetaclusterRestoreClusterAlreadyRegistered")
					    .detail("ExistingRegistration", metaclusterRegistration.get())
					    .detail("NewRegistration", dataClusterEntry);
					throw cluster_already_registered();
				}

				if (!self->restoreDryRun) {
					MetaclusterMetadata::metaclusterRegistration().set(tr, dataClusterEntry);
					MetaclusterMetadata::activeRestoreIds().addReadConflictKey(tr, self->clusterName);
					MetaclusterMetadata::activeRestoreIds().set(tr, self->clusterName, self->restoreId);
					wait(buggifiedCommit(tr, BUGGIFY_WITH_PROB(0.1)));
				}

				break;
			} catch (Error& e) {
				wait(safeThreadFutureToFuture(tr->onError(e)));
			}
		}

		return Void();
	}

	void markClusterRestoring(Reference<typename DB::TransactionT> tr) {
		MetaclusterMetadata::activeRestoreIds().addReadConflictKey(tr, clusterName);
		MetaclusterMetadata::activeRestoreIds().set(tr, clusterName, restoreId);
		if (ctx.dataClusterMetadata.get().entry.clusterState != DataClusterState::RESTORING) {
			DataClusterEntry updatedEntry = ctx.dataClusterMetadata.get().entry;
			updatedEntry.clusterState = DataClusterState::RESTORING;

			updateClusterMetadata(tr, clusterName, ctx.dataClusterMetadata.get(), connectionString, updatedEntry);
			// Remove this cluster from the cluster capacity index, but leave its configured capacity intact in the
			// cluster entry. This allows us to retain the configured capacity while preventing the cluster from
			// being used to allocate new tenant groups.
			DataClusterEntry noCapacityEntry = updatedEntry;
			noCapacityEntry.capacity.numTenantGroups = 0;
			updateClusterCapacityIndex(tr, clusterName, updatedEntry, noCapacityEntry);
		}

		TraceEvent("MarkedDataClusterRestoring").detail("Name", clusterName);
	}

	Future<Void> markClusterAsReady(Reference<typename DB::TransactionT> tr) {
		if (ctx.dataClusterMetadata.get().entry.clusterState == DataClusterState::RESTORING) {
			DataClusterEntry updatedEntry = ctx.dataClusterMetadata.get().entry;
			updatedEntry.clusterState = DataClusterState::READY;

			updateClusterMetadata(tr, clusterName, ctx.dataClusterMetadata.get(), {}, updatedEntry);

			// Add this cluster back to the cluster capacity index so that it can be assigned to again.
			DataClusterEntry noCapacityEntry = updatedEntry;
			noCapacityEntry.capacity.numTenantGroups = 0;
			updateClusterCapacityIndex(tr, clusterName, noCapacityEntry, updatedEntry);

			return eraseRestoreId(this, tr);
		}

		return Void();
	}

	ACTOR static Future<Void> markManagementTenantsAsError(RestoreClusterImpl* self,
	                                                       Reference<typename DB::TransactionT> tr,
	                                                       std::vector<int64_t> tenants) {
		ASSERT(!self->restoreDryRun);
		state std::vector<Future<Optional<MetaclusterTenantMapEntry>>> getFutures;
		for (auto tenantId : tenants) {
			getFutures.push_back(tryGetTenantTransaction(tr, tenantId));
		}

		wait(waitForAll(getFutures));

		for (auto const& f : getFutures) {
			if (!f.get().present()) {
				continue;
			}

			MetaclusterTenantMapEntry entry = f.get().get();
			entry.tenantState = MetaclusterAPI::TenantState::ERROR;
			entry.error = "The tenant is missing after restoring its data cluster";
			ManagementClusterMetadata::tenantMetadata().tenantMap.set(tr, entry.id, entry);
		}

		return Void();
	}

	ACTOR static Future<Void> getTenantsFromDataCluster(RestoreClusterImpl* self, Reference<ITransaction> tr) {
		state KeyBackedRangeResult<std::pair<int64_t, TenantMapEntry>> tenants =
		    wait(TenantMetadata::tenantMap().getRange(tr, {}, {}, CLIENT_KNOBS->MAX_TENANTS_PER_CLUSTER));

		for (auto const& t : tenants.results) {
			self->dataClusterTenantMap.emplace(t.first, t.second);
			self->dataClusterTenantNames.insert(t.second.tenantName);
		}

		return Void();
	}

	ACTOR static Future<Optional<int64_t>> getTenantsFromManagementCluster(RestoreClusterImpl* self,
	                                                                       Reference<typename DB::TransactionT> tr,
	                                                                       int64_t initialTenantId) {
		state KeyBackedRangeResult<std::pair<int64_t, MetaclusterTenantMapEntry>> tenants =
		    wait(ManagementClusterMetadata::tenantMetadata().tenantMap.getRange(
		        tr, initialTenantId, {}, CLIENT_KNOBS->MAX_TENANTS_PER_CLUSTER));

		for (auto const& t : tenants.results) {
			self->mgmtClusterTenantMap.emplace(t.first, t.second);
			if (self->clusterName == t.second.assignedCluster) {
				self->mgmtClusterTenantSetForCurrentDataCluster.emplace(t.first);
			}
		}

		return tenants.more ? Optional<int64_t>(tenants.results.rbegin()->first + 1) : Optional<int64_t>();
	}

	ACTOR static Future<Void> getAllTenantsFromManagementCluster(RestoreClusterImpl* self) {
		// get all tenants across all data clusters
		state Optional<int64_t> beginTenant = 0;
		while (beginTenant.present()) {
			wait(store(beginTenant,
			           self->runRestoreManagementTransaction(
			               [self = self, beginTenant = beginTenant](Reference<typename DB::TransactionT> tr) {
				               return getTenantsFromManagementCluster(self, tr, beginTenant.get());
			               })));
		}

		return Void();
	}

	ACTOR static Future<Void> renameTenant(RestoreClusterImpl* self,
	                                       Reference<ITransaction> tr,
	                                       int64_t tenantId,
	                                       TenantName oldTenantName,
	                                       TenantName newTenantName,
	                                       int configurationSequenceNum) {
		state Optional<TenantMapEntry> entry;
		state Optional<int64_t> newId;

		wait(store(entry, TenantAPI::tryGetTenantTransaction(tr, tenantId)) &&
		     store(newId, TenantMetadata::tenantNameIndex().get(tr, newTenantName)));

		if (entry.present()) {
			if (entry.get().tenantName == oldTenantName && !newId.present()) {
				wait(TenantAPI::renameTenantTransaction(tr,
				                                        oldTenantName,
				                                        newTenantName,
				                                        tenantId,
				                                        ClusterType::METACLUSTER_DATA,
				                                        configurationSequenceNum));
				return Void();
			} else if (entry.get().tenantName == newTenantName && newId.present() && newId.get() == tenantId) {
				// The tenant has already been renamed
				return Void();
			}
		}

		TraceEvent(SevWarnAlways, "RestoreDataClusterRenameError")
		    .detail("OldName", oldTenantName)
		    .detail("NewName", newTenantName)
		    .detail("TenantID", tenantId)
		    .detail("ActualTenantName", entry.map(&TenantMapEntry::tenantName))
		    .detail("OldEntryPresent", entry.present())
		    .detail("NewEntryPresent", newId.present());

		if (newId.present()) {
			self->messages.push_back(
			    fmt::format("Failed to rename the tenant `{}' to `{}' because the new name is already in use",
			                printable(oldTenantName),
			                printable(newTenantName)));
			throw tenant_already_exists();
		} else {
			self->messages.push_back(fmt::format(
			    "Failed to rename the tenant `{}' to `{}' because the tenant did not have the expected ID {}",
			    printable(oldTenantName),
			    printable(newTenantName),
			    tenantId));
			throw tenant_not_found();
		}
	}

	ACTOR static Future<Void> updateTenantConfiguration(RestoreClusterImpl* self,
	                                                    Reference<ITransaction> tr,
	                                                    int64_t tenantId,
	                                                    TenantMapEntry updatedEntry) {
		TenantMapEntry existingEntry = wait(TenantAPI::getTenantTransaction(tr, tenantId));

		// The tenant should have already been renamed, so in most cases its name will match.
		// If we had to break a rename cycle using temporary tenant names, use that in the updated
		// entry here since the rename will be completed later.
		if (existingEntry.tenantName != updatedEntry.tenantName) {
			ASSERT(existingEntry.tenantName.startsWith(metaclusterTemporaryRenamePrefix));
			updatedEntry.tenantName = existingEntry.tenantName;
		}

		if (existingEntry.configurationSequenceNum <= updatedEntry.configurationSequenceNum) {
			wait(TenantAPI::configureTenantTransaction(tr, existingEntry, updatedEntry));
		}

		return Void();
	}

	// Updates a tenant to match the management cluster state
	// Returns the name of the tenant after it has been reconciled
	ACTOR static Future<Optional<std::pair<TenantName, MetaclusterTenantMapEntry>>> reconcileTenant(
	    RestoreClusterImpl* self,
	    TenantMapEntry tenantEntry) {
		state std::unordered_map<int64_t, MetaclusterTenantMapEntry>::iterator managementEntry =
		    self->mgmtClusterTenantMap.find(tenantEntry.id);

		// A data cluster tenant is not present on the management cluster
		if (managementEntry == self->mgmtClusterTenantMap.end() ||
		    managementEntry->second.assignedCluster != self->clusterName) {
			if (self->restoreDryRun) {
				if (managementEntry == self->mgmtClusterTenantMap.end()) {
					self->messages.push_back(fmt::format("Delete missing tenant `{}' with ID {} on data cluster",
					                                     printable(tenantEntry.tenantName),
					                                     tenantEntry.id));
				} else {
					self->messages.push_back(fmt::format(
					    "Delete tenant `{}' with ID {} on data cluster because it is now located on the cluster `{}'",
					    printable(tenantEntry.tenantName),
					    tenantEntry.id,
					    printable(managementEntry->second.assignedCluster)));
				}
			} else {
				wait(self->runRestoreDataClusterTransaction([tenantEntry = tenantEntry](Reference<ITransaction> tr) {
					return TenantAPI::deleteTenantTransaction(tr, tenantEntry.id, ClusterType::METACLUSTER_DATA);
				}));
			}

			return Optional<std::pair<TenantName, MetaclusterTenantMapEntry>>();
		} else {
			state TenantName tenantName = tenantEntry.tenantName;
			state MetaclusterTenantMapEntry managementTenant = managementEntry->second;

			// Rename
			state bool renamed = tenantName != managementTenant.tenantName;
			if (renamed) {
				state TenantName temporaryName;
				state bool usingTemporaryName = self->dataClusterTenantNames.count(managementTenant.tenantName) > 0;
				if (usingTemporaryName) {
					temporaryName = metaclusterTemporaryRenamePrefix.withSuffix(managementTenant.tenantName);
				} else {
					temporaryName = managementTenant.tenantName;
				}

				if (self->restoreDryRun) {
					self->messages.push_back(fmt::format("Rename tenant `{}' with ID {} to `{}' on data cluster{}",
					                                     printable(tenantEntry.tenantName),
					                                     tenantEntry.id,
					                                     printable(managementTenant.tenantName),
					                                     usingTemporaryName ? " via temporary name" : ""));
				} else {
					wait(self->runRestoreDataClusterTransaction(
					    [self = self,
					     tenantName = tenantName,
					     temporaryName = temporaryName,
					     tenantEntry = tenantEntry,
					     managementTenant = managementTenant](Reference<ITransaction> tr) {
						    return renameTenant(self,
						                        tr,
						                        tenantEntry.id,
						                        tenantName,
						                        temporaryName,
						                        managementTenant.configurationSequenceNum);
					    }));
					// SOMEDAY: we could mark the tenant in the management cluster as READY if it is in the RENAMING
					// state
				}
				tenantName = temporaryName;
			}

			// Update configuration
			bool configurationChanged = !managementTenant.matchesConfiguration(tenantEntry);
			if (configurationChanged ||
			    managementTenant.configurationSequenceNum != tenantEntry.configurationSequenceNum) {
				ASSERT(managementTenant.configurationSequenceNum >= tenantEntry.configurationSequenceNum);
				if (self->restoreDryRun) {
					// If this is an update to the internal sequence number only and we are also renaming the tenant,
					// we don't need to report anything. The internal metadata update is (at least partially) caused
					// by the rename in that case
					if (configurationChanged || !renamed) {
						self->messages.push_back(
						    fmt::format("Update tenant configuration for tenant `{}' with ID {} on data cluster{}",
						                printable(tenantEntry.tenantName),
						                tenantEntry.id,
						                configurationChanged ? "" : " (internal metadata only)"));
					}
				} else {
					wait(self->runRestoreDataClusterTransaction(
					    [self = self, managementTenant = managementTenant](Reference<ITransaction> tr) {
						    return updateTenantConfiguration(
						        self, tr, managementTenant.id, managementTenant.toTenantMapEntry());
					    }));
					// SOMEDAY: we could mark the tenant in the management cluster as READY if it is in the
					// UPDATING_CONFIGURATION state
				}
			}

			return std::make_pair(tenantName, managementTenant);
		}
	}

	Future<Void> renameTenantBatch(std::vector<std::pair<TenantName, MetaclusterTenantMapEntry>> tenantsToRename) {
		return runRestoreDataClusterTransaction([this, tenantsToRename](Reference<ITransaction> tr) {
			std::vector<Future<Void>> renameFutures;
			for (auto t : tenantsToRename) {
				renameFutures.push_back(renameTenant(
				    this, tr, t.second.id, t.first, t.second.tenantName, t.second.configurationSequenceNum));
			}
			return waitForAll(renameFutures);
		});
	}

	ACTOR static Future<Void> reconcileTenants(RestoreClusterImpl* self) {
		state std::vector<Future<Optional<std::pair<TenantName, MetaclusterTenantMapEntry>>>> reconcileFutures;
		for (auto itr = self->dataClusterTenantMap.begin(); itr != self->dataClusterTenantMap.end(); ++itr) {
			reconcileFutures.push_back(reconcileTenant(self, itr->second));
		}

		wait(waitForAll(reconcileFutures));

		if (!self->restoreDryRun) {
			state int reconcileIndex;
			state std::vector<std::pair<TenantName, MetaclusterTenantMapEntry>> tenantsToRename;
			for (reconcileIndex = 0; reconcileIndex < reconcileFutures.size(); ++reconcileIndex) {
				Optional<std::pair<TenantName, MetaclusterTenantMapEntry>> const& result =
				    reconcileFutures[reconcileIndex].get();
				if (result.present() && result.get().first.startsWith(metaclusterTemporaryRenamePrefix) &&
				    result.get().first != result.get().second.tenantName) {
					tenantsToRename.push_back(result.get());
					if (tenantsToRename.size() >= CLIENT_KNOBS->METACLUSTER_RESTORE_BATCH_SIZE) {
						wait(self->renameTenantBatch(tenantsToRename));
					}
				}
			}

			if (!tenantsToRename.empty()) {
				wait(self->renameTenantBatch(tenantsToRename));
			}
		}

		return Void();
	}

	ACTOR static Future<Void> processMissingTenants(RestoreClusterImpl* self) {
		state std::unordered_set<int64_t>::iterator setItr = self->mgmtClusterTenantSetForCurrentDataCluster.begin();
		state std::vector<int64_t> missingTenants;
		state int64_t missingTenantCount = 0;
		while (setItr != self->mgmtClusterTenantSetForCurrentDataCluster.end()) {
			int64_t tenantId = *setItr;
			MetaclusterTenantMapEntry const& managementTenant = self->mgmtClusterTenantMap[tenantId];

			// If a tenant is present on the management cluster and not on the data cluster, mark it in an error
			// state unless it is already in certain states (e.g. REGISTERING, REMOVING) that allow the tenant to be
			// missing on the data cluster
			//
			// SOMEDAY: this could optionally complete the partial operations (e.g. finish creating or removing the
			// tenant)
			if (self->dataClusterTenantMap.find(tenantId) == self->dataClusterTenantMap.end() &&
			    managementTenant.tenantState != MetaclusterAPI::TenantState::REGISTERING &&
			    managementTenant.tenantState != MetaclusterAPI::TenantState::REMOVING) {
				if (self->restoreDryRun) {
					self->messages.push_back(fmt::format("The tenant `{}' with ID {} is missing on the data cluster",
					                                     printable(managementTenant.tenantName),
					                                     tenantId));
				} else {
					// Tenants in an error state that aren't on the data cluster count as missing tenants. This will
					// include tenants we previously marked as missing, and as new errors are added it could include
					// other tenants
					++missingTenantCount;
					if (managementTenant.tenantState != MetaclusterAPI::TenantState::ERROR) {
						missingTenants.push_back(tenantId);
						if (missingTenants.size() == CLIENT_KNOBS->METACLUSTER_RESTORE_BATCH_SIZE) {
							wait(self->runRestoreManagementTransaction([self = self, missingTenants = missingTenants](
							                                               Reference<typename DB::TransactionT> tr) {
								return markManagementTenantsAsError(self, tr, missingTenants);
							}));
							missingTenants.clear();
						}
					}
				}
			}
			++setItr;
		}

		if (!self->restoreDryRun && missingTenants.size() > 0) {
			wait(self->runRestoreManagementTransaction(
			    [self = self, missingTenants = missingTenants](Reference<typename DB::TransactionT> tr) {
				    return markManagementTenantsAsError(self, tr, missingTenants);
			    }));
		}

		if (missingTenantCount > 0) {
			self->messages.push_back(fmt::format(
			    "The metacluster has {} tenants that are missing in the restored data cluster", missingTenantCount));
		}
		return Void();
	}

	// Returns true if the group needs to be created
	ACTOR static Future<bool> addTenantToManagementCluster(RestoreClusterImpl* self,
	                                                       Reference<ITransaction> tr,
<<<<<<< HEAD
	                                                       TenantMapEntry tenantEntry) {
		state Future<Optional<TenantGroupEntry>> tenantGroupEntry = Optional<TenantGroupEntry>();
=======
	                                                       MetaclusterTenantMapEntry tenantEntry) {
		state Future<Optional<MetaclusterTenantGroupEntry>> tenantGroupEntry = Optional<MetaclusterTenantGroupEntry>();
>>>>>>> 67f84cc8
		if (tenantEntry.tenantGroup.present()) {
			tenantGroupEntry =
			    ManagementClusterMetadata::tenantMetadata().tenantGroupMap.get(tr, tenantEntry.tenantGroup.get());
		}

		Optional<MetaclusterTenantMapEntry> existingEntry = wait(tryGetTenantTransaction(tr, tenantEntry.tenantName));
		if (existingEntry.present()) {
			if (existingEntry.get().assignedCluster == self->clusterName) {
				ASSERT(existingEntry.get().matchesConfiguration(tenantEntry));
				// This is a retry, so return success
				return false;
			} else {
				self->messages.push_back(fmt::format("The tenant `{}' already exists on cluster `{}'",
				                                     printable(tenantEntry.tenantName),
				                                     printable(existingEntry.get().assignedCluster)));
				throw tenant_already_exists();
			}
		}

		state MetaclusterTenantMapEntry managementEntry = MetaclusterTenantMapEntry::fromTenantMapEntry(tenantEntry);
		managementEntry.assignedCluster = self->clusterName;

		if (!self->restoreDryRun) {

			ManagementClusterMetadata::tenantMetadata().tenantMap.set(tr, managementEntry.id, managementEntry);
			ManagementClusterMetadata::tenantMetadata().tenantNameIndex.set(
			    tr, managementEntry.tenantName, managementEntry.id);

			ManagementClusterMetadata::tenantMetadata().tenantCount.atomicOp(tr, 1, MutationRef::AddValue);
			ManagementClusterMetadata::clusterTenantCount.atomicOp(
			    tr, managementEntry.assignedCluster, 1, MutationRef::AddValue);

			// Updated indexes to include the new tenant
			ManagementClusterMetadata::clusterTenantIndex.insert(
			    tr, Tuple::makeTuple(managementEntry.assignedCluster, managementEntry.tenantName, managementEntry.id));
		}

		wait(success(tenantGroupEntry));

		if (tenantGroupEntry.get().present() && tenantGroupEntry.get().get().assignedCluster != self->clusterName) {
			self->messages.push_back(
			    fmt::format("The tenant `{}' is part of a tenant group `{}' that already exists on cluster `{}'",
			                printable(managementEntry.tenantName),
			                printable(managementEntry.tenantGroup.get()),
			                printable(tenantGroupEntry.get().get().assignedCluster)));
			throw invalid_tenant_configuration();
		}

		if (!self->restoreDryRun) {
			managementClusterAddTenantToGroup(tr,
			                                  managementEntry,
			                                  &self->ctx.dataClusterMetadata.get(),
			                                  GroupAlreadyExists(tenantGroupEntry.get().present()),
			                                  IsRestoring::True);
		}

		return !tenantGroupEntry.get().present();
	}

	ACTOR static Future<Void> addTenantBatchToManagementCluster(RestoreClusterImpl* self,
	                                                            Reference<typename DB::TransactionT> tr,
	                                                            std::vector<TenantMapEntry> tenants) {
		Optional<int64_t> tenantIdPrefix = wait(TenantMetadata::tenantIdPrefix().get(tr));
		ASSERT(tenantIdPrefix.present());

		state std::vector<Future<bool>> futures;
		state int64_t maxId = tenantIdPrefix.get() << 48;
		for (auto const& t : tenants) {
			if (TenantAPI::getTenantIdPrefix(t.id) == tenantIdPrefix.get()) {
				maxId = std::max(maxId, t.id);
			}
			futures.push_back(addTenantToManagementCluster(self, tr, t));
		}

		wait(waitForAll(futures));

		std::set<TenantGroupName> groupsCreated;
		state int numGroupsCreated = 0;
		for (int i = 0; i < tenants.size(); ++i) {
			if (futures[i].get()) {
				if (tenants[i].tenantGroup.present()) {
					groupsCreated.insert(tenants[i].tenantGroup.get());
				} else {
					++numGroupsCreated;
				}
			}
		}

		numGroupsCreated += groupsCreated.size();

		if (!self->restoreDryRun) {
			if (numGroupsCreated > 0) {
				state DataClusterMetadata clusterMetadata = wait(getClusterTransaction(tr, self->clusterName));

				DataClusterEntry updatedEntry = clusterMetadata.entry;
				updatedEntry.allocated.numTenantGroups += numGroupsCreated;
				updateClusterMetadata(tr,
				                      self->clusterName,
				                      clusterMetadata,
				                      Optional<ClusterConnectionString>(),
				                      updatedEntry,
				                      IsRestoring::True);
			}

			int64_t lastTenantId =
			    wait(ManagementClusterMetadata::tenantMetadata().lastTenantId.getD(tr, Snapshot::False, 0));

			ManagementClusterMetadata::tenantMetadata().lastTenantId.set(tr, std::max(lastTenantId, maxId));
			ManagementClusterMetadata::tenantMetadata().lastTenantModification.setVersionstamp(tr, Versionstamp(), 0);
		}

		return Void();
	}

	ACTOR static Future<Void> addTenantsToManagementCluster(RestoreClusterImpl* self) {
		state std::unordered_map<int64_t, TenantMapEntry>::iterator itr;
		state std::vector<TenantMapEntry> tenantBatch;
		state int64_t tenantsToAdd = 0;

		for (itr = self->dataClusterTenantMap.begin(); itr != self->dataClusterTenantMap.end(); ++itr) {
			state std::unordered_map<int64_t, MetaclusterTenantMapEntry>::iterator managementEntry =
			    self->mgmtClusterTenantMap.find(itr->second.id);
			if (managementEntry == self->mgmtClusterTenantMap.end()) {
				++tenantsToAdd;
				tenantBatch.push_back(itr->second);
			} else if (managementEntry->second.tenantName != itr->second.tenantName ||
			           managementEntry->second.assignedCluster != self->clusterName ||
			           !managementEntry->second.matchesConfiguration(itr->second)) {
				self->messages.push_back(
				    fmt::format("The tenant `{}' has the same ID {} as an existing tenant `{}' on cluster `{}'",
				                printable(itr->second.tenantName),
				                itr->second.id,
				                printable(managementEntry->second.tenantName),
				                printable(managementEntry->second.assignedCluster)));
				throw tenant_already_exists();
			}

			if (tenantBatch.size() == CLIENT_KNOBS->METACLUSTER_RESTORE_BATCH_SIZE) {
				wait(runTransaction(self->ctx.managementDb,
				                    [self = self, tenantBatch = tenantBatch](Reference<typename DB::TransactionT> tr) {
					                    tr->setOption(FDBTransactionOptions::READ_SYSTEM_KEYS);
					                    return addTenantBatchToManagementCluster(self, tr, tenantBatch);
				                    }));
				tenantBatch.clear();
			}
		}

		if (!tenantBatch.empty()) {
			wait(runTransaction(self->ctx.managementDb,
			                    [self = self, tenantBatch = tenantBatch](Reference<typename DB::TransactionT> tr) {
				                    tr->setOption(FDBTransactionOptions::READ_SYSTEM_KEYS);
				                    return addTenantBatchToManagementCluster(self, tr, tenantBatch);
			                    }));
		}

		if (self->restoreDryRun) {
			self->messages.push_back(
			    fmt::format("Restore will add {} tenant(s) to the management cluster from the data cluster `{}'",
			                tenantsToAdd,
			                printable(self->clusterName)));
		}

		return Void();
	}

	ACTOR static Future<Void> runDataClusterRestore(RestoreClusterImpl* self) {
		// Run a management transaction to populate the data cluster metadata
		wait(self->ctx.runManagementTransaction([self = self](Reference<typename DB::TransactionT> tr) {
			return self->ctx.setCluster(tr, self->clusterName);
		}));

		// Make sure that the data cluster being restored has the appropriate metacluster registration entry and
		// name
		wait(loadDataClusterRegistration(self));

		// set state to restoring
		if (!self->restoreDryRun) {
			try {
				wait(self->ctx.runManagementTransaction([self = self](Reference<typename DB::TransactionT> tr) {
					self->markClusterRestoring(tr);
					return Future<Void>(Void());
				}));
			} catch (Error& e) {
				// If the transaction retries after success or if we are trying a second time to restore the cluster, it
				// will throw an error indicating that the restore has already started
				if (e.code() != error_code_cluster_restoring) {
					throw;
				}
			}
		}

		// Set the restore ID in the data cluster
		if (!self->restoreDryRun) {
			wait(self->ctx.runDataClusterTransaction([self = self](Reference<ITransaction> tr) {
				MetaclusterMetadata::activeRestoreIds().addReadConflictKey(tr, self->clusterName);
				MetaclusterMetadata::activeRestoreIds().set(tr, self->clusterName, self->restoreId);
				return Future<Void>(Void());
			}));
		}

		// get all the tenants in the metacluster
		wait(getAllTenantsFromManagementCluster(self));

		// get all the tenant information from the newly registered data cluster
		wait(self->runRestoreDataClusterTransaction(
		    [self = self](Reference<ITransaction> tr) { return getTenantsFromDataCluster(self, tr); },
		    RunOnDisconnectedCluster::False,
		    RunOnMismatchedCluster(self->restoreDryRun && self->forceJoin)));

		// Fix any differences between the data cluster and the management cluster
		wait(reconcileTenants(self));

		// Mark tenants that are missing from the data cluster in an error state on the management cluster
		wait(processMissingTenants(self));

		if (!self->restoreDryRun) {
			// Remove the active restore ID from the data cluster
			wait(self->ctx.runDataClusterTransaction(
			    [self = self](Reference<ITransaction> tr) { return eraseRestoreId(self, tr); }));

			// set restored cluster to ready state
			wait(self->ctx.runManagementTransaction(
			    [self = self](Reference<typename DB::TransactionT> tr) { return self->markClusterAsReady(tr); }));
			TraceEvent("MetaclusterRepopulatedFromDataCluster").detail("Name", self->clusterName);
		}

		return Void();
	}

	ACTOR static Future<Void> runManagementClusterRepopulate(RestoreClusterImpl* self) {
		self->dataClusterId = deterministicRandom()->randomUniqueID();

		// Record the data cluster in the management cluster
		wait(self->ctx.runManagementTransaction([self = self](Reference<typename DB::TransactionT> tr) {
			return registerRestoringClusterInManagementCluster(self, tr);
		}));

		// Write a metacluster registration entry in the data cluster
		wait(writeDataClusterRegistration(self));

		if (!self->restoreDryRun) {
			wait(self->runRestoreManagementTransaction([self = self](Reference<typename DB::TransactionT> tr) {
				return self->ctx.setCluster(tr, self->clusterName);
			}));
		}

		// get all the tenants in the metacluster
		wait(getAllTenantsFromManagementCluster(self));

		if (self->restoreDryRun) {
			wait(store(self->ctx.dataClusterDb, openDatabase(self->connectionString)));
		}

		// get all the tenant information from the newly registered data cluster
		wait(self->runRestoreDataClusterTransaction(
		    [self = self](Reference<ITransaction> tr) { return getTenantsFromDataCluster(self, tr); },
		    RunOnDisconnectedCluster(self->restoreDryRun)));

		// Add all tenants from the data cluster to the management cluster
		wait(addTenantsToManagementCluster(self));

		if (!self->restoreDryRun) {
			// Remove the active restore ID from the data cluster
			wait(self->ctx.runDataClusterTransaction(
			    [self = self](Reference<ITransaction> tr) { return eraseRestoreId(self, tr); }));

			// set restored cluster to ready state
			wait(self->ctx.runManagementTransaction(
			    [self = self](Reference<typename DB::TransactionT> tr) { return self->markClusterAsReady(tr); }));
			TraceEvent("DataClusterRestoredToMetacluster").detail("Name", self->clusterName);
		}

		return Void();
	}

	Future<Void> run() {
		if (applyManagementClusterUpdates) {
			return runDataClusterRestore(this);
		} else {
			return runManagementClusterRepopulate(this);
		}
	}
};

ACTOR template <class DB>
Future<Void> restoreCluster(Reference<DB> db,
                            ClusterName name,
                            ClusterConnectionString connectionString,
                            ApplyManagementClusterUpdates applyManagementClusterUpdates,
                            RestoreDryRun restoreDryRun,
                            ForceJoin forceJoin,
                            std::vector<std::string>* messages) {
	state RestoreClusterImpl<DB> impl(
	    db, name, connectionString, applyManagementClusterUpdates, restoreDryRun, forceJoin, *messages);
	wait(impl.run());
	return Void();
}

template <class DB>
struct CreateTenantImpl {
	MetaclusterOperationContext<DB> ctx;
	AssignClusterAutomatically assignClusterAutomatically;

	// Initialization parameters
	MetaclusterTenantMapEntry tenantEntry;

	// Parameter set if tenant creation permanently fails on the data cluster
	Optional<int64_t> replaceExistingTenantId;

	CreateTenantImpl(Reference<DB> managementDb,
	                 MetaclusterTenantMapEntry tenantEntry,
	                 AssignClusterAutomatically assignClusterAutomatically)
	  : ctx(managementDb), tenantEntry(tenantEntry), assignClusterAutomatically(assignClusterAutomatically) {}

	ACTOR static Future<ClusterName> checkClusterAvailability(Reference<IDatabase> dataClusterDb,
	                                                          ClusterName clusterName) {
		state Reference<ITransaction> tr = dataClusterDb->createTransaction();
		loop {
			try {
				tr->setOption(FDBTransactionOptions::ACCESS_SYSTEM_KEYS);
				tr->addWriteConflictRange(KeyRangeRef("\xff/metacluster/availability_check"_sr,
				                                      "\xff/metacluster/availability_check\x00"_sr));
				wait(safeThreadFutureToFuture(tr->commit()));
				return clusterName;
			} catch (Error& e) {
				wait(safeThreadFutureToFuture(tr->onError(e)));
			}
		}
	}

	// Returns true if the tenant is already assigned and can proceed to the next step and false if it needs
	// to be created. Throws an error if the tenant already exists and cannot be created.
	ACTOR static Future<bool> checkForExistingTenant(CreateTenantImpl* self, Reference<typename DB::TransactionT> tr) {
		// Check if the tenant already exists. If it's partially created and matches the parameters we
		// specified, continue creating it. Otherwise, fail with an error.
		state Optional<MetaclusterTenantMapEntry> existingEntry =
		    wait(tryGetTenantTransaction(tr, self->tenantEntry.tenantName));
		if (existingEntry.present()) {
			if (!existingEntry.get().matchesConfiguration(self->tenantEntry) ||
			    existingEntry.get().tenantState != MetaclusterAPI::TenantState::REGISTERING) {
				// The tenant already exists and is either completely created or has a different
				// configuration
				throw tenant_already_exists();
			} else if (!self->replaceExistingTenantId.present() ||
			           self->replaceExistingTenantId.get() != existingEntry.get().id) {
				// The tenant creation has already started, so resume where we left off
				if (!self->assignClusterAutomatically &&
				    existingEntry.get().assignedCluster != self->tenantEntry.assignedCluster) {
					TraceEvent("MetaclusterCreateTenantClusterMismatch")
					    .detail("Preferred", self->tenantEntry.assignedCluster)
					    .detail("Actual", existingEntry.get().assignedCluster);
					throw invalid_tenant_configuration();
				}
				self->tenantEntry = existingEntry.get();
				wait(self->ctx.setCluster(tr, existingEntry.get().assignedCluster));
				return true;
			} else {
				// The previous creation is permanently failed, so cleanup the tenant and create it again from
				// scratch. We don't need to remove it from the tenant name index because we will overwrite the
				// existing entry later in this transaction.
				ManagementClusterMetadata::tenantMetadata().tenantMap.erase(tr, existingEntry.get().id);
				ManagementClusterMetadata::tenantMetadata().tenantCount.atomicOp(tr, -1, MutationRef::AddValue);
				ManagementClusterMetadata::clusterTenantCount.atomicOp(
				    tr, existingEntry.get().assignedCluster, -1, MutationRef::AddValue);

				ManagementClusterMetadata::clusterTenantIndex.erase(
				    tr,
				    Tuple::makeTuple(
				        existingEntry.get().assignedCluster, self->tenantEntry.tenantName, existingEntry.get().id));

				state DataClusterMetadata previousAssignedClusterMetadata =
				    wait(getClusterTransaction(tr, existingEntry.get().assignedCluster));

				wait(managementClusterRemoveTenantFromGroup(tr, existingEntry.get(), &previousAssignedClusterMetadata));
			}
		} else if (self->replaceExistingTenantId.present()) {
			throw tenant_removed();
		}

		return false;
	}

	// Returns a pair with the name of the assigned cluster and whether the group was already assigned
	ACTOR static Future<std::pair<ClusterName, bool>> assignTenant(CreateTenantImpl* self,
	                                                               Reference<typename DB::TransactionT> tr) {
		// If our tenant group is already assigned, then we just use that assignment
		state Optional<MetaclusterTenantGroupEntry> groupEntry;
		if (self->tenantEntry.tenantGroup.present()) {
			Optional<MetaclusterTenantGroupEntry> _groupEntry =
			    wait(ManagementClusterMetadata::tenantMetadata().tenantGroupMap.get(
			        tr, self->tenantEntry.tenantGroup.get()));
			groupEntry = _groupEntry;

			if (groupEntry.present()) {
				if (!self->assignClusterAutomatically &&
				    groupEntry.get().assignedCluster != self->tenantEntry.assignedCluster) {
					TraceEvent("MetaclusterCreateTenantGroupClusterMismatch")
					    .detail("TenantGroupCluster", groupEntry.get().assignedCluster)
					    .detail("SpecifiedCluster", self->tenantEntry.assignedCluster);
					throw invalid_tenant_configuration();
				}
				return std::make_pair(groupEntry.get().assignedCluster, true);
			}
		}

		state std::vector<Future<Reference<IDatabase>>> dataClusterDbs;
		state std::vector<ClusterName> dataClusterNames;
		state std::vector<Future<ClusterName>> clusterAvailabilityChecks;
		// Get a set of the most full clusters that still have capacity
		// If preferred cluster is specified, look for that one.
		if (!self->assignClusterAutomatically) {
			DataClusterMetadata dataClusterMetadata =
			    wait(getClusterTransaction(tr, self->tenantEntry.assignedCluster));
			if (!dataClusterMetadata.entry.hasCapacity()) {
				throw cluster_no_capacity();
			}
			dataClusterNames.push_back(self->tenantEntry.assignedCluster);
		} else {
			state KeyBackedSet<Tuple>::RangeResultType availableClusters =
			    wait(ManagementClusterMetadata::clusterCapacityIndex.getRange(
			        tr,
			        {},
			        {},
			        CLIENT_KNOBS->METACLUSTER_ASSIGNMENT_CLUSTERS_TO_CHECK,
			        Snapshot::False,
			        Reverse::True));
			if (availableClusters.results.empty()) {
				throw metacluster_no_capacity();
			}
			for (auto const& clusterTuple : availableClusters.results) {
				dataClusterNames.push_back(clusterTuple.getString(1));
			}
		}
		for (auto const& dataClusterName : dataClusterNames) {
			dataClusterDbs.push_back(getAndOpenDatabase(tr, dataClusterName));
		}
		wait(waitForAll(dataClusterDbs));
		// Check the availability of our set of clusters
		for (int i = 0; i < dataClusterDbs.size(); ++i) {
			clusterAvailabilityChecks.push_back(checkClusterAvailability(dataClusterDbs[i].get(), dataClusterNames[i]));
		}

		// Wait for a successful availability check from some cluster. We prefer the most full cluster, but if it
		// doesn't return quickly we may choose another.
		Optional<Void> clusterAvailabilityCheck = wait(timeout(
		    success(clusterAvailabilityChecks[0]) || (delay(CLIENT_KNOBS->METACLUSTER_ASSIGNMENT_FIRST_CHOICE_DELAY) &&
		                                              waitForAny(clusterAvailabilityChecks)),
		    CLIENT_KNOBS->METACLUSTER_ASSIGNMENT_AVAILABILITY_TIMEOUT));

		if (!clusterAvailabilityCheck.present()) {
			// If no clusters were available for long enough, then we throw an error and try again
			throw transaction_too_old();
		}

		// Get the first cluster that was available
		state Optional<ClusterName> chosenCluster;
		for (auto const& f : clusterAvailabilityChecks) {
			if (f.isReady()) {
				chosenCluster = f.get();
				break;
			}
		}

		ASSERT(chosenCluster.present());
		return std::make_pair(chosenCluster.get(), false);
	}

	ACTOR static Future<Void> assignTenantAndStoreInManagementCluster(CreateTenantImpl* self,
	                                                                  Reference<typename DB::TransactionT> tr) {
		// If the tenant already exists, we either throw an error from this function or move on to the next phase
		bool tenantExists = wait(checkForExistingTenant(self, tr));
		if (tenantExists) {
			return Void();
		}

		// Choose a cluster for the tenant
		state std::pair<ClusterName, bool> assignment = wait(assignTenant(self, tr));
		self->tenantEntry.assignedCluster = assignment.first;

		// Update the context with the chosen cluster
		state Future<Void> setClusterFuture = self->ctx.setCluster(tr, assignment.first);

		// Create a tenant entry in the management cluster
		state Optional<int64_t> lastId = wait(ManagementClusterMetadata::tenantMetadata().lastTenantId.get(tr));
		// If the last tenant id is not present fetch the prefix from system keys and make it the prefix for the
		// next allocated tenant id
		if (!lastId.present()) {
			Optional<int64_t> tenantIdPrefix = wait(TenantMetadata::tenantIdPrefix().get(tr));
			ASSERT(tenantIdPrefix.present());
			lastId = tenantIdPrefix.get() << 48;
		}
		if (!TenantAPI::nextTenantIdPrefixMatches(lastId.get(), lastId.get() + 1)) {
			throw cluster_no_capacity();
		}
		self->tenantEntry.setId(lastId.get() + 1);
		ManagementClusterMetadata::tenantMetadata().lastTenantId.set(tr, self->tenantEntry.id);

		self->tenantEntry.tenantState = MetaclusterAPI::TenantState::REGISTERING;
		ManagementClusterMetadata::tenantMetadata().tenantMap.set(tr, self->tenantEntry.id, self->tenantEntry);
		ManagementClusterMetadata::tenantMetadata().tenantNameIndex.set(
		    tr, self->tenantEntry.tenantName, self->tenantEntry.id);
		ManagementClusterMetadata::tenantMetadata().lastTenantModification.setVersionstamp(tr, Versionstamp(), 0);

		ManagementClusterMetadata::tenantMetadata().tenantCount.atomicOp(tr, 1, MutationRef::AddValue);
		ManagementClusterMetadata::clusterTenantCount.atomicOp(
		    tr, self->tenantEntry.assignedCluster, 1, MutationRef::AddValue);

		int64_t clusterTenantCount = wait(ManagementClusterMetadata::clusterTenantCount.getD(
		    tr, self->tenantEntry.assignedCluster, Snapshot::False, 0));

		if (clusterTenantCount > CLIENT_KNOBS->MAX_TENANTS_PER_CLUSTER) {
			throw cluster_no_capacity();
		}

		// Updated indexes to include the new tenant
		ManagementClusterMetadata::clusterTenantIndex.insert(
		    tr,
		    Tuple::makeTuple(self->tenantEntry.assignedCluster, self->tenantEntry.tenantName, self->tenantEntry.id));

		wait(setClusterFuture);

		// If we are part of a tenant group that is assigned to a cluster being removed from the metacluster,
		// then we fail with an error.
		if (self->ctx.dataClusterMetadata.get().entry.clusterState == DataClusterState::REMOVING) {
			throw cluster_removed();
		} else if (self->ctx.dataClusterMetadata.get().entry.clusterState == DataClusterState::RESTORING) {
			throw cluster_restoring();
		}

		ASSERT(self->ctx.dataClusterMetadata.get().entry.clusterState == DataClusterState::READY);

		managementClusterAddTenantToGroup(
		    tr, self->tenantEntry, &self->ctx.dataClusterMetadata.get(), GroupAlreadyExists(assignment.second));

		return Void();
	}

	ACTOR static Future<Void> storeTenantInDataCluster(CreateTenantImpl* self, Reference<ITransaction> tr) {
		std::pair<Optional<TenantMapEntry>, bool> dataClusterTenant = wait(TenantAPI::createTenantTransaction(
		    tr, self->tenantEntry.toTenantMapEntry(), ClusterType::METACLUSTER_DATA));

		// If the tenant map entry is empty, then we encountered a tombstone indicating that the tenant was
		// simultaneously removed.
		if (!dataClusterTenant.first.present()) {
			throw tenant_removed();
		}

		return Void();
	}

	ACTOR static Future<Void> markTenantReady(CreateTenantImpl* self, Reference<typename DB::TransactionT> tr) {
		state Optional<MetaclusterTenantMapEntry> managementEntry =
		    wait(tryGetTenantTransaction(tr, self->tenantEntry.id));
		if (!managementEntry.present()) {
			throw tenant_removed();
		}

		if (managementEntry.get().tenantState == MetaclusterAPI::TenantState::REGISTERING) {
			MetaclusterTenantMapEntry updatedEntry = managementEntry.get();
			updatedEntry.tenantState = MetaclusterAPI::TenantState::READY;
			ManagementClusterMetadata::tenantMetadata().tenantMap.set(tr, updatedEntry.id, updatedEntry);
			ManagementClusterMetadata::tenantMetadata().lastTenantModification.setVersionstamp(tr, Versionstamp(), 0);
		}

		return Void();
	}

	ACTOR static Future<Void> run(CreateTenantImpl* self) {
		if (self->tenantEntry.tenantName.startsWith("\xff"_sr)) {
			throw invalid_tenant_name();
		}

		loop {
			wait(self->ctx.runManagementTransaction([self = self](Reference<typename DB::TransactionT> tr) {
				return assignTenantAndStoreInManagementCluster(self, tr);
			}));

			self->replaceExistingTenantId = {};
			try {
				wait(self->ctx.runDataClusterTransaction(
				    [self = self](Reference<ITransaction> tr) { return storeTenantInDataCluster(self, tr); }));

				wait(self->ctx.runManagementTransaction(
				    [self = self](Reference<typename DB::TransactionT> tr) { return markTenantReady(self, tr); }));

				return Void();
			} catch (Error& e) {
				if (e.code() == error_code_tenant_creation_permanently_failed) {
					// If the data cluster has permanently failed to create the tenant, then we can reassign it in
					// the management cluster and start over
					self->replaceExistingTenantId = self->tenantEntry.id;
					self->ctx.clearCluster();
				} else {
					throw;
				}
			}
		}
	}
	Future<Void> run() { return run(this); }
};

ACTOR template <class DB>
Future<Void> createTenant(Reference<DB> db,
                          MetaclusterTenantMapEntry tenantEntry,
                          AssignClusterAutomatically assignClusterAutomatically) {
	state CreateTenantImpl<DB> impl(db, tenantEntry, assignClusterAutomatically);
	wait(impl.run());
	return Void();
}

template <class DB>
struct DeleteTenantImpl {
	MetaclusterOperationContext<DB> ctx;

	// Initialization parameters
	// Either one can be specified, and the other will be looked up
	// and filled in by reading the metacluster metadata
	Optional<TenantName> tenantName;
	int64_t tenantId = -1;

	DeleteTenantImpl(Reference<DB> managementDb, TenantName tenantName) : ctx(managementDb), tenantName(tenantName) {}
	DeleteTenantImpl(Reference<DB> managementDb, int64_t tenantId) : ctx(managementDb), tenantId(tenantId) {}

	// Loads the cluster details for the cluster where the tenant is assigned.
	// Returns true if the deletion is already in progress
	ACTOR static Future<std::pair<int64_t, bool>> getAssignedLocation(DeleteTenantImpl* self,
	                                                                  Reference<typename DB::TransactionT> tr) {
		state int64_t resolvedId = self->tenantId;
		if (self->tenantId == -1) {
			ASSERT(self->tenantName.present());
			wait(store(resolvedId,
			           ManagementClusterMetadata::tenantMetadata().tenantNameIndex.getD(
			               tr, self->tenantName.get(), Snapshot::False, TenantInfo::INVALID_TENANT)));
		}

		state MetaclusterTenantMapEntry tenantEntry = wait(getTenantTransaction(tr, resolvedId));

		// Disallow removing the "new" name of a renamed tenant before it completes
		if (self->tenantName.present() && tenantEntry.tenantName != self->tenantName.get()) {
			ASSERT(tenantEntry.tenantState == MetaclusterAPI::TenantState::RENAMING ||
			       tenantEntry.tenantState == MetaclusterAPI::TenantState::REMOVING);
			throw tenant_not_found();
		}

		wait(self->ctx.setCluster(tr, tenantEntry.assignedCluster));
		return std::make_pair(resolvedId, tenantEntry.tenantState == MetaclusterAPI::TenantState::REMOVING);
	}

	// Does an initial check if the tenant is empty. This is an optimization to prevent us marking a tenant
	// in the deleted state while it has data, but it is still possible that data gets added to it after this
	// point.
	//
	// SOMEDAY: should this also lock the tenant when locking is supported?
	ACTOR static Future<Void> checkTenantEmpty(DeleteTenantImpl* self, Reference<ITransaction> tr) {
		state Optional<TenantMapEntry> tenantEntry = wait(TenantAPI::tryGetTenantTransaction(tr, self->tenantId));
		if (!tenantEntry.present()) {
			// The tenant must have been removed simultaneously
			return Void();
		}

		ThreadFuture<RangeResult> rangeFuture = tr->getRange(prefixRange(tenantEntry.get().prefix), 1);
		RangeResult result = wait(safeThreadFutureToFuture(rangeFuture));
		if (!result.empty()) {
			throw tenant_not_empty();
		}

		return Void();
	}

	// Mark the tenant as being in a removing state on the management cluster
	ACTOR static Future<Void> markTenantInRemovingState(DeleteTenantImpl* self,
	                                                    Reference<typename DB::TransactionT> tr) {
		state MetaclusterTenantMapEntry tenantEntry = wait(getTenantTransaction(tr, self->tenantId));

		if (tenantEntry.tenantState != MetaclusterAPI::TenantState::REMOVING) {
			tenantEntry.tenantState = MetaclusterAPI::TenantState::REMOVING;

			ManagementClusterMetadata::tenantMetadata().tenantMap.set(tr, tenantEntry.id, tenantEntry);
			ManagementClusterMetadata::tenantMetadata().lastTenantModification.setVersionstamp(tr, Versionstamp(), 0);
		}

		return Void();
	}

	// Delete the tenant and related metadata on the management cluster
	ACTOR static Future<Void> deleteTenantFromManagementCluster(DeleteTenantImpl* self,
	                                                            Reference<typename DB::TransactionT> tr) {
		state Optional<MetaclusterTenantMapEntry> tenantEntry = wait(tryGetTenantTransaction(tr, self->tenantId));

		if (!tenantEntry.present()) {
			return Void();
		}

		ASSERT(tenantEntry.get().tenantState == MetaclusterAPI::TenantState::REMOVING);

		// Erase the tenant entry itself
		ManagementClusterMetadata::tenantMetadata().tenantMap.erase(tr, tenantEntry.get().id);
		ManagementClusterMetadata::tenantMetadata().tenantNameIndex.erase(tr, tenantEntry.get().tenantName);
		ManagementClusterMetadata::tenantMetadata().lastTenantModification.setVersionstamp(tr, Versionstamp(), 0);

		// This is idempotent because this function is only called if the tenant is in the map
		ManagementClusterMetadata::tenantMetadata().tenantCount.atomicOp(tr, -1, MutationRef::AddValue);
		ManagementClusterMetadata::clusterTenantCount.atomicOp(
		    tr, tenantEntry.get().assignedCluster, -1, MutationRef::AddValue);

		// Remove the tenant from the cluster -> tenant index
		ManagementClusterMetadata::clusterTenantIndex.erase(
		    tr, Tuple::makeTuple(tenantEntry.get().assignedCluster, tenantEntry.get().tenantName, self->tenantId));

		if (tenantEntry.get().renameDestination.present()) {
			// If renaming, remove the metadata associated with the tenant destination
			ManagementClusterMetadata::tenantMetadata().tenantNameIndex.erase(
			    tr, tenantEntry.get().renameDestination.get());

			ManagementClusterMetadata::clusterTenantIndex.erase(
			    tr,
			    Tuple::makeTuple(
			        tenantEntry.get().assignedCluster, tenantEntry.get().renameDestination.get(), self->tenantId));
		}

		// Remove the tenant from its tenant group
		wait(managementClusterRemoveTenantFromGroup(tr, tenantEntry.get(), &self->ctx.dataClusterMetadata.get()));

		return Void();
	}

	ACTOR static Future<Void> run(DeleteTenantImpl* self) {
		// Get information about the tenant and where it is assigned
		std::pair<int64_t, bool> result = wait(self->ctx.runManagementTransaction(
		    [self = self](Reference<typename DB::TransactionT> tr) { return getAssignedLocation(self, tr); }));

		if (self->tenantId == -1) {
			self->tenantId = result.first;
		} else {
			ASSERT(result.first == self->tenantId);
		}

		if (!result.second) {
			wait(self->ctx.runDataClusterTransaction(
			    [self = self](Reference<ITransaction> tr) { return checkTenantEmpty(self, tr); }));

			wait(self->ctx.runManagementTransaction([self = self](Reference<typename DB::TransactionT> tr) {
				return markTenantInRemovingState(self, tr);
			}));
		}

		// Delete tenant on the data cluster
		wait(self->ctx.runDataClusterTransaction([self = self](Reference<ITransaction> tr) {
			return TenantAPI::deleteTenantTransaction(tr, self->tenantId, ClusterType::METACLUSTER_DATA);
		}));
		wait(self->ctx.runManagementTransaction([self = self](Reference<typename DB::TransactionT> tr) {
			return deleteTenantFromManagementCluster(self, tr);
		}));

		return Void();
	}
	Future<Void> run() { return run(this); }
};

ACTOR template <class DB>
Future<Void> deleteTenant(Reference<DB> db, TenantName name) {
	state DeleteTenantImpl<DB> impl(db, name);
	wait(impl.run());
	return Void();
}

ACTOR template <class DB>
Future<Void> deleteTenant(Reference<DB> db, int64_t id) {
	state DeleteTenantImpl<DB> impl(db, id);
	wait(impl.run());
	return Void();
}

template <class Transaction>
Future<std::vector<std::pair<TenantName, int64_t>>> listTenantsTransaction(Transaction tr,
                                                                           TenantName begin,
                                                                           TenantName end,
                                                                           int limit,
                                                                           int offset = 0) {
	tr->setOption(FDBTransactionOptions::RAW_ACCESS);
	auto future = ManagementClusterMetadata::tenantMetadata().tenantNameIndex.getRange(tr, begin, end, limit + offset);
	return fmap(
	    [offset](auto f) {
		    std::vector<std::pair<TenantName, int64_t>>& results = f.results;
		    results.erase(results.begin(), results.begin() + offset);
		    return results;
	    },
	    future);
}

template <class DB>
Future<std::vector<std::pair<TenantName, int64_t>>> listTenants(Reference<DB> db,
                                                                TenantName begin,
                                                                TenantName end,
                                                                int limit,
                                                                int offset = 0) {
	return runTransaction(db, [=](Reference<typename DB::TransactionT> tr) {
		tr->setOption(FDBTransactionOptions::LOCK_AWARE);
		tr->setOption(FDBTransactionOptions::READ_SYSTEM_KEYS);
		return listTenantsTransaction(tr, begin, end, limit, offset);
	});
}

// Scan the tenant index to get a list of tenant IDs, and then lookup the metadata for each ID individually
ACTOR template <class Transaction>
Future<std::vector<std::pair<TenantName, MetaclusterTenantMapEntry>>> listTenantMetadataTransaction(
    Transaction tr,
    std::vector<std::pair<TenantName, int64_t>> tenantIds) {

	state int idIdx = 0;
	state std::vector<Future<Optional<MetaclusterTenantMapEntry>>> futures;
	for (; idIdx < tenantIds.size(); ++idIdx) {
		futures.push_back(MetaclusterAPI::tryGetTenantTransaction(tr, tenantIds[idIdx].second));
	}
	wait(waitForAll(futures));

	std::vector<std::pair<TenantName, MetaclusterTenantMapEntry>> results;
	results.reserve(futures.size());
	for (int i = 0; i < futures.size(); ++i) {
		const MetaclusterTenantMapEntry& entry = futures[i].get().get();
		results.emplace_back(entry.tenantName, entry);
	}

	return results;
}

ACTOR template <class Transaction>
Future<std::vector<std::pair<TenantName, MetaclusterTenantMapEntry>>> listTenantMetadataTransaction(Transaction tr,
                                                                                                    TenantNameRef begin,
                                                                                                    TenantNameRef end,
                                                                                                    int limit) {
	std::vector<std::pair<TenantName, int64_t>> matchingTenants = wait(listTenantsTransaction(tr, begin, end, limit));
	std::vector<std::pair<TenantName, MetaclusterTenantMapEntry>> results =
	    wait(listTenantMetadataTransaction(tr, matchingTenants));
	return results;
}

ACTOR template <class DB>
Future<std::vector<std::pair<TenantName, MetaclusterTenantMapEntry>>> listTenantMetadata(
    Reference<DB> db,
    TenantName begin,
    TenantName end,
    int limit,
    int offset = 0,
    std::vector<MetaclusterAPI::TenantState> filters = std::vector<MetaclusterAPI::TenantState>()) {
	state Reference<typename DB::TransactionT> tr = db->createTransaction();
	state std::vector<std::pair<TenantName, MetaclusterTenantMapEntry>> results;

	loop {
		try {
			tr->setOption(FDBTransactionOptions::READ_SYSTEM_KEYS);
			tr->setOption(FDBTransactionOptions::READ_LOCK_AWARE);
			if (filters.empty()) {
				std::vector<std::pair<TenantName, int64_t>> ids =
				    wait(MetaclusterAPI::listTenantsTransaction(tr, begin, end, limit, offset));
				wait(store(results, MetaclusterAPI::listTenantMetadataTransaction(tr, ids)));
				return results;
			}

			// read in batch
			state int count = 0;
			loop {
				std::vector<std::pair<TenantName, MetaclusterTenantMapEntry>> tenantBatch =
				    wait(MetaclusterAPI::listTenantMetadataTransaction(tr, begin, end, std::max(limit + offset, 1000)));

				if (tenantBatch.empty()) {
					return results;
				}

				for (auto const& [name, entry] : tenantBatch) {
					if (std::count(filters.begin(), filters.end(), entry.tenantState)) {
						++count;
						if (count > offset) {
							results.emplace_back(name, entry);
							if (count - offset == limit) {
								ASSERT(count - offset == results.size());
								return results;
							}
						}
					}
				}

				begin = keyAfter(tenantBatch.back().first);
			}
		} catch (Error& e) {
			wait(safeThreadFutureToFuture(tr->onError(e)));
		}
	}
}

template <class DB>
struct ConfigureTenantImpl {
	MetaclusterOperationContext<DB> ctx;

	// Initialization parameters
	TenantName tenantName;
	std::map<Standalone<StringRef>, Optional<Value>> configurationParameters;

	// Parameters set in updateManagementCluster
	MetaclusterTenantMapEntry updatedEntry;

	ConfigureTenantImpl(Reference<DB> managementDb,
	                    TenantName tenantName,
	                    std::map<Standalone<StringRef>, Optional<Value>> configurationParameters)
	  : ctx(managementDb), tenantName(tenantName), configurationParameters(configurationParameters) {}

	// This verifies that the tenant group can be changed, and if so it updates all of the tenant group data
	// structures. It does not update the TenantMapEntry stored in the tenant map.
	ACTOR static Future<Void> updateTenantGroup(ConfigureTenantImpl* self,
	                                            Reference<typename DB::TransactionT> tr,
	                                            MetaclusterTenantMapEntry tenantEntry,
	                                            Optional<TenantGroupName> desiredGroup) {

		state MetaclusterTenantMapEntry entryWithUpdatedGroup = tenantEntry;
		entryWithUpdatedGroup.tenantGroup = desiredGroup;

		if (tenantEntry.tenantGroup == desiredGroup) {
			return Void();
		}

		// Removing a tenant group is only possible if we have capacity for more groups on the current cluster
		else if (!desiredGroup.present()) {
			if (!self->ctx.dataClusterMetadata.get().entry.hasCapacity()) {
				throw cluster_no_capacity();
			}

			wait(managementClusterRemoveTenantFromGroup(tr, tenantEntry, &self->ctx.dataClusterMetadata.get()));
			managementClusterAddTenantToGroup(
			    tr, entryWithUpdatedGroup, &self->ctx.dataClusterMetadata.get(), GroupAlreadyExists::False);
			return Void();
		}

		state Optional<MetaclusterTenantGroupEntry> tenantGroupEntry =
		    wait(ManagementClusterMetadata::tenantMetadata().tenantGroupMap.get(tr, desiredGroup.get()));

		// If we are creating a new tenant group, we need to have capacity on the current cluster
		if (!tenantGroupEntry.present()) {
			if (!self->ctx.dataClusterMetadata.get().entry.hasCapacity()) {
				throw cluster_no_capacity();
			}
			wait(managementClusterRemoveTenantFromGroup(tr, tenantEntry, &self->ctx.dataClusterMetadata.get()));
			managementClusterAddTenantToGroup(
			    tr, entryWithUpdatedGroup, &self->ctx.dataClusterMetadata.get(), GroupAlreadyExists::False);
			return Void();
		}

		// Moves between groups in the same cluster are freely allowed
		else if (tenantGroupEntry.get().assignedCluster == tenantEntry.assignedCluster) {
			wait(managementClusterRemoveTenantFromGroup(tr, tenantEntry, &self->ctx.dataClusterMetadata.get()));
			managementClusterAddTenantToGroup(
			    tr, entryWithUpdatedGroup, &self->ctx.dataClusterMetadata.get(), GroupAlreadyExists::True);
			return Void();
		}

		// We don't currently support movement between groups on different clusters
		else {
			TraceEvent("TenantGroupChangeToDifferentCluster")
			    .detail("Tenant", self->tenantName)
			    .detail("OriginalGroup", tenantEntry.tenantGroup)
			    .detail("DesiredGroup", desiredGroup)
			    .detail("TenantAssignedCluster", tenantEntry.assignedCluster)
			    .detail("DesiredGroupAssignedCluster", tenantGroupEntry.get().assignedCluster);

			throw invalid_tenant_configuration();
		}
	}

	// Updates the configuration in the management cluster and marks it as being in the UPDATING_CONFIGURATION state
	ACTOR static Future<bool> updateManagementCluster(ConfigureTenantImpl* self,
	                                                  Reference<typename DB::TransactionT> tr) {
		state Optional<MetaclusterTenantMapEntry> tenantEntry = wait(tryGetTenantTransaction(tr, self->tenantName));

		if (!tenantEntry.present()) {
			throw tenant_not_found();
		}

		if (tenantEntry.get().tenantState != MetaclusterAPI::TenantState::READY &&
		    tenantEntry.get().tenantState != MetaclusterAPI::TenantState::UPDATING_CONFIGURATION) {
			throw invalid_tenant_state();
		}

		wait(self->ctx.setCluster(tr, tenantEntry.get().assignedCluster));

		self->updatedEntry = tenantEntry.get();
		self->updatedEntry.tenantState = MetaclusterAPI::TenantState::UPDATING_CONFIGURATION;

		state std::map<Standalone<StringRef>, Optional<Value>>::iterator configItr;
		for (configItr = self->configurationParameters.begin(); configItr != self->configurationParameters.end();
		     ++configItr) {
			if (configItr->first == "tenant_group"_sr) {
				wait(updateTenantGroup(self, tr, self->updatedEntry, configItr->second));
			} else if (configItr->first == "assigned_cluster"_sr &&
			           configItr->second != tenantEntry.get().assignedCluster) {
				auto& newClusterName = configItr->second;
				TraceEvent(SevWarn, "CannotChangeAssignedCluster")
				    .detail("TenantName", tenantEntry.get().tenantName)
				    .detail("OriginalAssignedCluster", tenantEntry.get().assignedCluster)
				    .detail("NewAssignedCluster", newClusterName);
				throw invalid_tenant_configuration();
			}
			self->updatedEntry.configure(configItr->first, configItr->second);
		}

		if (self->updatedEntry.matchesConfiguration(tenantEntry.get()) &&
		    tenantEntry.get().tenantState == MetaclusterAPI::TenantState::READY) {
			return false;
		}

		++self->updatedEntry.configurationSequenceNum;
		ManagementClusterMetadata::tenantMetadata().tenantMap.set(tr, self->updatedEntry.id, self->updatedEntry);
		ManagementClusterMetadata::tenantMetadata().lastTenantModification.setVersionstamp(tr, Versionstamp(), 0);

		return true;
	}

	// Updates the configuration in the data cluster
	ACTOR static Future<Void> updateDataCluster(ConfigureTenantImpl* self, Reference<ITransaction> tr) {
		state Optional<TenantMapEntry> tenantEntry =
		    wait(TenantAPI::tryGetTenantTransaction(tr, self->updatedEntry.id));

		if (!tenantEntry.present() ||
		    tenantEntry.get().configurationSequenceNum >= self->updatedEntry.configurationSequenceNum) {
			// If the tenant isn't in the metacluster, it must have been concurrently removed
			return Void();
		}

		wait(TenantAPI::configureTenantTransaction(tr, tenantEntry.get(), self->updatedEntry.toTenantMapEntry()));
		return Void();
	}

	// Updates the tenant state in the management cluster to READY
	ACTOR static Future<Void> markManagementTenantAsReady(ConfigureTenantImpl* self,
	                                                      Reference<typename DB::TransactionT> tr) {
		state Optional<MetaclusterTenantMapEntry> tenantEntry =
		    wait(tryGetTenantTransaction(tr, self->updatedEntry.id));

		if (!tenantEntry.present() ||
		    tenantEntry.get().tenantState != MetaclusterAPI::TenantState::UPDATING_CONFIGURATION ||
		    tenantEntry.get().configurationSequenceNum > self->updatedEntry.configurationSequenceNum) {
			return Void();
		}

		tenantEntry.get().tenantState = MetaclusterAPI::TenantState::READY;
		ManagementClusterMetadata::tenantMetadata().tenantMap.set(tr, tenantEntry.get().id, tenantEntry.get());
		ManagementClusterMetadata::tenantMetadata().lastTenantModification.setVersionstamp(tr, Versionstamp(), 0);
		return Void();
	}

	ACTOR static Future<Void> run(ConfigureTenantImpl* self) {
		bool configUpdated = wait(self->ctx.runManagementTransaction(
		    [self = self](Reference<typename DB::TransactionT> tr) { return updateManagementCluster(self, tr); }));

		if (configUpdated) {
			wait(self->ctx.runDataClusterTransaction(
			    [self = self](Reference<ITransaction> tr) { return updateDataCluster(self, tr); }));
			wait(self->ctx.runManagementTransaction([self = self](Reference<typename DB::TransactionT> tr) {
				return markManagementTenantAsReady(self, tr);
			}));
		}

		return Void();
	}
	Future<Void> run() { return run(this); }
};

ACTOR template <class DB>
Future<Void> configureTenant(Reference<DB> db,
                             TenantName name,
                             std::map<Standalone<StringRef>, Optional<Value>> configurationParameters) {
	state ConfigureTenantImpl<DB> impl(db, name, configurationParameters);
	wait(impl.run());
	return Void();
}

template <class DB>
struct RenameTenantImpl {
	MetaclusterOperationContext<DB> ctx;

	// Initialization parameters
	TenantName oldName;
	TenantName newName;

	// Parameters set in markTenantsInRenamingState
	int64_t tenantId = -1;
	int64_t configurationSequenceNum = -1;

	RenameTenantImpl(Reference<DB> managementDb, TenantName oldName, TenantName newName)
	  : ctx(managementDb), oldName(oldName), newName(newName) {}

	ACTOR static Future<Void> markTenantsInRenamingState(RenameTenantImpl* self,
	                                                     Reference<typename DB::TransactionT> tr) {
		state MetaclusterTenantMapEntry tenantEntry;
		state Optional<int64_t> newNameId;
		wait(store(tenantEntry, getTenantTransaction(tr, self->oldName)) &&
		     store(newNameId, ManagementClusterMetadata::tenantMetadata().tenantNameIndex.get(tr, self->newName)));

		if (self->tenantId != -1 && tenantEntry.id != self->tenantId) {
			// The tenant must have been removed simultaneously
			CODE_PROBE(true, "Metacluster rename old tenant ID mismatch");
			throw tenant_removed();
		}

		self->tenantId = tenantEntry.id;

		// If marked for deletion, abort the rename
		if (tenantEntry.tenantState == MetaclusterAPI::TenantState::REMOVING) {
			CODE_PROBE(true, "Metacluster rename candidates marked for deletion");
			throw tenant_removed();
		}

		if (newNameId.present() && (newNameId.get() != self->tenantId || self->oldName == self->newName)) {
			CODE_PROBE(true, "Metacluster rename new name already exists");
			throw tenant_already_exists();
		}

		wait(self->ctx.setCluster(tr, tenantEntry.assignedCluster));

		if (tenantEntry.tenantState == MetaclusterAPI::TenantState::RENAMING) {
			if (tenantEntry.tenantName != self->oldName) {
				CODE_PROBE(true, "Renaming a tenant that is currently the destination of another rename");
				throw tenant_not_found();
			}
			if (tenantEntry.renameDestination.get() != self->newName) {
				CODE_PROBE(true, "Metacluster concurrent rename with different name");
				throw tenant_already_exists();
			} else {
				CODE_PROBE(true, "Metacluster rename retry in progress");
				self->configurationSequenceNum = tenantEntry.configurationSequenceNum;
				return Void();
			}
		}

		if (tenantEntry.tenantState != MetaclusterAPI::TenantState::READY) {
			CODE_PROBE(true, "Metacluster unable to proceed with rename operation");
			throw invalid_tenant_state();
		}

		self->configurationSequenceNum = tenantEntry.configurationSequenceNum + 1;
		// Check cluster capacity. If we would exceed the amount due to temporary extra tenants
		// then we deny the rename request altogether.
		int64_t clusterTenantCount = wait(
		    ManagementClusterMetadata::clusterTenantCount.getD(tr, tenantEntry.assignedCluster, Snapshot::False, 0));

		if (clusterTenantCount + 1 > CLIENT_KNOBS->MAX_TENANTS_PER_CLUSTER) {
			throw cluster_no_capacity();
		}

		MetaclusterTenantMapEntry updatedEntry = tenantEntry;
		updatedEntry.tenantState = MetaclusterAPI::TenantState::RENAMING;
		updatedEntry.renameDestination = self->newName;
		updatedEntry.configurationSequenceNum = self->configurationSequenceNum;

		ManagementClusterMetadata::tenantMetadata().tenantMap.set(tr, self->tenantId, updatedEntry);
		ManagementClusterMetadata::tenantMetadata().tenantNameIndex.set(tr, self->newName, self->tenantId);
		ManagementClusterMetadata::tenantMetadata().lastTenantModification.setVersionstamp(tr, Versionstamp(), 0);

		// Updated indexes to include the new tenant
		ManagementClusterMetadata::clusterTenantIndex.insert(
		    tr, Tuple::makeTuple(updatedEntry.assignedCluster, self->newName, self->tenantId));

		return Void();
	}

	ACTOR static Future<Void> updateDataCluster(RenameTenantImpl* self, Reference<typename DB::TransactionT> tr) {
		ASSERT(self->tenantId != -1);
		ASSERT(self->configurationSequenceNum != -1);
		wait(TenantAPI::renameTenantTransaction(tr,
		                                        self->oldName,
		                                        self->newName,
		                                        self->tenantId,
		                                        ClusterType::METACLUSTER_DATA,
		                                        self->configurationSequenceNum));
		return Void();
	}

	ACTOR static Future<Void> finishRenameFromManagementCluster(RenameTenantImpl* self,
	                                                            Reference<typename DB::TransactionT> tr) {
		Optional<MetaclusterTenantMapEntry> tenantEntry = wait(tryGetTenantTransaction(tr, self->tenantId));

		// Another (or several other) operations have already removed/changed the old entry
		// Possible for the new entry to also have been tampered with,
		// so it may or may not be present with or without the same id, which are all
		// legal states. Assume the rename completed properly in this case
		if (!tenantEntry.present() || tenantEntry.get().tenantName != self->oldName ||
		    tenantEntry.get().configurationSequenceNum > self->configurationSequenceNum) {
			CODE_PROBE(true,
			           "Metacluster finished rename with missing entries, mismatched id, and/or mismatched "
			           "configuration sequence.");
			return Void();
		}
		if (tenantEntry.get().tenantState == MetaclusterAPI::TenantState::REMOVING) {
			throw tenant_removed();
		}

		MetaclusterTenantMapEntry updatedEntry = tenantEntry.get();

		// Only update if in the expected state
		if (updatedEntry.tenantState == MetaclusterAPI::TenantState::RENAMING) {
			updatedEntry.tenantName = self->newName;
			updatedEntry.tenantState = MetaclusterAPI::TenantState::READY;
			updatedEntry.renameDestination.reset();
			ManagementClusterMetadata::tenantMetadata().tenantMap.set(tr, self->tenantId, updatedEntry);
			ManagementClusterMetadata::tenantMetadata().lastTenantModification.setVersionstamp(tr, Versionstamp(), 0);

			ManagementClusterMetadata::tenantMetadata().tenantNameIndex.erase(tr, self->oldName);

			// Remove the tenant from the cluster -> tenant index
			ManagementClusterMetadata::clusterTenantIndex.erase(
			    tr, Tuple::makeTuple(updatedEntry.assignedCluster, self->oldName, self->tenantId));
		}

		return Void();
	}

	ACTOR static Future<Void> run(RenameTenantImpl* self) {
		wait(self->ctx.runManagementTransaction(
		    [self = self](Reference<typename DB::TransactionT> tr) { return markTenantsInRenamingState(self, tr); }));

		// Rename tenant on the data cluster
		try {
			wait(self->ctx.runDataClusterTransaction(
			    [self = self](Reference<ITransaction> tr) { return updateDataCluster(self, tr); }));
		} catch (Error& e) {
			// Since we track the tenant entries on the management cluster, these error codes should only appear
			// on a retry of the transaction, typically caused by commit_unknown_result.
			// Operating on the assumption that the first transaction completed successfully, we keep going
			// so we can finish the rename on the management cluster.
			if (e.code() == error_code_tenant_not_found || e.code() == error_code_tenant_already_exists) {
				CODE_PROBE(true, "Metacluster rename ran into commit_unknown_result");
			} else {
				throw e;
			}
		}

		wait(self->ctx.runManagementTransaction([self = self](Reference<typename DB::TransactionT> tr) {
			return finishRenameFromManagementCluster(self, tr);
		}));
		return Void();
	}
	Future<Void> run() { return run(this); }
};

ACTOR template <class DB>
Future<Void> renameTenant(Reference<DB> db, TenantName oldName, TenantName newName) {
	state RenameTenantImpl<DB> impl(db, oldName, newName);
	wait(impl.run());
	return Void();
}

template <class Transaction>
Future<Optional<MetaclusterTenantGroupEntry>> tryGetTenantGroupTransaction(Transaction tr, TenantGroupName name) {
	tr->setOption(FDBTransactionOptions::RAW_ACCESS);
	return ManagementClusterMetadata::tenantMetadata().tenantGroupMap.get(tr, name);
}

ACTOR template <class DB>
Future<Optional<MetaclusterTenantGroupEntry>> tryGetTenantGroup(Reference<DB> db, TenantGroupName name) {
	state Reference<typename DB::TransactionT> tr = db->createTransaction();

	loop {
		try {
			tr->setOption(FDBTransactionOptions::READ_SYSTEM_KEYS);
			tr->setOption(FDBTransactionOptions::READ_LOCK_AWARE);
			Optional<MetaclusterTenantGroupEntry> entry = wait(tryGetTenantGroupTransaction(tr, name));
			return entry;
		} catch (Error& e) {
			wait(safeThreadFutureToFuture(tr->onError(e)));
		}
	}
}

ACTOR template <class Transaction>
Future<std::vector<std::pair<TenantGroupName, MetaclusterTenantGroupEntry>>>
listTenantGroupsTransaction(Transaction tr, TenantGroupName begin, TenantGroupName end, int limit) {
	tr->setOption(FDBTransactionOptions::RAW_ACCESS);

	KeyBackedRangeResult<std::pair<TenantGroupName, MetaclusterTenantGroupEntry>> results =
	    wait(ManagementClusterMetadata::tenantMetadata().tenantGroupMap.getRange(tr, begin, end, limit));

	return results.results;
}

ACTOR template <class DB>
Future<std::vector<std::pair<TenantGroupName, MetaclusterTenantGroupEntry>>> listTenantGroups(Reference<DB> db,
                                                                                              TenantGroupName begin,
                                                                                              TenantGroupName end,
                                                                                              int limit) {
	state Reference<typename DB::TransactionT> tr = db->createTransaction();

	loop {
		try {
			tr->setOption(FDBTransactionOptions::READ_SYSTEM_KEYS);
			tr->setOption(FDBTransactionOptions::READ_LOCK_AWARE);
			std::vector<std::pair<TenantGroupName, MetaclusterTenantGroupEntry>> tenantGroups =
			    wait(listTenantGroupsTransaction(tr, begin, end, limit));
			return tenantGroups;
		} catch (Error& e) {
			wait(safeThreadFutureToFuture(tr->onError(e)));
		}
	}
}

} // namespace MetaclusterAPI

#include "flow/unactorcompiler.h"
#endif<|MERGE_RESOLUTION|>--- conflicted
+++ resolved
@@ -1950,13 +1950,8 @@
 	// Returns true if the group needs to be created
 	ACTOR static Future<bool> addTenantToManagementCluster(RestoreClusterImpl* self,
 	                                                       Reference<ITransaction> tr,
-<<<<<<< HEAD
 	                                                       TenantMapEntry tenantEntry) {
-		state Future<Optional<TenantGroupEntry>> tenantGroupEntry = Optional<TenantGroupEntry>();
-=======
-	                                                       MetaclusterTenantMapEntry tenantEntry) {
 		state Future<Optional<MetaclusterTenantGroupEntry>> tenantGroupEntry = Optional<MetaclusterTenantGroupEntry>();
->>>>>>> 67f84cc8
 		if (tenantEntry.tenantGroup.present()) {
 			tenantGroupEntry =
 			    ManagementClusterMetadata::tenantMetadata().tenantGroupMap.get(tr, tenantEntry.tenantGroup.get());
