--- conflicted
+++ resolved
@@ -238,19 +238,14 @@
     add_compile_options(-Werror)
   endif()
   if (GCC)
-<<<<<<< HEAD
-    add_compile_options(-Wno-pragmas -fdiagnostics-color=always)
+    add_compile_options(-Wno-pragmas)
+
+    # Otherwise `state [[maybe_unused]] int x;` will issue a warning.
+    # https://stackoverflow.com/questions/50646334/maybe-unused-on-member-variable-gcc-warns-incorrectly-that-attribute-is
+    add_compile_options(-Wno-attributes)
   elseif(ICC)
     add_compile_options(-wd1879 -wd1011)
     add_link_options(-static-intel)
-  elseif(CLANG)
-=======
-    add_compile_options(-Wno-pragmas)
-
-    # Otherwise `state [[maybe_unused]] int x;` will issue a warning.
-    # https://stackoverflow.com/questions/50646334/maybe-unused-on-member-variable-gcc-warns-incorrectly-that-attribute-is
-    add_compile_options(-Wno-attributes)
->>>>>>> 60c699d6
   endif()
   add_compile_options(-Wno-error=format
     -Wunused-variable
