--- conflicted
+++ resolved
@@ -53,12 +53,8 @@
 		OPEN_LARGE_PAGES = 0x100000,
 		OPEN_NO_AIO =
 		    0x200000, // Don't use AsyncFileKAIO or similar implementations that rely on filesystem support for AIO
-<<<<<<< HEAD
 		OPEN_CACHED_READ_ONLY = 0x400000, // AsyncFileCached opens files read/write even if you specify read only
 		OPEN_ENCRYPTED = 0x800000 // File is encrypted using AES-128-GCM (must be either read-only or write-only)
-=======
-		OPEN_CACHED_READ_ONLY = 0x400000 // AsyncFileCached opens files read/write even if you specify read only
->>>>>>> 55466746
 	};
 
 	virtual void addref() = 0;
